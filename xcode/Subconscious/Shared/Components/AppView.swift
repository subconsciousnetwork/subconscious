--- conflicted
+++ resolved
@@ -90,8 +90,8 @@
 typealias NicknameFormField = FormField<String, Petname.Name>
 typealias GatewayUrlFormField = FormField<String, GatewayURL>
 
-struct PeerIndexError: Error {
-    let error: Error
+struct PeerIndexError: Error, Hashable {
+    let error: String
     let petname: Petname
 }
 
@@ -217,14 +217,8 @@
     case failCollectPeersToIndex(_ error: String)
 
     /// Index the contents of a sphere in the database
-<<<<<<< HEAD
-    case indexPeer(_ petname: Petname)
-    case succeedIndexPeer(_ peer: PeerRecord)
-    case failIndexPeer(petname: Petname, error: String)
-=======
     case indexPeers(_ petnames: [Petname])
     case completeIndexPeers(results: [PeerIndexResult])
->>>>>>> 76a34fb9
 
     /// Purge the contents of a sphere from the database
     case purgePeer(_ did: Did)
@@ -2020,45 +2014,17 @@
     ) -> Update<Self> {
         
         let fx: Fx<Action> = Future.detached(priority: .background) {
-<<<<<<< HEAD
-            do {
-                let peer = try await environment.data.indexPeer(
-                    petname: petname
-                )
-                return Action.succeedIndexPeer(peer)
-            } catch {
-                return Action.failIndexPeer(
-                    petname: petname,
-                    error: error.localizedDescription
-                )
-            }
-            
-        }.eraseToAnyPublisher()
-=======
             let results = await environment.data.indexPeers(petnames: petnames)
             return AppAction.completeIndexPeers(results: results)
         }
         .eraseToAnyPublisher()
         
->>>>>>> 76a34fb9
         return Update(state: state, fx: fx)
     }
     
     static func completeIndexPeers(
         state: Self,
         environment: Environment,
-<<<<<<< HEAD
-        petname: Petname,
-        error: String
-    ) -> Update<Self> {
-        logger.log(
-            "Failed to index peer",
-            metadata: [
-                "petname": petname.description,
-                "error": error
-            ]
-        )
-=======
         results: [PeerIndexResult]
     ) -> Update<Self> {
         for result in results {
@@ -2085,7 +2051,6 @@
             }
         }
         
->>>>>>> 76a34fb9
         return Update(state: state)
     }
     

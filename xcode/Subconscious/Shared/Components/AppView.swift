--- conflicted
+++ resolved
@@ -399,12 +399,8 @@
     /// update both the model property (triggering a view re-render)
     /// and persist the new value to UserDefaults.
     var isFirstRunComplete = false
-<<<<<<< HEAD
-    
-=======
     var firstRunPath: [FirstRunStep] = []
 
->>>>>>> 93f46bfc
     /// Should first run show?
     var shouldPresentFirstRun: Bool {
         guard isNoosphereEnabled else {
@@ -1034,14 +1030,7 @@
         text: String
     ) -> Update<AppModel> {
         // Persist any valid value
-<<<<<<< HEAD
-        if let validated = state.nicknameFormField.validated {
-            AppDefaults.standard.nickname = validated.description
-            logger.log("Nickname saved: \(validated)")
-            
-=======
         if let validated = Petname.Name(text) {
->>>>>>> 93f46bfc
             var model = state
             model.nickname = validated.description
             logger.log("Nickname saved: \(validated)")

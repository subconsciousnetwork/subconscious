//
//  MetaTableView.swift
//  Subconscious (iOS)
//
//  Created by Gordon Brander on 1/16/23.
//

import SwiftUI

/// A table view box
struct MetaTableView<Rows: View>: View {
    @ViewBuilder var content: () -> Rows

    var body: some View {
        VStack(alignment: .leading, spacing: 0) {
            content()
        }
        .cornerRadius(AppTheme.cornerRadiusLg)
        .clipped()
        .overlay(
            RoundedRectangle(cornerRadius: AppTheme.cornerRadiusLg)
                .stroke(Color.separator, lineWidth: 0.5)
        )
    }
}

struct MetaTableRowButtonStyle: ButtonStyle {
    func makeBody(configuration: Configuration) -> some View {
        configuration.label
            .foregroundColor(.accentColor)
<<<<<<< HEAD
            .frame(minHeight: 44)
=======
            .frame(minHeight: AppTheme.minTouchSize)
>>>>>>> b7e9c30d
            .contentShape(
                Rectangle()
            )
            .overlay {
                Rectangle()
                    .foregroundColor(
                        configuration.isPressed ?
                        Color.backgroundPressed :
                        Color.clear
                    )
            }
    }
}

struct MetaTableRowView: View {
    var icon: Image
    var label: Text
    var text: Text
    var hasDivider = true
    var action: () -> Void

    var body: some View {
        Button(action: action) {
            HStack(spacing: AppTheme.unit2) {
                icon
                    .frame(width: AppTheme.icon, height: AppTheme.icon)
                    .foregroundColor(Color.accentColor)
                VStack(spacing: 0) {
                    HStack(spacing: 0) {
                        VStack(alignment: .leading, spacing: AppTheme.unitHalf) {
                            label
                                .font(.caption2)
                                .foregroundColor(.secondary)
                                .textCase(.uppercase)
                            text
                                .lineLimit(1)
                                .foregroundColor(.primary)
                        }
                        Spacer()
                    }
                    .padding(.vertical, AppTheme.unit2)
                    if hasDivider {
                        Divider()
                    }
                }
            }
            .padding(.leading, AppTheme.unit2)
        }
        .buttonStyle(MetaTableRowButtonStyle())
    }
}

struct MetaTableView_Previews: PreviewProvider {
    static var previews: some View {
        VStack {
            MetaTableView {
                MetaTableRowView(
                    icon: Image(systemName: "number"),
                    label: Text("Note Revision"),
                    text: Text(verbatim: "Qmf412jQZiuVUtdgnB36FXFasdfasdfasdfasdf")
                ) {
                    
                }
                MetaTableRowView(
                    icon: Image(systemName: "network"),
                    label: Text("Sphere Revision"),
                    text: Text(verbatim: "Qmf412jQZiuVUtdgnB36FXFasdfasdfasdfasdf")
                ) {
                    
                }
                MetaTableRowView(
                    icon: Image(systemName: "key"),
                    label: Text("Author Key"),
                    text: Text(verbatim: "0xb794f5ea0ba39494ce8"),
                    hasDivider: false
                ) {
                    
                }
            }
            VStack {
                MetaTableView {
                    MetaTableRowView(
                        icon: Image(systemName: "number"),
                        label: Text("Note Revision"),
                        text: Text(verbatim: "Qmf412jQZiuVUtdgnB36FXFasdfasdfasdfasdf")
                    ) {
                        
                    }
                    MetaTableRowView(
                        icon: Image(systemName: "network"),
                        label: Text("Sphere Revision"),
                        text: Text(verbatim: "Qmf412jQZiuVUtdgnB36FXFasdfasdfasdfasdf")
                    ) {
                        
                    }
                    MetaTableRowView(
                        icon: Image(systemName: "key"),
                        label: Text("Author Key"),
                        text: Text(verbatim: "0xb794f5ea0ba39494ce8"),
                        hasDivider: false
                    ) {
                        
                    }
                }
            }
            .padding()
            .background(Color.secondaryBackground)

            MetaTableView {
                Button(
                    action: {}
                ) {
                    Label("Copy", systemImage: "doc.on.doc")
                }
                .buttonStyle(RowButtonStyle())
                Divider()
                Button(
                    role: .destructive,
                    action: {}
                ) {
                    Label("Delete", systemImage: "trash")
                }
                .buttonStyle(RowButtonStyle())
            }
        }
    }
}<|MERGE_RESOLUTION|>--- conflicted
+++ resolved
@@ -28,11 +28,7 @@
     func makeBody(configuration: Configuration) -> some View {
         configuration.label
             .foregroundColor(.accentColor)
-<<<<<<< HEAD
-            .frame(minHeight: 44)
-=======
             .frame(minHeight: AppTheme.minTouchSize)
->>>>>>> b7e9c30d
             .contentShape(
                 Rectangle()
             )

--- conflicted
+++ resolved
@@ -31,10 +31,7 @@
     var send: (DetailOuterAction) -> Void
 
     private func onLink(
-        url: URL,
-        attributedString: NSAttributedString,
-        selection: NSRange,
-        interaction: UITextItemInteraction
+        url: URL
     ) -> Bool {
         guard let link = UnqualifiedLink.decodefromSubEntryURL(
             url
@@ -68,14 +65,13 @@
                         }
                         .padding(.horizontal)
                         .padding(.top)
-                        MarkupTextViewRepresentable(
-                            state: store.state.markupEditor,
+                        SubtextTextViewRepresentable(
+                            state: store.state.editor,
                             send: Address.forward(
                                 send: store.send,
-                                tag: DetailMarkupEditorCursor.tag
+                                tag: DetailEditorCursor.tag
                             ),
                             frame: geometry.frame(in: .local),
-                            renderAttributesOf: Subtext.renderAttributesOf,
                             onLink: self.onLink
                         )
                         .insets(
@@ -106,7 +102,7 @@
                         )
                     }
                 }
-                if store.state.markupEditor.focus {
+                if store.state.editor.focus {
                     DetailKeyboardToolbarView(
                         isSheetPresented: Binding(
                             get: { store.state.isLinkSheetPresented },
@@ -314,131 +310,6 @@
     }
 }
 
-<<<<<<< HEAD
-=======
-struct DetailReadyView: View {
-    @ObservedObject var store: Store<DetailModel>
-    var state: DetailOuterModel
-    var send: (DetailOuterAction) -> Void
-
-    private func onLink(
-        url: URL
-    ) -> Bool {
-        guard let link = UnqualifiedLink.decodefromSubEntryURL(
-            url
-        ) else {
-            return true
-        }
-        send(
-            .requestFindDetail(
-                slug: link.slug,
-                title: link.title,
-                fallback: link.title
-            )
-        )
-        return false
-    }
-
-    var body: some View {
-        GeometryReader { geometry in
-            VStack(spacing: 0) {
-                ScrollView(.vertical) {
-                    VStack(spacing: 0) {
-                        HStack {
-                            AudienceMenuButtonView(
-                                audience: Binding(
-                                    get: { store.state.audience },
-                                    send: store.send,
-                                    tag: DetailAction.updateAudience
-                                )
-                            )
-                            Spacer()
-                        }
-                        .padding(.horizontal)
-                        .padding(.top)
-                        SubtextTextViewRepresentable(
-                            state: store.state.editor,
-                            send: Address.forward(
-                                send: store.send,
-                                tag: DetailEditorCursor.tag
-                            ),
-                            frame: geometry.frame(in: .local),
-                            onLink: self.onLink
-                        )
-                        .insets(
-                            EdgeInsets(
-                                top: AppTheme.padding,
-                                leading: AppTheme.padding,
-                                bottom: AppTheme.padding,
-                                trailing: AppTheme.padding
-                            )
-                        )
-                        .frame(
-                            minHeight: UIFont.appTextMono.lineHeight * 8
-
-                        )
-                        ThickDividerView()
-                            .padding(.bottom, AppTheme.unit4)
-                        BacklinksView(
-                            backlinks: store.state.backlinks,
-                            onSelect: { link in
-                                send(
-                                    .requestDetail(
-                                        address: link.address,
-                                        title: link.linkableTitle,
-                                        fallback: link.title
-                                    )
-                                )
-                            }
-                        )
-                    }
-                }
-                if store.state.editor.focus {
-                    DetailKeyboardToolbarView(
-                        isSheetPresented: Binding(
-                            get: { store.state.isLinkSheetPresented },
-                            send: store.send,
-                            tag: DetailAction.setLinkSheetPresented
-                        ),
-                        selectedShortlink: store.state.selectedShortlink,
-                        suggestions: store.state.linkSuggestions,
-                        onSelectLinkCompletion: { link in
-                            store.send(.selectLinkCompletion(link))
-                        },
-                        onInsertWikilink: {
-                            store.send(.insertEditorWikilinkAtSelection)
-                        },
-                        onInsertBold: {
-                            store.send(.insertEditorBoldAtSelection)
-                        },
-                        onInsertItalic: {
-                            store.send(.insertEditorItalicAtSelection)
-                        },
-                        onInsertCode: {
-                            store.send(.insertEditorCodeAtSelection)
-                        },
-                        onDoneEditing: {
-                            store.send(.selectDoneEditing)
-                        }
-                    )
-                    .transition(
-                        .asymmetric(
-                            insertion: .opacity.animation(
-                                .easeOutCubic(duration: Duration.normal)
-                                .delay(Duration.keyboard)
-                            ),
-                            removal: .opacity.animation(
-                                .easeOutCubic(duration: Duration.normal)
-                            )
-                        )
-                    )
-                }
-            }
-        }
-    }
-}
-
->>>>>>> e5a62f59
 //  MARK: Action
 
 /// Actions that are forwarded up to the parent component
@@ -627,14 +498,6 @@
         .editor(.setSelectionAtEnd)
     }
 
-<<<<<<< HEAD
-=======
-    /// Synonym for requesting editor blur.
-    static var selectDoneEditing: Self {
-        .editor(.requestFocus(false))
-    }
-
->>>>>>> e5a62f59
     /// Select a link completion
     static func selectLinkCompletion(_ link: EntryLink) -> Self {
         .selectLinkSuggestion(.entry(link))

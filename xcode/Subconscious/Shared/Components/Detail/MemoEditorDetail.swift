//
//  MemoEditorDetailView.swift
//  Subconscious
//
//  Created by Gordon Brander on 9/20/21.
//

import SwiftUI
import os
import ObservableStore
import Combine

//  MARK: View
struct MemoEditorDetailView: View {
<<<<<<< HEAD
    typealias Action = MemoEditorDetailAction
=======
    @ObservedObject var app: Store<AppModel>
    
>>>>>>> 76a34fb9
    /// Detail keeps a separate internal store for editor state that does not
    /// need to be surfaced in higher level views.
    ///
    /// This gives us a pretty big efficiency win, since keystrokes will only
    /// rerender this view, and not whole app view tree.
    @StateObject private var store = Store(
        state: MemoEditorDetailModel(),
        action: .start,
        environment: AppEnvironment.default
    )
    /// Is this view presented? Used to detect when back button is pressed.
    /// We trigger an autosave when isPresented is false below.
    @Environment(\.isPresented) var isPresented
    @Environment(\.scenePhase) private var scenePhase: ScenePhase
    /// Initialization state passed down from parent
    var description: MemoEditorDetailDescription
    /// An address to forward notifications (informational actions)
    var notify: (MemoEditorDetailNotification) -> Void
    var navigationTitle: String {
        switch store.state.audience {
        case .local:
            return store.state.address?.slug.markup ?? store.state.title
        case .public:
            return store.state.address?.markup ?? store.state.title
        }
    }
    
    private func onLink(
        url: URL
    ) -> Bool {
        guard let sub = url.toSubSlashlinkURL() else {
            return true
        }
        notify(
            .requestFindLinkDetail(
                link: sub
            )
        )
        return false
    }
    
    var body: some View {
        VStack {
            if AppDefaults.standard.isBlockEditorEnabled {
                BlockEditor.Representable(
                    state: Binding(
                        get: { store.state.blockEditor },
                        send: store.send,
                        tag: Action.forceSetBlockEditor
                    )
                )
                .frame(
                    minHeight: UIFont.appTextMono.lineHeight * 8
                )
            } else {
                plainEditor()
            }
        }
        .navigationTitle(navigationTitle)
        .navigationBarTitleDisplayMode(.inline)
        .toolbarBackground(.visible)
        .toolbarBackground(Color.background, for: .navigationBar)
        .toolbar(content: {
            DetailToolbarContent(
                address: store.state.address,
                defaultAudience: store.state.defaultAudience,
                onTapOmnibox: {
                    store.send(.presentMetaSheet(true))
                }
            )
        })
        .onAppear {
            // When an editor is presented, refresh if stale.
            // This covers the case where the editor might have been in the
            // background for a while, and the content changed in another tab.
            store.send(MemoEditorDetailAction.appear(description))
        }
        // Track changes to scene phase so we know when app gets
        // foregrounded/backgrounded.
        // See https://developer.apple.com/documentation/swiftui/scenephase
        // 2022-02-08 Gordon Brander
        .onChange(of: self.scenePhase) { phase in
            store.send(MemoEditorDetailAction.scenePhaseChange(phase))
        }
        // Save when back button pressed.
        // Note that .onDisappear is too late, because by the time the save
        // succeeds, the store for this view is already thrown away, so
        // we never receive the save-succeeded action.
        // Reacting to isPresented is soon enough.
        // 2023-02-14
        .onChange(of: self.isPresented) { isPresented in
            if !isPresented {
                store.send(.autosave)
            }
        }
        /// Catch link taps and handle them here
        .environment(\.openURL, OpenURLAction { url in
            guard let link = url.toSubSlashlinkURL() else {
                return .systemAction
            }
            notify(
                .requestFindLinkDetail(
                    link: link
                )
            )
            return .handled
        })
        .onReceive(store.actions) { action in
            MemoEditorDetailAction.logger.debug(
                "\(String(describing: action))"
            )
        }
        // Filtermap actions to outer actions, and forward them to parent
        .onReceive(
            store.actions.compactMap(MemoEditorDetailNotification.from)
        ) { action in
            notify(action)
        }
        .onReceive(
            app.actions.compactMap(MemoEditorDetailAction.fromAppAction),
            perform: store.send
        )
        .sheet(
            isPresented: Binding(
                get: { store.state.isMetaSheetPresented },
                send: store.send,
                tag: MemoEditorDetailAction.presentMetaSheet
            )
        ) {
            MemoEditorDetailMetaSheetView(
                state: store.state.metaSheet,
                send: Address.forward(
                    send: store.send,
                    tag: DetailMetaSheetCursor.tag
                )
            )
        }
        .sheet(
            isPresented: Binding(
                get: { store.state.isLinkSheetPresented },
                send: store.send,
                tag: MemoEditorDetailAction.setLinkSheetPresented
            )
        ) {
            LinkSearchView(
                placeholder: "Search or create...",
                suggestions: store.state.linkSuggestions,
                text: Binding(
                    get: { store.state.linkSearchText },
                    send: store.send,
                    tag: MemoEditorDetailAction.setLinkSearch
                ),
                onCancel: {
                    store.send(.setLinkSheetPresented(false))
                },
                onSelect: { suggestion in
                    store.send(.selectLinkSuggestion(suggestion))
                }
            )
        }
    }
    
    /// Constructs a plain text editor for the view
    private func plainEditor() -> some View {
        GeometryReader { geometry in
            VStack(spacing: 0) {
                ScrollView(.vertical) {
                    VStack(spacing: 0) {
                        SubtextTextViewRepresentable(
                            state: store.state.editor,
                            send: Address.forward(
                                send: store.send,
                                tag: MemoEditorDetailSubtextTextCursor.tag
                            ),
                            frame: geometry.frame(in: .local),
                            onLink: self.onLink
                        )
                        .insets(
                            EdgeInsets(
                                top: AppTheme.padding,
                                leading: AppTheme.padding,
                                bottom: AppTheme.padding,
                                trailing: AppTheme.padding
                            )
                        )
                        .frame(
                            minHeight: UIFont.appTextMono.lineHeight * 8
                        )
                    }
                    ThickDividerView()
                        .padding(.bottom, AppTheme.unit4)
                    BacklinksView(
                        backlinks: store.state.backlinks,
                        onSelect: { link in
                            notify(
                                .requestDetail(
                                    MemoDetailDescription.from(
                                        address: link.address,
                                        fallback: link.title
                                    )
                                )
                            )
                        }
                    )
                }
                if store.state.editor.focus {
                    DetailKeyboardToolbarView(
                        isSheetPresented: Binding(
                            get: { store.state.isLinkSheetPresented },
                            send: store.send,
                            tag: MemoEditorDetailAction.setLinkSheetPresented
                        ),
                        selectedShortlink: store.state.selectedShortlink,
                        suggestions: store.state.linkSuggestions,
                        onSelectLinkCompletion: { link in
                            store.send(.selectLinkCompletion(link))
                        },
                        onInsertWikilink: {
                            store.send(.insertEditorWikilinkAtSelection)
                        },
                        onInsertBold: {
                            store.send(.insertEditorBoldAtSelection)
                        },
                        onInsertItalic: {
                            store.send(.insertEditorItalicAtSelection)
                        },
                        onInsertCode: {
                            store.send(.insertEditorCodeAtSelection)
                        },
                        onDoneEditing: {
                            store.send(.doneEditing)
                        }
                    )
                    .transition(
                        .asymmetric(
                            insertion: .opacity.animation(
                                .easeOutCubic(duration: Duration.normal)
                                .delay(Duration.keyboard)
                            ),
                            removal: .opacity.animation(
                                .easeOutCubic(duration: Duration.normal)
                            )
                        )
                    )
                }
            }
        }
    }
}

//  MARK: Action

/// Actions forwarded up to the parent context to notify it of specific
/// lifecycle events that happened within our component.
enum MemoEditorDetailNotification: Hashable {
    /// Request specific detail
    case requestDetail(MemoDetailDescription)
    /// Request detail from any audience scope
    case requestFindLinkDetail(
        link: SubSlashlinkLink
    )
    case requestDelete(Slashlink?)
    case succeedMoveEntry(from: Slashlink, to: Slashlink)
    case succeedMergeEntry(parent: Slashlink, child: Slashlink)
    case succeedSaveEntry(address: Slashlink, modified: Date)
    case succeedUpdateAudience(_ receipt: MoveReceipt)
}

extension MemoEditorDetailNotification {
    static func from(_ action: MemoEditorDetailAction) -> Self? {
        switch action {
        case let .succeedMoveEntry(from, to):
            return .succeedMoveEntry(from: from, to: to)
        case let .succeedMergeEntry(parent, child):
            return .succeedMergeEntry(parent: parent, child: child)
        case let .succeedSave(entry):
            return .succeedSaveEntry(
                address: entry.address,
                modified: entry.contents.modified
            )
        case .succeedUpdateAudience(let receipt):
            return .succeedUpdateAudience(receipt)
        case .forwardRequestDelete(let address):
            return .requestDelete(address)
        default:
            return nil
        }
    }
}

/// Actions handled by detail's private store.
enum MemoEditorDetailAction: Hashable {
    static let logger = Logger(
        subsystem: Config.default.rdns,
        category: "MemoEditorDetailAction"
    )

    /// Tagging action for detail meta bottom sheet
    case metaSheet(MemoEditorDetailMetaSheetAction)

    /// Sent once and only once on Store initialization
    case start

    /// When scene phase changes.
    /// E.g. when app is foregrounded, backgrounded, etc.
    case scenePhaseChange(ScenePhase)

    /// Wrapper for editor actions
    case editor(SubtextTextAction)

    case appear(MemoEditorDetailDescription)

    //  Block editor actions
    /// Force set the block editor's state
    case forceSetBlockEditor(BlockEditor.Model)

    // Detail
    /// Load detail, using a last-write-wins strategy for replacement
    /// if detail is already loaded.
    case loadDetail(
        address: Slashlink,
        fallback: String,
        autofocus: Bool
    )
    /// Reload detail from source of truth
    case refreshDetail
    case refreshDetailIfStale
    
    case refreshBacklinks
    case succeedRefreshBacklinks(_ backlinks: [EntryStub])
    case failRefreshBacklinks(_ error: String)
    
    /// Unable to load detail
    case failLoadDetail(String)
    /// Set entry detail.
    /// This actions will blow away any existing entry detail.
    /// In most cases you want to use `setDetailLastWriteWins` instead.
    case forceSetDetail(MemoEditorDetailResponse)
    /// Set EntryDetail on DetailModel, but only if last modification happened
    /// more recently than DetailModel.
    case setDetailLastWriteWins(MemoEditorDetailResponse)
    /// Set detail
    case setDetail(detail: MemoEditorDetailResponse, autofocus: Bool)
    case setDraftDetail(
        defaultAudience: Audience,
        fallback: String
    )
    /// Set detail to initial conditions
    case resetDetail

    // Change audience
    case updateAudience(_ audience: Audience)
    case succeedUpdateAudience(_ receipt: MoveReceipt)
    case failUpdateAudience(_ message: String)

    /// Request delete.
    /// Forwards down meta sheet requestDelete, which hides sheet.
    /// Then, after a delay for the bottom sheet animation, sends a
    /// forwardRequestDelete, which is relayed to DetailOuterAction.
    case requestDelete(_ address: Slashlink?)
    /// Action relayed as RequestDelete to DetailOuterAction.
    case forwardRequestDelete(_ address: Slashlink?)

    /// Finish with editing focus
    case doneEditing

    //  Saving entry
    /// Trigger autosave of current state
    case autosave

    //  Give memo an address if it doesn't have one
    case requestAssignAddress
    case assignAddress(Slashlink?)

    /// Save an entry at a particular snapshot value
    case save(MemoEntry?)
    case succeedSave(MemoEntry)
    case failSave(
        address: Slashlink,
        message: String
    )

    // Meta bottom sheet
    // Exposes controls for audience, rename, delete, etc.
    case presentMetaSheet(Bool)

    // Link suggestions
    case setLinkSheetPresented(Bool)
    case setLinkSearch(String)
    case refreshLinkSuggestions
    case selectLinkSuggestion(LinkSuggestion)
    case setLinkSuggestions([LinkSuggestion])
    case linkSuggestionsFailure(String)

    // Rename entry
    /// Intercepted rename action
    case selectRenameSuggestion(RenameSuggestion)
    /// Move an entry from one location to another
    case moveEntry(from: Slashlink, to: Slashlink)
    /// Move entry succeeded. Lifecycle action.
    case succeedMoveEntry(from: Slashlink, to: Slashlink)
    /// Move entry failed. Lifecycle action.
    case failMoveEntry(String)
    /// Merge entries
    case mergeEntry(parent: Slashlink, child: Slashlink)
    /// Merge entry succeeded. Lifecycle action.
    case succeedMergeEntry(parent: Slashlink, child: Slashlink)
    /// Merge entry failed. Lifecycle action.
    case failMergeEntry(String)

    // Editor
    /// Update editor dom and mark if this state is saved or not
    case setEditor(
        text: String,
        saveState: SaveState,
        modified: Date
    )

    /// Editor focus state changed.
    /// We intercept this editor action to save editor contents
    /// when editor focus changes to false.
    case editorFocusChange(Bool)

    /// Set selected range in editor
    case setEditorSelection(range: NSRange, text: String)
    /// Insert text into editor, replacing range
    case insertEditorText(
        text: String,
        range: NSRange
    )

    /// Insert wikilink markup, wrapping range
    case insertEditorWikilinkAtSelection
    case insertEditorBoldAtSelection
    case insertEditorItalicAtSelection
    case insertEditorCodeAtSelection

    /// Refresh after save
    case refreshLists

    /// Local action for requesting editor focus.
    static func requestEditorFocus(_ focus: Bool) -> Self {
        .editor(.requestFocus(focus))
    }

    static var setEditorSelectionAtEnd: Self {
        .editor(.setSelectionAtEnd)
    }

    /// Select a link completion
    static func selectLinkCompletion(_ link: EntryLink) -> Self {
        .selectLinkSuggestion(.entry(link))
    }

    static var refreshRenameSuggestions: Self {
        .metaSheet(.refreshRenameSuggestions)
    }

    static func setMetaSheetAddress(_ address: Slashlink?) -> Self {
        .metaSheet(.setAddress(address))
    }

    static func setMetaSheetDefaultAudience(_ audience: Audience) -> Self {
        .metaSheet(.setDefaultAudience(audience))
    }
}

extension MemoEditorDetailAction {
    static func from(_ suggestion: RenameSuggestion) -> Self {
        switch suggestion {
        case let .move(from, to):
            return .moveEntry(from: from, to: to)
        case let .merge(parent, child):
            return .mergeEntry(parent: parent, child: child)
        }
    }
}

/// React to actions from the root app store
extension MemoEditorDetailAction {
    static func fromAppAction(
        action: AppAction
    ) -> MemoEditorDetailAction? {
        switch (action) {
        case .succeedIndexOurSphere(_),
             .completeIndexPeers:
            return .refreshBacklinks
        case _:
            return nil
        }
    }
}

//  MARK: Cursors
/// Editor cursor
struct MemoEditorDetailSubtextTextCursor: CursorProtocol {
    static func get(state: MemoEditorDetailModel) -> SubtextTextModel {
        state.editor
    }

    static func set(
        state: MemoEditorDetailModel,
        inner: SubtextTextModel
    ) -> MemoEditorDetailModel {
        var model = state
        model.editor = inner
        return model
    }

    static func tag(_ action: SubtextTextAction) -> MemoEditorDetailAction {
        switch action {
        // Intercept text set action so we can mark all text-sets
        // as dirty.
        case .setText(let text):
            return .setEditor(
                text: text,
                saveState: .unsaved,
                modified: .now
            )
        // Intercept focusChange, so we can save on blur.
        case let .focusChange(isFocused):
            return .editorFocusChange(isFocused)
        // Intercept setSelection, so we can set link suggestions based on
        // cursor position.
        case let .setSelection(nsRange, text):
            return .setEditorSelection(range: nsRange, text: text)
        default:
            return .editor(action)
        }
    }
}

struct DetailMetaSheetCursor: CursorProtocol {
    typealias Model = MemoEditorDetailModel
    typealias ViewModel = MemoEditorDetailMetaSheetModel

    static func get(state: Model) -> ViewModel {
        state.metaSheet
    }

    static func set(
        state: Model,
        inner: ViewModel
    ) -> Model {
        var model = state
        model.metaSheet = inner
        return model
    }
    
    static func tag(_ action: ViewModel.Action) -> Model.Action {
        switch action {
        case .selectRenameSuggestion(let suggestion):
            return .selectRenameSuggestion(suggestion)
        case .requestUpdateAudience(let audience):
            return .updateAudience(audience)
        case .requestDelete(let address):
            return .requestDelete(address)
        default:
            return .metaSheet(action)
        }
    }
}

//  MARK: Model
struct MemoEditorDetailModel: ModelProtocol {
    var address: Slashlink?
    var defaultAudience = Audience.local
    var audience: Audience {
        address?.toAudience() ?? defaultAudience
    }

    // Derive title from editor state
    var title: String {
        editor.text.title()
    }

    /// Required headers
    /// Initialize date with Unix Epoch
    var headers = WellKnownHeaders(
        contentType: ContentType.subtext.rawValue,
        created: Date.distantPast,
        modified: Date.distantPast,
        fileExtension: ContentType.subtext.fileExtension
    )
    /// Additional headers that are not well-known headers.
    var additionalHeaders: Headers = []
    var backlinks: [EntryStub] = []
    
    /// Is editor saved?
    var saveState = SaveState.saved
    
    /// Is editor in loading state?
    var isLoading = true
    /// When was the last time the editor issued a fetch from source of truth?
    var lastLoadStarted = Date.distantPast
    
    /// The entry link within the text
    var selectedShortlink: Subtext.Shortlink?
    
    /// The text editor
    var editor = SubtextTextModel()
    /// Block editor
    var blockEditor = BlockEditor.Model(
        blocks: [
            BlockEditor.BlockModel.heading(
                BlockEditor.TextBlockModel(
                    text: "Autopoiesis"
                )
            ),
            BlockEditor.BlockModel.text(
                BlockEditor.TextBlockModel(
                    text: "The property of a living system (such as a bacterial cell or a multicellular organism) that allows it to maintain and renew itself by regulating its composition and conserving its boundaries.",
                    transcludes: [
                        EntryStub(
                            address: Slashlink("@example/foo")!,
                            excerpt: "An autopoietic system is a network of processes that recursively depend on each other for their own generation and realization.",
                            modified: Date.now,
                            author: nil
                        ),
                        EntryStub(
                            address: Slashlink("@example/bar")!,
                            excerpt: "Modularity is a form of hierarchy",
                            modified: Date.now,
                            author: nil
                        ),
                    ]
                )
            ),
            BlockEditor.BlockModel.quote(
                BlockEditor.TextBlockModel(
                    text: "The notion of autopoiesis is at the core of a shift in perspective about biological phenomena: it expresses that the mechanisms of self-production are the key to understand both the diversity and the uniqueness of the living. (Francisco J. Varela, in Self-Organizing Systems: An Interdisciplinary Approach, 1981)"
                )
            ),
            BlockEditor.BlockModel.list(
                BlockEditor.TextBlockModel(
                    text: "List item"
                )
            ),
            BlockEditor.BlockModel.list(
                BlockEditor.TextBlockModel(
                    text: "List item"
                )
            ),
        ],
        appendix: BlockEditor.RelatedModel(
            related: [
                EntryStub(
                    address: Slashlink("@example/foo")!,
                    excerpt: "An autopoietic system is a network of processes that recursively depend on each other for their own generation and realization.",
                    modified: Date.now,
                    author: nil
                ),
                EntryStub(
                    address: Slashlink("@example/bar")!,
                    excerpt: "Modularity is a form of hierarchy",
                    modified: Date.now,
                    author: nil
                ),
                EntryStub(
                    address: Slashlink("@example/baz")!,
                    excerpt: "Ashby’s law of requisite variety: If a system is to be stable, the number of states of its control mechanism must be greater than or equal to the number of states in the system being controlled.",
                    modified: Date.now,
                    author: nil
                )
            ]
        )
    )
    
    /// Meta bottom sheet is presented?
    var isMetaSheetPresented = false
    /// Meta bottom sheet model
    var metaSheet = MemoEditorDetailMetaSheetModel()
    
    /// Link suggestions for modal and bar in edit mode
    var isLinkSheetPresented = false
    var linkSearchText = ""
    var linkSuggestions: [LinkSuggestion] = []
    
    /// Time interval after which a load is considered stale, and should be
    /// reloaded to make sure it is fresh.
    static let loadStaleInterval: TimeInterval = 0.2
    
    /// Given a particular entry value, does the editor's state
    /// currently match it, such that we could say the editor is
    /// displaying that entry?
    func stateMatches(entry: MemoEntry) -> Bool {
        return (
            self.address == entry.address &&
            editor.text == entry.contents.body.description
        )
    }
    
    static let logger = Logger(
        subsystem: Config.default.rdns,
        category: "MemoEditorDetail"
    )
    
    //  MARK: Update
    static func update(
        state: MemoEditorDetailModel,
        action: MemoEditorDetailAction,
        environment: AppEnvironment
    ) -> Update<MemoEditorDetailModel> {
        switch action {
        case .metaSheet(let action):
            return DetailMetaSheetCursor.update(
                state: state,
                action: action,
                environment: environment
            )
        case .editor(let action):
            return MemoEditorDetailSubtextTextCursor.update(
                state: state,
                action: action,
                environment: ()
            )
        case .start:
            return start(
                state: state,
                environment: environment
            )
        case .scenePhaseChange(let phase):
            return scenePhaseChange(
                state: state,
                environment: environment,
                phase: phase
            )
        case let .appear(info):
            return appear(
                state: state,
                environment: environment,
                info: info
            )
        case let .forceSetBlockEditor(blockEditor):
            return forceSetBlockEditor(
                state: state,
                environment: environment,
                blockEditor: blockEditor
            )
        case let .setEditor(text, saveState, modified):
            return setEditor(
                state: state,
                environment: environment,
                text: text,
                saveState: saveState,
                modified: modified
            )
        case let .editorFocusChange(isFocused):
            return editorFocusChange(
                state: state,
                environment: environment,
                isFocused: isFocused
            )
        case let .setEditorSelection(range, text):
            return setEditorSelection(
                state: state,
                environment: environment,
                range: range,
                text: text
            )
        case let .insertEditorText(text, range):
            return insertEditorText(
                state: state,
                environment: environment,
                text: text,
                range: range
            )
        case let .loadDetail(address, fallback, autofocus):
            return loadDetail(
                state: state,
                environment: environment,
                address: address,
                fallback: fallback,
                autofocus: autofocus
            )
        case .refreshDetail:
            return refreshDetail(
                state: state,
                environment: environment
            )
        case .refreshDetailIfStale:
            return refreshDetailIfStale(
                state: state,
                environment: environment
            )
        case let .failLoadDetail(message):
            return failLoadDetail(
                state: state,
                environment: environment,
                message: message
            )
        case .forceSetDetail(let detail):
            return forceSetDetail(
                state: state,
                environment: environment,
                detail: detail
            )
        case let .setDetail(detail, autofocus):
            return setDetail(
                state: state,
                environment: environment,
                detail: detail,
                autofocus: autofocus
            )
        case .setDetailLastWriteWins(let detail):
            return setDetailLastWriteWins(
                state: state,
                environment: environment,
                detail: detail
            )
        case let .setDraftDetail(defaultAudience, fallback):
            return setDraftDetail(
                state: state,
                environment: environment,
                defaultAudience: defaultAudience,
                fallback: fallback
            )
        case .resetDetail:
            return resetDetail(
                state: state,
                environment: environment
            )
            
        case .refreshBacklinks:
            return refreshBacklinks(
                state: state,
                environment: environment
            )
        case .succeedRefreshBacklinks(let backlinks):
            var model = state
            model.backlinks = backlinks
            return Update(state: model)
        case .failRefreshBacklinks(let error):
            logger.error("Failed to refresh backlinks: \(error)")
            return Update(state: state)
            
        case .requestDelete(let address):
            return requestDelete(
                state: state,
                environment: environment,
                address: address
            )
        case .forwardRequestDelete:
            return Update(state: state)
        case .doneEditing:
            return doneEditing(
                state: state,
                environment: environment
            )
        case .autosave:
            return autosave(
                state: state,
                environment: environment
            )
        case .requestAssignAddress:
            return requestAssignAddress(
                state: state,
                environment: environment
            )
        case .assignAddress(let address):
            return assignAddress(
                state: state,
                environment: environment,
                address: address
            )
        case .save(let entry):
            return save(
                state: state,
                environment: environment,
                entry: entry
            )
        case let .succeedSave(entry):
            return succeedSave(
                state: state,
                environment: environment,
                entry: entry
            )
        case let .failSave(address, message):
            return failSave(
                state: state,
                environment: environment,
                address: address,
                message: message
            )
        case let .presentMetaSheet(isPresented):
            return presentMetaSheet(
                state: state,
                environment: environment,
                isPresented: isPresented
            )
        case let .setLinkSheetPresented(isPresented):
            return setLinkSheetPresented(
                state: state,
                environment: environment,
                isPresented: isPresented
            )
        case let .setLinkSearch(text):
            return setLinkSearch(
                state: state,
                environment: environment,
                text: text
            )
        case .refreshLinkSuggestions:
            return setLinkSearch(
                state: state,
                environment: environment,
                text: state.linkSearchText
            )
        case let .selectLinkSuggestion(suggestion):
            return selectLinkSuggestion(
                state: state,
                environment: environment,
                suggestion: suggestion
            )
        case let .setLinkSuggestions(suggestions):
            var model = state
            model.linkSuggestions = suggestions
            return Update(state: model)
        case let .linkSuggestionsFailure(message):
            logger.debug(
                "Link suggest failed: \(message)"
            )
            return Update(state: state)
        case let .updateAudience(audience):
            return updateAudience(
                state: state,
                environment: environment,
                audience: audience
            )
        case let .succeedUpdateAudience(receipt):
            return succeedUpdateAudience(
                state: state,
                environment: environment,
                receipt: receipt
            )
        case let .failUpdateAudience(message):
            return log(
                state: state,
                environment: environment,
                message: message
            )
        case let .selectRenameSuggestion(suggestion):
            return selectRenameSuggestion(
                state: state,
                environment: environment,
                suggestion: suggestion
            )
        case .moveEntry(let from, let to):
            return moveEntry(
                state: state,
                environment: environment,
                from: from,
                to: to
            )
        case let .succeedMoveEntry(from, to):
            return succeedMoveEntry(
                state: state,
                environment: environment,
                from: from,
                to: to
            )
        case .failMoveEntry(let error):
            return failMoveEntry(
                state: state,
                environment: environment,
                error: error
            )
        case .mergeEntry(let parent, let child):
            return mergeEntry(
                state: state,
                environment: environment,
                parent: parent,
                child: child
            )
        case let .succeedMergeEntry(parent, child):
            return succeedMergeEntry(
                state: state,
                environment: environment,
                parent: parent,
                child: child
            )
        case .failMergeEntry(let error):
            return failMergeEntry(
                state: state,
                environment: environment,
                error: error
            )
        case .insertEditorWikilinkAtSelection:
            return insertTaggedMarkup(
                state: state,
                environment: environment,
                range: state.editor.selection,
                with: { text in Markup.Wikilink(text: text) }
            )
        case .insertEditorBoldAtSelection:
            return insertTaggedMarkup(
                state: state,
                environment: environment,
                range: state.editor.selection,
                with: { text in Markup.Bold(text: text) }
            )
        case .insertEditorItalicAtSelection:
            return insertTaggedMarkup(
                state: state,
                environment: environment,
                range: state.editor.selection,
                with: { text in Markup.Italic(text: text) }
            )
        case .insertEditorCodeAtSelection:
            return insertTaggedMarkup(
                state: state,
                environment: environment,
                range: state.editor.selection,
                with: { text in Markup.Code(text: text) }
            )
        case .refreshLists:
            return refreshLists(
                state: state,
                environment: environment
            )
        }
    }
    
    /// Log debug
    static func log(
        state: MemoEditorDetailModel,
        environment: AppEnvironment,
        message: String
    ) -> Update<MemoEditorDetailModel> {
        logger.log("\(message)")
        return Update(state: state)
    }
    
    /// Log debug
    static func logDebug(
        state: MemoEditorDetailModel,
        environment: AppEnvironment,
        message: String
    ) -> Update<MemoEditorDetailModel> {
        logger.debug("\(message)")
        return Update(state: state)
    }
    
    /// Log debug
    static func logWarning(
        state: MemoEditorDetailModel,
        environment: AppEnvironment,
        message: String
    ) -> Update<MemoEditorDetailModel> {
        logger.warning("\(message)")
        return Update(state: state)
    }
    
    static func start(
        state: MemoEditorDetailModel,
        environment: AppEnvironment
    ) -> Update<MemoEditorDetailModel> {
        let pollFx = AppEnvironment.poll(every: Config.default.pollingInterval)
            .map({ _ in MemoEditorDetailAction.autosave })
            .eraseToAnyPublisher()
        return Update(state: state, fx: pollFx)
    }
    
    /// Handle scene phase change
    /// We trigger an autosave when scene becomes inactive.
    static func scenePhaseChange(
        state: MemoEditorDetailModel,
        environment: AppEnvironment,
        phase: ScenePhase
    ) -> Update<MemoEditorDetailModel> {
        switch phase {
        case .inactive:
            return update(
                state: state,
                action: .autosave,
                environment: environment
            )
        default:
            return Update(state: state)
        }
    }
    
    /// Set the contents of the editor and mark save state and modified time.
    static func appear(
        state: MemoEditorDetailModel,
        environment: AppEnvironment,
        info: MemoEditorDetailDescription
    ) -> Update<MemoEditorDetailModel> {
        // No address? This is a draft.
        guard let address = info.address ?? state.address else {
            return update(
                state: state,
                action: .setDraftDetail(
                    defaultAudience: info.defaultAudience,
                    fallback: info.fallback
                ),
                environment: environment
            )
        }
        // Address? Attempt to load detail.
        return update(
            state: state,
            action: .loadDetail(
                address: address,
                fallback: info.fallback,
                autofocus: false
            ),
            environment: environment
        )
    }
    
    static func forceSetBlockEditor(
        state: MemoEditorDetailModel,
        environment: AppEnvironment,
        blockEditor: BlockEditor.Model
    ) -> Update<MemoEditorDetailModel> {
        var model = state
        model.blockEditor = blockEditor
        return Update(state: model)
    }

    /// Set the contents of the editor and mark save state and modified time.
    static func setEditor(
        state: MemoEditorDetailModel,
        environment: AppEnvironment,
        text: String,
        saveState: SaveState,
        modified: Date
    ) -> Update<MemoEditorDetailModel> {
        var model = state
        model.saveState = saveState
        model.headers.modified = modified
        return update(
            state: model,
            action: .editor(.setText(text)),
            environment: environment
        )
    }
    
    /// Handle editor focus request.
    /// Saves editor state if blurred.
    static func editorFocusChange(
        state: MemoEditorDetailModel,
        environment: AppEnvironment,
        isFocused: Bool
    ) -> Update<MemoEditorDetailModel> {
        // If blur, then send focus request down and save
        guard isFocused else {
            return update(
                state: state,
                actions: [
                    .editor(.focusChange(false)),
                    .autosave
                ],
                environment: environment
            )
        }
        // Otherwise, just send down focus request
        return update(
            state: state,
            action: .editor(.focusChange(true)),
            environment: environment
        )
    }
    
    /// Set editor selection.
    static func setEditorSelection(
        state: MemoEditorDetailModel,
        environment: AppEnvironment,
        range nsRange: NSRange,
        text: String
    ) -> Update<MemoEditorDetailModel> {
        // Set entry link based on selection
        let dom = Subtext.parse(markup: text)
        let link = dom.shortlinkFor(range: nsRange)
        var model = state
        model.selectedShortlink = link
        
        let linkSearchText = link?.toTitle() ?? ""
        
        return MemoEditorDetailModel.update(
            state: model,
            actions: [
                // Immediately send down setSelection
                MemoEditorDetailAction.editor(
                    SubtextTextAction.setSelection(
                        range: nsRange,
                        text: text
                    )
                ),
                MemoEditorDetailAction.setLinkSearch(linkSearchText)
            ],
            environment: environment
        )
    }
    
    /// Insert text in editor at range
    static func insertEditorText(
        state: MemoEditorDetailModel,
        environment: AppEnvironment,
        text: String,
        range nsRange: NSRange
    ) -> Update<MemoEditorDetailModel> {
        guard let range = Range(nsRange, in: state.editor.text) else {
            logger.log(
                "Cannot replace text. Invalid range: \(nsRange))"
            )
            return Update(state: state)
        }
        
        // Replace selected range with committed link search text.
        let markup = state.editor.text.replacingCharacters(
            in: range,
            with: text
        )
        
        // Find new cursor position
        guard let cursor = markup.index(
            range.lowerBound,
            offsetBy: text.count,
            limitedBy: markup.endIndex
        ) else {
            logger.log(
                "Could not find new cursor position. Aborting text insert."
            )
            return Update(state: state)
        }
        
        // Set editor dom and editor selection immediately in same Update.
        return MemoEditorDetailModel.update(
            state: state,
            actions: [
                .setEditor(
                    text: markup,
                    saveState: .unsaved,
                    modified: .now
                ),
                .setEditorSelection(
                    range: NSRange(cursor..<cursor, in: markup),
                    text: markup
                )
            ],
            environment: environment
        )
    }
    
    /// Mark properties on model in preparation for detail load
    static func prepareLoadDetail(_ state: MemoEditorDetailModel) -> MemoEditorDetailModel {
        var model = state
        // Mark loading state
        model.isLoading = true
        // Mark time of load start
        model.lastLoadStarted = Date.now
        return model
    }
    
    /// Load Detail from database and present detail
    static func loadDetail(
        state: MemoEditorDetailModel,
        environment: AppEnvironment,
        address: Slashlink,
        fallback: String,
        autofocus: Bool
    ) -> Update<MemoEditorDetailModel> {
        let fx: Fx<MemoEditorDetailAction> = environment.data.readMemoEditorDetailPublisher(
            address: address,
            fallback: fallback
        ).map({ detail in
            MemoEditorDetailAction.setDetail(
                detail: detail,
                autofocus: autofocus
            )
        }).catch({ error in
            Just(MemoEditorDetailAction.failLoadDetail(error.localizedDescription))
        }).eraseToAnyPublisher()
        
        var model = prepareLoadDetail(state)
        model.address = address
        
        return update(
            state: model,
            action: .refreshBacklinks,
            environment: environment
        ).mergeFx(fx)
    }
    
    /// Reload detail
    static func refreshDetail(
        state: MemoEditorDetailModel,
        environment: AppEnvironment
    ) -> Update<MemoEditorDetailModel> {
        guard let address = state.address else {
            logger.log(
                "Refresh detail requested when nothing was being edited. Skipping."
            )
            return Update(state: state)
        }
        
        let model = prepareLoadDetail(state)
        
        let fx: Fx<MemoEditorDetailAction> = environment.data.readMemoEditorDetailPublisher(
            address: address,
            fallback: model.editor.text
        ).map({ detail in
            MemoEditorDetailAction.setDetailLastWriteWins(detail)
        }).catch({ error in
            Just(MemoEditorDetailAction.failLoadDetail(error.localizedDescription))
        }).eraseToAnyPublisher()
        
        return Update(state: model, fx: fx)
    }
    
    static func refreshDetailIfStale(
        state: MemoEditorDetailModel,
        environment: AppEnvironment
    ) -> Update<MemoEditorDetailModel> {
        guard let address = state.address else {
            logger.debug(
                "Refresh-detail-if-stale requested, but nothing was being edited. Skipping."
            )
            return Update(state: state)
        }
        let lastLoadElapsed = Date.now.timeIntervalSince(state.lastLoadStarted)
        guard lastLoadElapsed > Self.loadStaleInterval else {
            logger.debug(
                "Detail is fresh. No refresh needed. Skipping."
            )
            return Update(state: state)
        }
        logger.log(
            "Detail for \(address) is stale. Refreshing."
        )
        return update(
            state: state,
            action: .refreshDetail,
            environment: environment
        )
    }
    
    /// Handle detail load failure
    static func failLoadDetail(
        state: MemoEditorDetailModel,
        environment: AppEnvironment,
        message: String
    ) -> Update<MemoEditorDetailModel> {
        logger.log("Detail load failed with message: \(message)")
        return Update(state: state)
    }
    
    /// Set MemoEditorResponse onto DetailModel
    static func forceSetDetail(
        state: MemoEditorDetailModel,
        environment: AppEnvironment,
        detail: MemoEditorDetailResponse
    ) -> Update<MemoEditorDetailModel> {
        var model = state
        model.isLoading = false
        model.address = detail.entry.address
        model.defaultAudience = detail.entry.address.toAudience()
        model.headers = detail.entry.contents.wellKnownHeaders()
        model.additionalHeaders = detail.entry.contents.additionalHeaders
        model.saveState = detail.saveState
        
        let subtext = detail.entry.contents.body
        let text = String(describing: subtext)
        
        return MemoEditorDetailModel.update(
            state: model,
            actions: [
                .setMetaSheetAddress(model.address),
                .setEditor(
                    text: text,
                    saveState: detail.saveState,
                    modified: model.headers.modified
                )
            ],
            environment: environment
        )
    }
    
    /// Set detail model.
    /// - If details slugs are the same, uses a last-write-wins strategy
    ///   for reconciling conflicts.
    /// - If details are different, saves the previous detail and
    ///   replaces it.
    static func setDetailLastWriteWins(
        state: MemoEditorDetailModel,
        environment: AppEnvironment,
        detail: MemoEditorDetailResponse
    ) -> Update<MemoEditorDetailModel> {
        var model = state
        // Mark loading finished
        model.isLoading = false
        
        let change = FileFingerprintChange.create(
            left: FileFingerprint(state),
            right: FileFingerprint(detail)
        )
        // Last write wins strategy
        switch change {
        // Our editor state is newer. Do nothing.
        case .leftNewer:
            return Update(state: model)
        // The slugs are same, but loaded detail is newer. Replace.
        case .rightNewer:
            return update(
                state: model,
                action: .forceSetDetail(detail),
                environment: environment
            )
        // No loaded detail. Do nothing.
        case .leftOnly:
            return Update(state: model)
        // No entry is currently being edited. Replace.
        case .rightOnly:
            return update(
                state: state,
                action: .forceSetDetail(detail),
                environment: environment
            )
        // Same slug, same time, different sizes. Conflict. Do nothing.
        case .conflict:
            return Update(state: model)
        // No change. Do nothing.
        case .same:
            return Update(state: model)
        // Slugs don't match. Different entries.
        // Save current state and set new detail.
        case .none:
            let snapshot = MemoEntry(model)
            return update(
                state: model,
                actions: [
                    .save(snapshot),
                    .forceSetDetail(detail)
                ],
                environment: environment
            )
        }
    }
    
    /// Set and present detail
    /// - state: the current state
    /// - environment: the environment
    /// - detail: the entry detail (usually we get this back from a service)
    /// - autofocus: automatically focus the editor,
    ///   and set cursor at end of document?
    /// - Returns: an update
    static func setDetail(
        state: MemoEditorDetailModel,
        environment: AppEnvironment,
        detail: MemoEditorDetailResponse,
        autofocus: Bool
    ) -> Update<MemoEditorDetailModel> {
        guard autofocus else {
            // If autofocus is false, request blur if needed
            return update(
                state: state,
                actions: [
                    .setDetailLastWriteWins(detail),
                    .requestEditorFocus(false)
                ],
                environment: environment
            )
        }
        // If autofocus is true, request focus, and also set selection to end
        // of editor text.
        return update(
            state: state,
            actions: [
                .setDetailLastWriteWins(detail),
                .requestEditorFocus(true),
                .setEditorSelectionAtEnd
            ],
            environment: environment
        )
    }
    
    static func setDraftDetail(
        state: MemoEditorDetailModel,
        environment: AppEnvironment,
        defaultAudience: Audience,
        fallback: String
    ) -> Update<MemoEditorDetailModel> {
        var model = state

        model.defaultAudience = defaultAudience

        return update(
            state: model,
            actions: [
                .setMetaSheetDefaultAudience(defaultAudience),
                .setEditor(
                    text: fallback,
                    saveState: .unsaved,
                    modified: Date.now
                )
            ],
            environment: environment
        )
    }

    /// Reset model to "none" condition
    static func resetDetail(
        state: MemoEditorDetailModel,
        environment: AppEnvironment
    ) -> Update<MemoEditorDetailModel> {
        var model = state
        model.address = nil
        model.headers = WellKnownHeaders(
            contentType: ContentType.subtext.rawValue,
            created: Date.distantPast,
            modified: Date.distantPast,
            fileExtension: ContentType.subtext.fileExtension
        )
        model.additionalHeaders = []
        model.editor = SubtextTextModel()
        model.backlinks = []
        model.isLoading = true
        model.saveState = .saved
        return Update(state: model)
    }
    
    static func refreshBacklinks(
        state: MemoEditorDetailModel,
        environment: AppEnvironment
    ) -> Update<MemoEditorDetailModel> {
        guard let address = state.address else {
            return Update(state: state)
        }
        
        let fx: Fx<MemoEditorDetailAction> = Future.detached {
            try await environment.data.readMemoBacklinks(address: address)
        }
        .map { backlinks in
            .succeedRefreshBacklinks(backlinks)
        }
        .recover { error in
            .failRefreshBacklinks(error.localizedDescription)
        }
        .eraseToAnyPublisher()
        
        return Update(state: state, fx: fx)
    }
    
    static func updateAudience(
        state: MemoEditorDetailModel,
        environment: AppEnvironment,
        audience: Audience
    ) -> Update<MemoEditorDetailModel> {
        guard let from = state.address else {
            logger.log(
                "Update audience requested, but no memo is being edited."
            )
            return Update(state: state)
        }

        let to = from.withAudience(audience)

        let fx: Fx<MemoEditorDetailAction> = environment.data.moveEntryPublisher(
            from: from,
            to: to
        ).map({ receipt in
            MemoEditorDetailAction.succeedUpdateAudience(receipt)
        }).catch({ error in
            Just(MemoEditorDetailAction.failUpdateAudience(error.localizedDescription))
        }).eraseToAnyPublisher()

        var model = state
        model.address = to
        
        return update(
            state: model,
            action: .metaSheet(.requestUpdateAudience(audience)),
            environment: environment
        ).mergeFx(fx)
    }
    
    static func succeedUpdateAudience(
        state: MemoEditorDetailModel,
        environment: AppEnvironment,
        receipt: MoveReceipt
    ) -> Update<MemoEditorDetailModel> {
        guard state.address != nil else {
            return Update(state: state)
        }
        var model = state
        model.address = receipt.to
        return update(
            state: model,
            // Forrward success down to meta sheet
            action: .metaSheet(.succeedUpdateAudience(receipt)),
            environment: environment
        )
    }

    static func requestDelete(
        state: MemoEditorDetailModel,
        environment: AppEnvironment,
        address: Slashlink?
    ) -> Update<MemoEditorDetailModel> {
        let delay = Duration.sheet
        
        let fx: Fx<MemoEditorDetailAction> = Just(
            MemoEditorDetailAction.forwardRequestDelete(address)
        ).delay(
            for: .seconds(delay),
            scheduler: DispatchQueue.main
        ).eraseToAnyPublisher()

        return update(
            state: state,
            actions: [
                .metaSheet(.requestDelete(address)),
                .presentMetaSheet(false)
            ],
            environment: environment
        ).mergeFx(fx)
    }

    static func doneEditing(
        state: MemoEditorDetailModel,
        environment: AppEnvironment
    ) -> Update<MemoEditorDetailModel> {
        update(
            state: state,
            actions: [
                .autosave,
                .requestEditorFocus(false)
            ],
            environment: environment
        )
    }
    
    static func autosave(
        state: MemoEditorDetailModel,
        environment: AppEnvironment
    ) -> Update<MemoEditorDetailModel> {
        /// If no address, derive one and update
        guard state.address != nil else {
            return update(
                state: state,
                action: .requestAssignAddress,
                environment: environment
            )
        }
        
        let entry = state.snapshotEntry()
        return update(
            state: state,
            action: .save(entry),
            environment: environment
        )
    }
    
    static func requestAssignAddress(
        state: MemoEditorDetailModel,
        environment: AppEnvironment
    ) -> Update<MemoEditorDetailModel> {
        let fx: Fx<MemoEditorDetailAction> = environment.data
            .findUniqueAddressForPublisher(
                state.editor.text,
                audience: state.defaultAudience
            ).map({ address in
                MemoEditorDetailAction.assignAddress(address)
            }).eraseToAnyPublisher()

        return Update(state: state, fx: fx)
    }
    
    static func assignAddress(
        state: MemoEditorDetailModel,
        environment: AppEnvironment,
        address: Slashlink?
    ) -> Update<MemoEditorDetailModel> {
        guard let address = address else {
            logger.log("Did not get unique address for note. Doing nothing.")
            return Update(state: state)
        }
        
        var model = state
        model.address = address
        
        let entry = model.snapshotEntry()
        
        return update(
            state: model,
            actions: [
                .save(entry),
                .setMetaSheetAddress(address)
            ],
            environment: environment
        )
        .animation(.default)
    }
    
    /// Save snapshot of entry
    static func save(
        state: MemoEditorDetailModel,
        environment: AppEnvironment,
        entry: MemoEntry?
    ) -> Update<MemoEditorDetailModel> {
        // If editor dom is already saved, noop
        guard state.saveState != .saved else {
            return Update(state: state)
        }
        // If there is no entry, nothing to save
        guard let entry = entry else {
            return Update(state: state)
        }
        
        var model = state
        
        // Mark saving in-progress
        model.saveState = .saving
        
        let fx: Fx<MemoEditorDetailAction> = environment.data.writeEntryPublisher(
            entry
        ).map({ _ in
            MemoEditorDetailAction.succeedSave(entry)
        }).catch({ error in
            Just(
                MemoEditorDetailAction.failSave(
                    address: entry.address,
                    message: error.localizedDescription
                )
            )
        }).eraseToAnyPublisher()
        
        return Update(state: model, fx: fx)
    }
    
    /// Log save success and perform refresh of various lists.
    static func succeedSave(
        state: MemoEditorDetailModel,
        environment: AppEnvironment,
        entry: MemoEntry
    ) -> Update<MemoEditorDetailModel> {
        logger.debug(
            "Saved entry: \(entry.address)"
        )
        var model = state
        
        // If editor state is still the state we invoked save with,
        // then mark the current editor state as "saved".
        // We check before setting in case changes happened between the
        // time we invoked save and the time it completed.
        // If changes did happen in that time, we want to mark the current
        // state modified, giving other processes a chance to save the
        // new changes.
        // 2022-02-09 Gordon Brander
        if
            model.saveState == .saving &&
                model.stateMatches(entry: entry)
        {
            model.saveState = .saved
        }
        
        return Update(state: model)
    }
    
    static func failSave(
        state: MemoEditorDetailModel,
        environment: AppEnvironment,
        address: Slashlink,
        message: String
    ) -> Update<MemoEditorDetailModel> {
        //  TODO: show user a "try again" banner
        logger.warning(
            "Save failed for entry (\(address)) with error: \(message)"
        )
        // Mark modified, since we failed to save
        var model = state
        model.saveState = .unsaved
        return Update(state: model)
    }
    
    static func presentMetaSheet(
        state: MemoEditorDetailModel,
        environment: AppEnvironment,
        isPresented: Bool
    ) -> Update<MemoEditorDetailModel> {
        var model = state
        model.isMetaSheetPresented = isPresented
        return Update(state: model)
    }
    
    static func setLinkSheetPresented(
        state: MemoEditorDetailModel,
        environment: AppEnvironment,
        isPresented: Bool
    ) -> Update<MemoEditorDetailModel> {
        var model = state
        model.isLinkSheetPresented = isPresented
        return Update(state: model)
    }
    
    static func setLinkSearch(
        state: MemoEditorDetailModel,
        environment: AppEnvironment,
        text: String
    ) -> Update<MemoEditorDetailModel> {
        var model = state
        model.linkSearchText = text
        
        // Omit current slug from results
        var omitting: Set<Slashlink> = Set()
        if let address = state.address {
            omitting.insert(address)
        }
        
        // Search link suggestions
        let fx: Fx<MemoEditorDetailAction> = environment.data.searchLinkSuggestionsPublisher(
            query: text,
            omitting: omitting,
            fallback: []
        ).map({ suggestions in
            MemoEditorDetailAction.setLinkSuggestions(suggestions)
        }).catch({ error in
            Just(
                MemoEditorDetailAction.linkSuggestionsFailure(
                    error.localizedDescription
                )
            )
        }).eraseToAnyPublisher()
                    
        return Update(state: model, fx: fx)
    }
    
    static func selectLinkSuggestion(
        state: MemoEditorDetailModel,
        environment: AppEnvironment,
        suggestion: LinkSuggestion
    ) -> Update<MemoEditorDetailModel> {
        let link: EntryLink = Func.pipe(
            suggestion,
            through: { suggestion in
                switch suggestion {
                case .entry(let link):
                    return link
                case .new(let link):
                    return link
                }
            }
        )
        
        // If there is a selected link, use that range
        // instead of selection
        let (range, replacement): (NSRange, String) = Func.pipe(
            state.selectedShortlink,
            through: { markup in
                switch markup {
                case .slashlink(let slashlink):
                    let replacement = link.address.markup
                    let range = NSRange(
                        slashlink.span.range,
                        in: state.editor.text
                    )
                    return (range, replacement)
                case .wikilink(let wikilink):
                    let replacement = Func.run {
                        switch (link.address.peer) {
                            case .none:
                                return Markup.Wikilink(
                                    text: link.linkableTitle
                                ).markup
                            case _:
                                return link.address.markup
                        }
                    }
                    let range = NSRange(
                        wikilink.span.range,
                        in: state.editor.text
                    )
                    return (range, replacement)
                case .none:
                    let replacement = link.address.markup
                    return (state.editor.selection, replacement)
                }
            }
        )
        
        var model = state
        model.linkSearchText = ""
        
        return MemoEditorDetailModel.update(
            state: model,
            actions: [
                .setLinkSheetPresented(false),
                .insertEditorText(text: replacement, range: range)
            ],
            environment: environment
        )
        .animation(.easeOutCubic(duration: Duration.keyboard))
    }
    
    static func selectRenameSuggestion(
        state: MemoEditorDetailModel,
        environment: AppEnvironment,
        suggestion: RenameSuggestion
    ) -> Update<MemoEditorDetailModel> {
        update(
            state: state,
            actions: [
                // Forward intercepted action down to child
                .metaSheet(.selectRenameSuggestion(suggestion)),
                // Additionally, act on rename suggestion
                MemoEditorDetailAction.from(suggestion)
            ],
            environment: environment
        )
    }

    /// Move entry
    static func moveEntry(
        state: MemoEditorDetailModel,
        environment: AppEnvironment,
        from: Slashlink,
        to: Slashlink
    ) -> Update<MemoEditorDetailModel> {
        let fx: Fx<MemoEditorDetailAction> = environment.data.moveEntryPublisher(
            from: from,
            to: to
        )
        .map({ _ in
            MemoEditorDetailAction.succeedMoveEntry(from: from, to: to)
        })
        .catch({ error in
            Just(
                MemoEditorDetailAction.failMoveEntry(
                    error.localizedDescription
                )
            )
        })
        .eraseToAnyPublisher()
        return Update(
            state: state,
            fx: fx
        )
        .animation(.easeOutCubic(duration: Duration.keyboard))
    }
    
    /// Move success lifecycle handler.
    /// Updates UI in response.
    static func succeedMoveEntry(
        state: MemoEditorDetailModel,
        environment: AppEnvironment,
        from: Slashlink,
        to: Slashlink
    ) -> Update<MemoEditorDetailModel> {
        guard state.address == from else {
            logger.warning(
                """
                Detail got a succeedMoveEntry action that doesn't match address. Doing nothing.
                Detail address: \(state.address?.description ?? "None")
                From address: \(from.description)
                To address: \(to.description)
                """
            )
            return Update(state: state)
        }
        
        var model = state
        model.address = to
        
        return update(
            state: model,
            actions: [
                .metaSheet(.setAddress(to)),
                .refreshLists
            ],
            environment: environment
        )
    }
    
    /// Move failure lifecycle handler.
    //  TODO: in future consider triggering an alert.
    static func failMoveEntry(
        state: MemoEditorDetailModel,
        environment: AppEnvironment,
        error: String
    ) -> Update<MemoEditorDetailModel> {
        logger.warning(
            "Failed to move entry with error: \(error)"
        )
        return Update(state: state)
    }
    
    /// Merge entry
    static func mergeEntry(
        state: MemoEditorDetailModel,
        environment: AppEnvironment,
        parent: Slashlink,
        child: Slashlink
    ) -> Update<MemoEditorDetailModel> {
        let fx: Fx<MemoEditorDetailAction> = environment.data.mergeEntryPublisher(
            parent: parent,
            child: child
        ).map({ _ in
            MemoEditorDetailAction.succeedMergeEntry(parent: parent, child: child)
        }).catch({ error in
            Just(
                MemoEditorDetailAction.failMergeEntry(error.localizedDescription)
            )
        }).eraseToAnyPublisher()
        return Update(state: state, fx: fx)
    }
    
    /// Merge success lifecycle handler.
    /// Updates UI in response.
    static func succeedMergeEntry(
        state: MemoEditorDetailModel,
        environment: AppEnvironment,
        parent: Slashlink,
        child: Slashlink
    ) -> Update<MemoEditorDetailModel> {
        var model = state
        model.address = parent
        return update(
            state: model,
            actions: [
                .metaSheet(.setAddress(parent)),
                .refreshLists,
                .refreshDetail
            ],
            environment: environment
        )
    }
    
    /// Merge failure lifecycle handler.
    //  TODO: in future consider triggering an alert.
    static func failMergeEntry(
        state: MemoEditorDetailModel,
        environment: AppEnvironment,
        error: String
    ) -> Update<MemoEditorDetailModel> {
        logger.warning(
            "Failed to merge entry with error: \(error)"
        )
        return Update(state: state)
    }
    
    /// Insert wikilink markup into editor, begining at previous range
    /// and wrapping the contents of previous range
    static func insertTaggedMarkup<T>(
        state: MemoEditorDetailModel,
        environment: AppEnvironment,
        range nsRange: NSRange,
        with withMarkup: (String) -> T
    ) -> Update<MemoEditorDetailModel>
    where T: TaggedMarkup
    {
        guard let range = Range(nsRange, in: state.editor.text) else {
            logger.log(
                "Cannot replace text. Invalid range: \(nsRange))"
            )
            return Update(state: state)
        }
        
        let selectedText = String(state.editor.text[range])
        let markup = withMarkup(selectedText)
        
        // Replace selected range with committed link search text.
        let editorText = state.editor.text.replacingCharacters(
            in: range,
            with: String(describing: markup)
        )
        
        // Find new cursor position
        guard let cursor = editorText.index(
            range.lowerBound,
            offsetBy: markup.markupWithoutClosingTag.count,
            limitedBy: editorText.endIndex
        ) else {
            logger.log(
                "Could not find new cursor position. Aborting text insert."
            )
            return Update(state: state)
        }
        
        return MemoEditorDetailModel.update(
            state: state,
            actions: [
                .setEditor(
                    text: editorText,
                    saveState: .unsaved,
                    modified: .now
                ),
                .setEditorSelection(
                    range: NSRange(cursor..<cursor, in: editorText),
                    text: editorText
                )
            ],
            environment: environment
        )
    }
    
    /// Dispatch refresh actions
    static func refreshLists(
        state: MemoEditorDetailModel,
        environment: AppEnvironment
    ) -> Update<MemoEditorDetailModel> {
        return MemoEditorDetailModel.update(
            state: state,
            actions: [
                .refreshRenameSuggestions,
                .refreshLinkSuggestions
            ],
            environment: environment
        )
    }
    
    /// Snapshot editor state in preparation for saving.
    /// Also mends header files.
    func snapshotEntry() -> MemoEntry? {
        guard var entry = MemoEntry(self) else {
            return nil
        }
        entry.contents.modified = Date.now
        return entry
    }
    
    func excerpt(fallback: String = "") -> String {
        Subtext.excerpt(markup: self.editor.text, fallback: fallback)
    }
}

//  MARK: Outer Model
/// A description of a detail suitible for pushing onto a navigation stack
struct MemoEditorDetailDescription: Hashable {
    var address: Slashlink?
    var fallback: String = ""
    /// Default audience to use when deriving a memo address
    var defaultAudience = Audience.local
}

extension FileFingerprint {
    /// Initialize FileFingerprint from DetailModel.
    /// We use this to do last-write-wins.
    init?(_ detail: MemoEditorDetailModel) {
        guard let slug = detail.address?.slug else {
            return nil
        }
        self.init(
            slug: slug,
            modified: detail.headers.modified,
            text: detail.editor.text
        )
    }
}

extension MemoEntry {
    init?(_ detail: MemoEditorDetailModel) {
        guard let address = detail.address else {
            return nil
        }
        self.address = address
        self.contents = Memo(
            contentType: detail.headers.contentType,
            created: detail.headers.created,
            modified: detail.headers.modified,
            fileExtension: detail.headers.fileExtension,
            additionalHeaders: detail.additionalHeaders,
            body: detail.editor.text
        )
    }
}

struct Detail_Previews: PreviewProvider {
    static var previews: some View {
        MemoEditorDetailView(
            app: Store(state: AppModel(), environment: AppEnvironment()),
            description: MemoEditorDetailDescription(
                address: Slashlink("/nothing-is-lost-in-the-universe")!,
                fallback: "Nothing is lost in the universe"
            ),
            notify: { action in }
        )
    }
}<|MERGE_RESOLUTION|>--- conflicted
+++ resolved
@@ -12,12 +12,9 @@
 
 //  MARK: View
 struct MemoEditorDetailView: View {
-<<<<<<< HEAD
     typealias Action = MemoEditorDetailAction
-=======
     @ObservedObject var app: Store<AppModel>
     
->>>>>>> 76a34fb9
     /// Detail keeps a separate internal store for editor state that does not
     /// need to be surfaced in higher level views.
     ///
@@ -632,16 +629,16 @@
                     text: "The property of a living system (such as a bacterial cell or a multicellular organism) that allows it to maintain and renew itself by regulating its composition and conserving its boundaries.",
                     transcludes: [
                         EntryStub(
+                            did: Did("did:key:abc123")!,
                             address: Slashlink("@example/foo")!,
                             excerpt: "An autopoietic system is a network of processes that recursively depend on each other for their own generation and realization.",
-                            modified: Date.now,
-                            author: nil
+                            modified: Date.now
                         ),
                         EntryStub(
+                            did: Did("did:key:abc123")!,
                             address: Slashlink("@example/bar")!,
                             excerpt: "Modularity is a form of hierarchy",
-                            modified: Date.now,
-                            author: nil
+                            modified: Date.now
                         ),
                     ]
                 )
@@ -665,22 +662,22 @@
         appendix: BlockEditor.RelatedModel(
             related: [
                 EntryStub(
+                    did: Did("did:key:abc123")!,
                     address: Slashlink("@example/foo")!,
                     excerpt: "An autopoietic system is a network of processes that recursively depend on each other for their own generation and realization.",
-                    modified: Date.now,
-                    author: nil
+                    modified: Date.now
                 ),
                 EntryStub(
+                    did: Did("did:key:abc123")!,
                     address: Slashlink("@example/bar")!,
                     excerpt: "Modularity is a form of hierarchy",
-                    modified: Date.now,
-                    author: nil
+                    modified: Date.now
                 ),
                 EntryStub(
+                    did: Did("did:key:abc123")!,
                     address: Slashlink("@example/baz")!,
                     excerpt: "Ashby’s law of requisite variety: If a system is to be stable, the number of states of its control mechanism must be greater than or equal to the number of states in the system being controlled.",
-                    modified: Date.now,
-                    author: nil
+                    modified: Date.now
                 )
             ]
         )

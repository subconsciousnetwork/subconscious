//
//  MemoViewerDetailView.swift
//  Subconscious (iOS)
//
//  Created by Gordon Brander on 3/15/23.
//

import SwiftUI
import Combine
import os
import ObservableStore

/// Display a read-only memo detail view.
/// Used for content from other spheres that we don't have write access to.
struct MemoViewerDetailView: View {
    @ObservedObject var app: Store<AppModel>
    
    @StateObject private var store = Store(
        state: MemoViewerDetailModel(),
        environment: AppEnvironment.default,
        loggingEnabled: true,
        logger: Logger(
            subsystem: Config.default.rdns,
            category: "MemoViewerDetailStore"
        )
    )
    
    var metaSheet: ViewStore<MemoViewerDetailMetaSheetModel> {
        store.viewStore(
            get: MemoViewerDetailMetaSheetCursor.get,
            tag: MemoViewerDetailMetaSheetCursor.tag
        )
    }

    var description: MemoViewerDetailDescription
    var notify: (MemoViewerDetailNotification) -> Void
    var navigationTitle: String {
        store.state.address?.markup ?? store.state.title
    }

    var body: some View {
        VStack {
            switch store.state.loadingState {
            case .loading:
                MemoViewerDetailLoadingView(
                    notify: notify
                )
            case .loaded:
                MemoViewerDetailLoadedView(
                    store: store,
                    address: description.address,
                    notify: notify
                )
            case .notFound:
                MemoViewerDetailNotFoundView(
                    backlinks: store.state.backlinks,
                    notify: notify
                )
            }
        }
        .navigationTitle(navigationTitle)
        .navigationBarTitleDisplayMode(.inline)
        .toolbarBackground(.visible)
        .toolbarBackground(Color.background, for: .navigationBar)
        .toolbar(content: {
            DetailToolbarContent(
                address: store.state.address,
                defaultAudience: store.state.defaultAudience,
                onTapOmnibox: {
                    store.send(.presentMetaSheet(true))
                },
                status: store.state.loadingState
            )
        })
        .onAppear {
            store.send(.appear(description))
        }
        .onReceive(
            store.actions.compactMap(MemoViewerDetailNotification.from),
            perform: notify
        )
        .onReceive(
            app.actions.compactMap(MemoViewerDetailAction.fromAppAction),
            perform: store.send
        )
        .sheet(
            isPresented: Binding(
                get: { store.state.isMetaSheetPresented },
                send: store.send,
                tag: MemoViewerDetailAction.presentMetaSheet
            )
        ) {
            MemoViewerDetailMetaSheetView(store: metaSheet)
        }
    }
}

/// View for the "not found" state of content
struct MemoViewerDetailNotFoundView: View {
    var backlinks: [EntryStub]
    var notify: (MemoViewerDetailNotification) -> Void
    var contentFrameHeight = UIFont.appTextMono.lineHeight * 8
    
    var body: some View {
        ScrollView {
            NotFoundView()
            ThickDividerView()
                .padding(.bottom, AppTheme.unit4)
            BacklinksView(
                backlinks: backlinks,
                onLink: { link in
                    notify(.requestFindLinkDetail(link))
                }
            )
        }
    }
}

struct MemoViewerDetailLoadingView: View {
    var notify: (MemoViewerDetailNotification) -> Void

    var body: some View {
        ProgressView()
    }
}

struct MemoViewerDetailLoadedView: View {
    @ObservedObject var store: Store<MemoViewerDetailModel>
    var address: Slashlink
    var notify: (MemoViewerDetailNotification) -> Void
    
    static let logger = Logger(
        subsystem: Config.default.rdns,
        category: "MemoViewerDetailLoadedView"
    )
    
    var body: some View {
        GeometryReader { geometry in
            ScrollView {
                VStack {
                    VStack {
                        SubtextView(
                            subtext: store.state.dom,
                            transcludePreviews: store.state.transcludePreviews,
                            onLink: { link in
                                notify(
                                    .requestFindLinkDetail(
                                        link.rebaseIfNeeded(
                                            peer: store.state.owner?
                                                .address.peer
                                        )
                                    )
                                )
                            }
                        ).textSelection(
                            .enabled
<<<<<<< HEAD
                        )
=======
                        ).environment(\.openURL, OpenURLAction { url in
                            self.onLink(url: url)
                        })
                        
>>>>>>> 057ed938
                        Spacer()
                    }
                    .padding()
                    .frame(
                        minHeight: UIFont.appTextMono.lineHeight * 8
                    )
                    ThickDividerView()
                        .padding(.bottom, AppTheme.unit4)
                    BacklinksView(
                        backlinks: store.state.backlinks,
                        onLink: { link in
                            notify(.requestFindLinkDetail(link))
                        }
                    )
                }
            }
        }
    }
}

// MARK: Notifications
/// Actions forwarded up to the parent context to notify it of specific
/// lifecycle events that happened within our component.
enum MemoViewerDetailNotification: Hashable {
    case requestDetail(_ description: MemoDetailDescription)
    /// Request detail from any audience scope
    case requestFindDetail(
        address: Slashlink,
        fallback: String?
    )
    case requestFindLinkDetail(EntryLink)
    case requestUserProfileDetail(_ address: Slashlink)
}

extension MemoViewerDetailNotification {
    static func from(_ action: MemoViewerDetailAction) -> Self? {
        switch action {
        case let .requestAuthorDetail(user):
            return .requestUserProfileDetail(user.address)
        default:
            return nil
        }
    }
}

/// A description of a memo detail that can be used to set up the memo
/// detal's internal state.
struct MemoViewerDetailDescription: Hashable {
    var address: Slashlink
}

// MARK: Actions
enum MemoViewerDetailAction: Hashable {
    case metaSheet(MemoViewerDetailMetaSheetAction)
    case appear(_ description: MemoViewerDetailDescription)
    case refreshAll
    case setDetail(_ entry: MemoEntry?)
    case setDom(Subtext)
    case failLoadDetail(_ message: String)
    case presentMetaSheet(_ isPresented: Bool)
    
    case refreshBacklinks
    case succeedRefreshBacklinks(_ backlinks: [EntryStub])
    case failRefreshBacklinks(_ error: String)
    
    case fetchTranscludePreviews
    case succeedFetchTranscludePreviews([Slashlink: EntryStub])
    case failFetchTranscludePreviews(_ error: String)
    
    case fetchOwnerProfile
    case succeedFetchOwnerProfile(UserProfile)
    case failFetchOwnerProfile(_ error: String)
    
    case succeedIndexBackgroundSphere
    case requestAuthorDetail(_ author: UserProfile)
    
    /// Synonym for `.metaSheet(.setAddress(_))`
    static func setMetaSheetAddress(_ address: Slashlink) -> Self {
        .metaSheet(.setAddress(address))
    }
    static func setMetaSheetAuthor(_ author: UserProfile) -> Self {
        .metaSheet(.setAuthor(author))
    }
}

/// React to actions from the root app store
extension MemoViewerDetailAction {
    static func fromAppAction(
        _ action: AppAction
    ) -> MemoViewerDetailAction? {
        switch (action) {
        case .succeedIndexOurSphere, .completeIndexPeers:
            return .succeedIndexBackgroundSphere
        case .succeedSyncSphereWithGateway:
            return .refreshAll
        case _:
            return nil
        }
    }
}

// MARK: Model
struct MemoViewerDetailModel: ModelProtocol {
    typealias Action = MemoViewerDetailAction
    typealias Environment = AppEnvironment
    
    static let logger = Logger(
        subsystem: Config.default.rdns,
        category: "MemoViewerDetail"
    )
    
    var loadingState = LoadingState.loading
    
    var owner: UserProfile?
    var address: Slashlink?
    var defaultAudience = Audience.local
    var title = ""
    var dom: Subtext = Subtext.empty
    var backlinks: [EntryStub] = []
    
    // Bottom sheet with meta info and actions for this memo
    var isMetaSheetPresented = false
    var metaSheet = MemoViewerDetailMetaSheetModel()
    
    var transcludePreviews: [Slashlink: EntryStub] = [:]
    
    static func update(
        state: Self,
        action: Action,
        environment: Environment
    ) -> Update<Self> {
        switch action {
        case .metaSheet(let action):
            return MemoViewerDetailMetaSheetCursor.update(
                state: state,
                action: action,
                environment: ()
            )
        case .appear(let description):
            return appear(
                state: state,
                environment: environment,
                description: description
            )
        case .refreshAll:
            return refreshAll(
                state: state,
                environment: environment
            )
        case .setDetail(let entry):
            return setDetail(
                state: state,
                environment: environment,
                entry: entry
            )
        case .setDom(let dom):
            return setDom(
                state: state,
                environment: environment,
                dom: dom
            )
        case .failLoadDetail(let message):
            logger.log("\(message)")
            return Update(state: state)
            
        case .refreshBacklinks:
            return refreshBacklinks(
                state: state,
                environment: environment
            )
        case .succeedRefreshBacklinks(let backlinks):
            var model = state
            model.backlinks = backlinks
            return Update(state: model)
        case .failRefreshBacklinks(let error):
            logger.error("Failed to refresh backlinks: \(error)")
            return Update(state: state)
           
        case .presentMetaSheet(let isPresented):
            return presentMetaSheet(
                state: state,
                environment: environment,
                isPresented: isPresented
            )
        case .fetchTranscludePreviews:
            return fetchTranscludePreviews(
                state: state,
                environment: environment
            )
        case .succeedFetchTranscludePreviews(let transcludes):
            var model = state
            model.transcludePreviews = transcludes
            return Update(state: model).animation(.easeOutCubic())
            
        case .failFetchTranscludePreviews(let error):
            logger.error("Failed to fetch transcludes: \(error)")
            return Update(state: state)
            
        case .fetchOwnerProfile:
            return fetchOwnerProfile(
                state: state,
                environment: environment
            )
        case let .succeedFetchOwnerProfile(profile):
            var model = state
            model.owner = profile
            
            return update(
                state: model,
                actions: [
                    .fetchTranscludePreviews,
                    .setMetaSheetAuthor(profile)
                ],
                environment: environment
            ).animation(.easeOutCubic())
        case .failFetchOwnerProfile(let error):
            logger.error("Failed to fetch owner: \(error)")
            return Update(state: state)
        case .succeedIndexBackgroundSphere:
            return succeedIndexBackgroundSphere(
                state: state,
                environment: environment
            )
        case .requestAuthorDetail:
            return update(
                state: state,
                action: .presentMetaSheet(false),
                environment: environment
            )
        }
    }
    
    static func appear(
        state: Self,
        environment: Environment,
        description: MemoViewerDetailDescription
    ) -> Update<Self> {
        guard state.address != description.address else {
            logger.log("Attempted to appear with same address, doing nothing")
            return Update(state: state)
        }
        
        var model = state
        model.address = description.address
        
        return update(
            state: model,
            // Set meta sheet address as well
            actions: [
                .setMetaSheetAddress(description.address),
                .refreshAll
            ],
            environment: environment
        )
    }
    
    static func refreshAll(
        state: Self,
        environment: Environment
    ) -> Update<Self> {
        guard let address = state.address else {
            logger.log("Attempted to refresh with nil address")
            return Update(state: state)
        }
        
        var model = state
        model.loadingState = .loading
        
        let fx: Fx<Action> = environment.data.readMemoDetailPublisher(
            address: address
        ).map({ response in
            Action.setDetail(response)
        }).eraseToAnyPublisher()
        return update(
            state: model,
            actions: [
                .fetchOwnerProfile,
                .refreshBacklinks
            ],
            environment: environment
        ).mergeFx(fx)
    }
    
    static func setDetail(
        state: Self,
        environment: Environment,
        entry: MemoEntry?
    ) -> Update<Self> {
        var model = state
        
        // If no response, then mark not found
        guard let entry = entry else {
            model.loadingState = .notFound
            return Update(state: model)
        }
        
        model.loadingState = .loaded
        let memo = entry.contents
        model.address = entry.address
        model.title = memo.title()
        
        let dom = memo.dom()
        
        return update(
            state: model,
            action: .setDom(dom),
            environment: environment
        ).animation(.easeOut)
    }
    
    static func refreshBacklinks(
        state: Self,
        environment: Environment
    ) -> Update<Self> {
        guard let address = state.address else {
            return Update(state: state)
        }
        
        let fx: Fx<MemoViewerDetailAction> = Future.detached {
            try await environment.data.readMemoBacklinks(address: address)
        }
        .map { backlinks in
            .succeedRefreshBacklinks(backlinks)
        }
        .recover { error in
            .failRefreshBacklinks(error.localizedDescription)
        }
        .eraseToAnyPublisher()
        
        return Update(state: state, fx: fx)
    }
    
    static func setDom(
        state: Self,
        environment: Environment,
        dom: Subtext
    ) -> Update<Self> {
        var model = state
        model.dom = dom
        return update(
            state: model,
            action: .fetchTranscludePreviews,
            environment: environment
        )
    }
    
    static func fetchTranscludePreviews(
        state: MemoViewerDetailModel,
        environment: MemoViewerDetailModel.Environment
    ) -> Update<MemoViewerDetailModel> {
        
        guard let owner = state.owner else {
            return update(
                state: state,
                action: .failFetchTranscludePreviews("Owner profile is not loaded"),
                environment: environment
            )
        }
        
        let links = state.dom.slashlinks
            .compactMap { value in value.toSlashlink() }
        
        let fx: Fx<MemoViewerDetailAction> =
            environment.transclude
            .fetchTranscludePreviewsPublisher(slashlinks: links, owner: owner)
            .map { entries in
                MemoViewerDetailAction.succeedFetchTranscludePreviews(entries)
            }
            .recover { error in
                MemoViewerDetailAction.failFetchTranscludePreviews(error.localizedDescription)
            }
            .eraseToAnyPublisher()
        
        return Update(state: state, fx: fx)
    }
    
    static func fetchOwnerProfile(
        state: MemoViewerDetailModel,
        environment: MemoViewerDetailModel.Environment
    ) -> Update<MemoViewerDetailModel> {
        let fx: Fx<MemoViewerDetailAction> =
            Future.detached {
                guard let address = state.address else {
                    return .failFetchOwnerProfile("Missing address")
                }
                
                let petname = address.toPetname()
                let did = try await environment.noosphere.resolve(peer: state.address?.peer)
                
                let profile = try await Func.run {
                    guard petname != nil else {
                        return try await environment
                           .userProfile
                           .loadOurFullProfileData()
                           .profile
                    }
                    
                    return try await environment
                        .userProfile
                        .identifyUser(did: did, petname: petname, context: nil)
                }
                
                return .succeedFetchOwnerProfile(profile)
            }
            .recover { error in
                .failFetchOwnerProfile(error.localizedDescription)
            }
            .eraseToAnyPublisher()
        
        return Update(state: state, fx: fx)
    }
    
    static func presentMetaSheet(
        state: Self,
        environment: Environment,
        isPresented: Bool
    ) -> Update<Self> {
        var model = state
        model.isMetaSheetPresented = isPresented
        return Update(state: model)
    }
    
    static func succeedIndexBackgroundSphere(
        state: Self,
        environment: Environment
    ) -> Update<Self> {
        return update(
            state: state,
            actions: [
                .refreshBacklinks,
                .fetchTranscludePreviews
            ],
            environment: environment
        )
    }
    
}

/// Meta sheet cursor
struct MemoViewerDetailMetaSheetCursor: CursorProtocol {
    typealias Model = MemoViewerDetailModel
    typealias ViewModel = MemoViewerDetailMetaSheetModel

    static func get(state: Model) -> ViewModel {
        state.metaSheet
    }

    static func set(state: Model, inner: ViewModel) -> Model {
        var model = state
        model.metaSheet = inner
        return model
    }

    static func tag(_ action: ViewModel.Action) -> Model.Action {
        switch action {
        case .requestDismiss:
            return .presentMetaSheet(false)
        case let .requestAuthorDetail(user):
            return .requestAuthorDetail(user)
        default:
            return .metaSheet(action)
        }
    }
}

struct MemoViewerDetailView_Previews: PreviewProvider {
    static var previews: some View {
        MemoViewerDetailLoadedView(
            store: Store(
                state: MemoViewerDetailModel(
                    title: "Truth, The Prophet",
                    dom: Subtext(
                        markup:"""
                        Say not, "I have found _the_ truth," but rather, "I have found a truth."

                        Say not, "I have found the path of the soul." Say rather, "I have met the soul walking upon my path."

                        For the soul walks upon all paths.
                        
                        /infinity-paths

                        The soul walks not upon a line, neither does it grow like a reed.

                        The soul unfolds itself, like a [[lotus]] of countless petals.
                        """
                    ),
                    transcludePreviews: [
                        Slashlink("/infinity-paths")!: EntryStub(
                            did: Did.dummyData(),
                            address: Slashlink(
                                "/infinity-paths"
                            )!,
                            excerpt: Subtext(
                                markup: "Say not, \"I have discovered the soul's destination,\" but rather, \"I have glimpsed the soul's journey, ever unfolding along the way.\""
                            ),
                            isTruncated: false,
                            modified: Date.now
                        )
                    ]
                ),
                environment: AppEnvironment()
            ),
            address: Slashlink(slug: Slug("truth-the-prophet")!),
            notify: { action in }
        )

        MemoViewerDetailNotFoundView(
            backlinks: [
                EntryStub(
                    did: Did.dummyData(),
                    address: Slashlink(
                        "@bob/bar"
                    )!,
                    excerpt: Subtext(
                        markup: "The hidden well-spring of your soul must needs rise and run murmuring to the sea; And the treasure of your infinite depths would be revealed to your eyes. But let there be no scales to weigh your unknown treasure; And seek not the depths of your knowledge with staff or sounding line. For self is a sea boundless and measureless."
                    ),
                    isTruncated: false,
                    modified: Date.now
                ),
                EntryStub(
                    did: Did.dummyData(),
                    address: Slashlink(
                        "@bob/baz"
                    )!,
                    excerpt: Subtext(
                        markup: "Think you the spirit is a still pool which you can trouble with a staff? Oftentimes in denying yourself pleasure you do but store the desire in the recesses of your being. Who knows but that which seems omitted today, waits for tomorrow?"
                    ),
                    isTruncated: false,
                    modified: Date.now
                )
            ],
            notify: {
                action in 
            }
        )
    }
}<|MERGE_RESOLUTION|>--- conflicted
+++ resolved
@@ -154,14 +154,8 @@
                             }
                         ).textSelection(
                             .enabled
-<<<<<<< HEAD
                         )
-=======
-                        ).environment(\.openURL, OpenURLAction { url in
-                            self.onLink(url: url)
-                        })
                         
->>>>>>> 057ed938
                         Spacer()
                     }
                     .padding()

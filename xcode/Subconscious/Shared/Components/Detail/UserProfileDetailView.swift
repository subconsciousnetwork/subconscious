//
//  UserProfileDetailView.swift
//  Subconscious (iOS)
//
//  Created by Ben Follington on 28/3/2023.
//

import os
import SwiftUI
import ObservableStore
import Combine

/// Display a user profile detail view.
/// Used to browse users entries and list of petnames.
struct UserProfileDetailView: View {
    @ObservedObject var app: Store<AppModel>
    @StateObject private var store = Store(
        state: UserProfileDetailModel(),
        environment: AppEnvironment.default
    )
    
    static let logger = Logger(
        subsystem: Config.default.rdns,
        category: "UserProfileDetailView"
    )

    var description: UserProfileDetailDescription
    var notify: (UserProfileDetailNotification) -> Void
    
    func onNavigateToNote(address: Slashlink) {
        notify(.requestDetail(.from(address: address, fallback: "")))
    }
    
    func onNavigateToUser(user: UserProfile) {
        notify(.requestNavigateToProfile(user))
    }
    
    func onProfileAction(user: UserProfile, action: UserProfileAction) {
        switch (action) {
        case .requestFollow:
            store.send(.requestFollow(user))
        case .requestUnfollow:
            store.send(.requestUnfollow(user))
        case .editOwnProfile:
            store.send(.presentEditProfile(true))
        }
    }

    var body: some View {
        UserProfileView(
            app: app,
            store: store,
            onNavigateToNote: self.onNavigateToNote,
            onNavigateToUser: self.onNavigateToUser,
            onProfileAction: self.onProfileAction,
            onRefresh: store.refresh
        )
        .onAppear {
            // When an editor is presented, refresh if stale.
            // This covers the case where the editor might have been in the
            // background for a while, and the content changed in another tab.
            store.send(
                UserProfileDetailAction.appear(
                    description.address,
                    description.initialTabIndex
                )
            )
        }
    }
}

/// Actions forwarded up to the parent context to notify it of specific
/// lifecycle events that happened within our component.
enum UserProfileDetailNotification: Hashable {
    case requestNavigateToProfile(UserProfile)
    case requestDetail(MemoDetailDescription)
    case succeedFollow(identity: Did, petname: Petname)
    case succeedUnfollow(identity: Did, petname: Petname)
}

/// A description of a user profile that can be used to set up the user
/// profile's internal state.
struct UserProfileDetailDescription: Hashable {
    var address: Slashlink
    var initialTabIndex: Int = UserProfileDetailModel.recentEntriesTabIndex
}

enum UserProfileDetailAction {
    case appear(Slashlink, Int)
    case refresh
    case populate(UserProfileContentResponse)
    case failedToPopulate(String)
    
    case tabIndexSelected(Int)
    
    case presentMetaSheet(Bool)
    case presentFollowSheet(Bool)
    case presentUnfollowConfirmation(Bool)
    case presentEditProfile(Bool)
    case presentFollowNewUserFormSheet(Bool)
    
    case metaSheet(UserProfileDetailMetaSheetAction)
    case followUserSheet(FollowUserSheetAction)
    case editProfileSheet(EditProfileSheetAction)
    case followNewUserFormSheet(FollowNewUserFormSheetAction)
    
    case fetchFollowingStatus(Did)
    case populateFollowingStatus(Bool)
    
    case requestFollow(UserProfile)
    case attemptFollow(Did, Petname)
    case failFollow(error: String)
    case dismissFailFollowError
<<<<<<< HEAD
    case succeedFollow(identity: Did, petname: Petname)
=======
    case succeedFollow(Petname)
    
    case requestWaitForFollowedUserResolution(_ petname: Petname)
    case succeedResolveFollowedUser
    case failResolveFollowedUser(_ message: String)
>>>>>>> 93f46bfc
    
    case requestUnfollow(UserProfile)
    case attemptUnfollow
    case failUnfollow(error: String)
    case dismissFailUnfollowError
    case succeedUnfollow
    
    case requestEditProfile
    case failEditProfile(error: String)
    case dismissEditProfileError
    case succeedEditProfile
}

struct UserProfileStatistics: Equatable, Codable, Hashable {
    let noteCount: Int
    let backlinkCount: Int
    let followingCount: Int
}

enum UserCategory: Equatable, Codable, Hashable, CaseIterable {
    case human
    case geist
    case you
}

struct UserProfile: Equatable, Codable, Hashable {
    let did: Did
    let nickname: Petname.Name?
    let address: Slashlink
    let pfp: ProfilePicVariant
    let bio: UserProfileBio
    let category: UserCategory
    let resolutionStatus: ResolutionStatus
    
    // A string that identifies this user.
    var displayName: String {
        let didSuffix = "#\(did.description.suffix(4))"
        if let name = nickname?.toPetname() ?? address.petname {
            return "\(name)\(didSuffix)"
        }
        
        return didSuffix
    }
}

struct EditProfileSheetCursor: CursorProtocol {
    typealias Model = UserProfileDetailModel
    typealias ViewModel = EditProfileSheetModel
    
    static func get(state: Model) -> ViewModel {
        state.editProfileSheet
    }
    
    static func set(state: Model, inner: ViewModel) -> Model {
        var model = state
        model.editProfileSheet = inner
        return model
    }
    
    static func tag(_ action: ViewModel.Action) -> Model.Action {
        .editProfileSheet(action)
    }
}

extension Store<UserProfileDetailModel> {
    func refresh() async {
        guard let address = state.user?.address else {
            return
        }
        
        // Ensure updates are sent on the main thread
        let send = { (action) -> Void in
            Task {
                @MainActor in self.send(action)
            }
        }
        
        do {
            let res = try await Self.Model.refresh(
                address: address,
                environment: self.environment
            )
            
            send(.populate(res))
        } catch {
            send(.failedToPopulate(error.localizedDescription))
        }
    }
}

extension UserProfileDetailModel {
     static func refresh(
        address: Slashlink,
        environment: UserProfileDetailModel.Environment
    ) async throws -> UserProfileContentResponse {
        return try await Func.run {
            if let petname = address.toPetname() {
                return try await environment.userProfile.requestUserProfile(petname: petname)
            } else {
                return try await environment.userProfile.requestOurProfile()
            }
        }
    }
}

// MARK: Model
struct UserProfileDetailModel: ModelProtocol {
    typealias Action = UserProfileDetailAction
    typealias Environment = AppEnvironment
    
    static let logger = Logger(
        subsystem: Config.default.rdns,
        category: "UserProfileDetail"
    )
    
    // MARK: Tab Indices
    static let recentEntriesTabIndex: Int = 0
    static let topEntriesTabIndex: Int = 1
    static let followingTabIndex: Int = 2
    
    var loadingState = LoadingState.loading
    
    var metaSheet: UserProfileDetailMetaSheetModel = UserProfileDetailMetaSheetModel()
    var followUserSheet: FollowUserSheetModel = FollowUserSheetModel()
    var followNewUserFormSheet: FollowNewUserFormSheetModel = FollowNewUserFormSheetModel()
    var editProfileSheet: EditProfileSheetModel = EditProfileSheetModel()
    var failFollowErrorMessage: String?
    var failUnfollowErrorMessage: String?
    var failEditProfileMessage: String?
    
    // This view can be invoked with an initial tab focused
    // but if the user has changed the tab we should remember that across profile refreshes
    private var initialTabIndex: Int = Self.recentEntriesTabIndex
    private var selectedTabIndex: Int? = nil
    
    var currentTabIndex: Int {
        selectedTabIndex ?? initialTabIndex
    }
    
    var isMetaSheetPresented = false
    var isFollowSheetPresented = false
    var isFollowNewUserFormSheetPresented = false
    var isUnfollowConfirmationPresented = false
    var isEditProfileSheetPresented = false
    
    var user: UserProfile? = nil
    var isFollowingUser: Bool = false
    
    var recentEntries: [EntryStub] = []
    var following: [StoryUser] = []
    
    var statistics: UserProfileStatistics? = nil
    
    var unfollowCandidate: UserProfile? = nil
    
    static func update(
        state: Self,
        action: Action,
        environment: Environment
    ) -> Update<Self> {
        switch action {
        // MARK: Submodels
        case .metaSheet(let action):
            return UserProfileDetailMetaSheetCursor.update(
                state: state,
                action: action,
                environment: environment
            )
        case .followUserSheet(let action):
            return FollowUserSheetCursor.update(
                state: state,
                action: action,
                environment: FollowUserSheetEnvironment(addressBook: environment.addressBook)
            )
        case .followNewUserFormSheet(let action):
            return FollowNewUserFormSheetCursor.update(
                state: state,
                action: action,
                environment: ()
            )
        case .editProfileSheet(let action):
            return EditProfileSheetCursor.update(
                state: state,
                action: action,
                environment: EditProfileSheetEnvironment()
            )
            
        // MARK: Lifecycle
        case .refresh:
            guard let user = state.user else {
                return Update(state: state)
            }
            
            return update(
                state: state,
                action: .appear(user.address, state.initialTabIndex),
                environment: environment
            )
            
        case .appear(let address, let initialTabIndex):
            var model = state
            model.initialTabIndex = initialTabIndex
            
            let fx: Fx<UserProfileDetailAction> = Future.detached {
                    try await Self.refresh(address: address, environment: environment)
                }
                .map { content in
                    UserProfileDetailAction.populate(content)
                }
                .catch { error in
                    Just(UserProfileDetailAction.failedToPopulate(error.localizedDescription))
                }
                .eraseToAnyPublisher()
            
            return Update(state: model, fx: fx)
            
        case .populate(let content):
            var model = state
            model.user = content.profile
            model.statistics = content.statistics
            model.recentEntries = content.recentEntries
            model.following = content.following
            model.isFollowingUser = content.isFollowingUser
            model.loadingState = .loaded
            
            return update(
                state: model,
                actions: [
                    .fetchFollowingStatus(content.profile.did)
                ],
                environment: environment
            )
            
        case .failedToPopulate(let error):
            var model = state
            model.loadingState = .notFound
            logger.error("Failed to fetch profile: \(error)")
            return Update(state: model)
            
        case .tabIndexSelected(let index):
            var model = state
            model.selectedTabIndex = index
            
            return Update(state: model).animation(.default)
            
        // MARK: Presentation
        case .presentMetaSheet(let presented):
            var model = state
            model.isMetaSheetPresented = presented
            
            return Update(state: model)
            
        case .presentFollowNewUserFormSheet(let presented):
            var model = state
            model.isFollowNewUserFormSheetPresented = presented
            
            if presented {
                return update(
                    state: model,
                    action: .followNewUserFormSheet(.form(.reset)),
                    environment: environment
                )
            }
            
            return Update(state: model)
            
        case .presentFollowSheet(let presented):
            var model = state
            model.isFollowSheetPresented = presented
            return Update(state: model)
            
        // MARK: Following status
        case .fetchFollowingStatus(let did):
            let fx: Fx<UserProfileDetailAction> =
            environment.addressBook
                .isFollowingUserPublisher(did: did)
                .map { following in
                    UserProfileDetailAction.populateFollowingStatus(following)
                }
                .catch { error in
                    logger.error("Failed to fetch following status for \(did): \(error)")
                    return Just(UserProfileDetailAction.populateFollowingStatus(false))
                }
                .eraseToAnyPublisher()
            
            return Update(state: state, fx: fx)
            
        case .populateFollowingStatus(let following):
            var model = state
            model.isFollowingUser = following
            return Update(state: model)
            
        // MARK: Following
        case .requestFollow(let user):
            return update(
                state: state,
                actions: [
                    .presentFollowSheet(true),
                    .followUserSheet(.populate(user))
                ],
                environment: environment
            )
            
        case .attemptFollow(let did, let petname):
            let fx: Fx<UserProfileDetailAction> =
            environment.addressBook
                .followUserPublisher(did: did, petname: petname, preventOverwrite: true)
                .map({ _ in
<<<<<<< HEAD
                    UserProfileDetailAction.succeedFollow(
                        identity: did,
                        petname: petname
                    )
=======
                    UserProfileDetailAction.succeedFollow(petname)
>>>>>>> 93f46bfc
                })
                .catch { error in
                    Just(UserProfileDetailAction.failFollow(error: error.localizedDescription))
                }
                .eraseToAnyPublisher()
            
            return Update(state: state, fx: fx)
            
        case let .succeedFollow(petname):
            var actions: [UserProfileDetailAction] = [
                .presentFollowSheet(false),
                .presentFollowNewUserFormSheet(false),
                .refresh,
                .requestWaitForFollowedUserResolution(petname)
            ]
            
            // Refresh our profile & show the following list if we followed someone new
            // This matters if we used the manual "Follow User" form
            if let user = state.user {
                if user.category == .you {
                    actions.append(.tabIndexSelected(Self.followingTabIndex))
                }
            }

            return update(
                state: state,
                actions: actions,
                environment: environment
            )
        case .failFollow(error: let error):
            var model = state
            model.failFollowErrorMessage = error
            return Update(state: model)
        case .dismissFailFollowError:
            var model = state
            model.failFollowErrorMessage = nil
            return Update(state: model)
            
        case let .requestWaitForFollowedUserResolution(petname):
            let fx: Fx<UserProfileDetailAction> = environment.addressBook
                .waitForPetnameResolutionPublisher(petname: petname)
                .map { _ in
                    .succeedResolveFollowedUser
                }
                .recover { error in
                    .failResolveFollowedUser(error.localizedDescription)
                }
                .eraseToAnyPublisher()
            
            return Update(state: state, fx: fx)
        case .succeedResolveFollowedUser:
            return update(state: state, action: .refresh, environment: environment)
        case .failResolveFollowedUser(let message):
            logger.log("Failed to resolve followed user: \(message)")
            return update(state: state, action: .refresh, environment: environment)
            
        // MARK: Unfollowing
        case .presentUnfollowConfirmation(let presented):
            var model = state
            model.isUnfollowConfirmationPresented = presented
            return Update(state: model)
            
        case .requestUnfollow(let user):
            var model = state
            model.unfollowCandidate = user
            
            return update(
                state: model,
                action: .presentUnfollowConfirmation(true),
                environment: environment
            )
            
        case .attemptUnfollow:
            guard let did = state.unfollowCandidate?.did else {
                return Update(state: state)
            }
            
            let fx: Fx<UserProfileDetailAction> =
            environment.addressBook
                .unfollowUserPublisher(
                    did: did,
                    petname: state.unfollowCandidate?.nickname
                )
                .map({ _ in
                    Action.succeedUnfollow
                })
                .recover({ error in
                    Action.failUnfollow(error: error.localizedDescription)
                })
                .eraseToAnyPublisher()
            
            return Update(state: state, fx: fx)
            
        case .succeedUnfollow:
            return update(
                state: state,
                actions: [
                    .presentUnfollowConfirmation(false),
                    .refresh
                ],
                environment: environment
            )
            
        case .failUnfollow(error: let error):
            var model = state
            model.failUnfollowErrorMessage = error
            return Update(state: model)
            
        case .dismissFailUnfollowError:
            var model = state
            model.failUnfollowErrorMessage = nil
            return Update(state: model)
        
        // MARK: Edit Profile
        case .presentEditProfile(let presented):
            var model = state
            model.isEditProfileSheetPresented = presented
            
            let pfp: URL? = Func.run {
                switch (state.user?.pfp) {
                case .some(.url(let url)):
                    return url
                case _:
                    return nil
                }
            }
            
            let profile = UserProfileEntry(
                nickname: state.user?.nickname?.verbatim,
                bio: state.user?.bio.text,
                profilePictureUrl: pfp?.absoluteString
            )
            return update(
                state: model,
                action: .editProfileSheet(.populate(profile)),
                environment: environment
            )
            
        case .requestEditProfile:
            let profile = UserProfileEntry(
                nickname: state.editProfileSheet.nicknameField.validated?.verbatim,
                bio: state.editProfileSheet.bioField.validated,
                profilePictureUrl: state.editProfileSheet.pfpUrlField.validated?.absoluteString
            )
            
            let fx: Fx<UserProfileDetailAction> = Future.detached {
                try await environment.userProfile.writeOurProfile(
                    profile: profile
                )
                return UserProfileDetailAction.succeedEditProfile
            }
            .recover({ error in
                UserProfileDetailAction.failEditProfile(
                    error: error.localizedDescription
                )
            })
            .eraseToAnyPublisher()
            
            return Update(state: state, fx: fx)
            
        case .succeedEditProfile:
            var model = state
            model.isEditProfileSheetPresented = false
            
            return update(
                state: model,
                action: .refresh,
                environment: environment
            )
            
        case .failEditProfile(let error):
            var model = state
            model.failEditProfileMessage = error
            return Update(state: model)
            
        case .dismissEditProfileError:
            var model = state
            model.failEditProfileMessage = nil
            return Update(state: model)
        }
    }
}<|MERGE_RESOLUTION|>--- conflicted
+++ resolved
@@ -111,15 +111,11 @@
     case attemptFollow(Did, Petname)
     case failFollow(error: String)
     case dismissFailFollowError
-<<<<<<< HEAD
-    case succeedFollow(identity: Did, petname: Petname)
-=======
     case succeedFollow(Petname)
     
     case requestWaitForFollowedUserResolution(_ petname: Petname)
     case succeedResolveFollowedUser
     case failResolveFollowedUser(_ message: String)
->>>>>>> 93f46bfc
     
     case requestUnfollow(UserProfile)
     case attemptUnfollow
@@ -428,14 +424,7 @@
             environment.addressBook
                 .followUserPublisher(did: did, petname: petname, preventOverwrite: true)
                 .map({ _ in
-<<<<<<< HEAD
-                    UserProfileDetailAction.succeedFollow(
-                        identity: did,
-                        petname: petname
-                    )
-=======
                     UserProfileDetailAction.succeedFollow(petname)
->>>>>>> 93f46bfc
                 })
                 .catch { error in
                     Just(UserProfileDetailAction.failFollow(error: error.localizedDescription))

//
//  FeedView.swift
//  Subconscious (iOS)
//
//  Created by Gordon Brander on 7/26/22.
//

import SwiftUI
import ObservableStore
import Combine
import os

struct FeedNavigationView: View {
    @ObservedObject var app: Store<AppModel>
    @ObservedObject var store: Store<FeedModel>
    
    var detailStack: ViewStore<DetailStackModel> {
        store.viewStore(
            get: FeedDetailStackCursor.get,
            tag: FeedDetailStackCursor.tag
        )
    }
    
    var body: some View {
        DetailStackView(app: app, store: detailStack) {
            VStack {
                switch (store.state.status, store.state.entries) {
                case (.loading, _):
                    FeedPlaceholderView()
                case let (.loaded, .some(feed)):
                    switch feed.count {
                    case 0:
                        FeedEmptyView(
                            onRefresh: { app.send(.syncAll) }
                        )
                    default:
                        FeedListView(
                            feed: feed,
                            store: store
                        )
                    }
                case (.notFound, _):
                    NotFoundView()
                default:
                    EmptyView()
                }
            }
            .background(Color.background)
            .refreshable {
                app.send(.syncAll)
            }
            .onAppear {
                store.send(.fetchFeed)
            }
            .navigationTitle("Feed")
            .navigationBarTitleDisplayMode(.inline)
            .toolbar {
                MainToolbar(
                    app: app,
                    profileAction: {
                        store.send(.detailStack(.requestOurProfileDetail))
                    }
                )
                
                ToolbarItemGroup(placement: .principal) {
                    HStack {
                        Text("Feed").bold()
                    }
                }
            }
        }
    }
}

//  MARK: View
struct FeedView: View {
    @ObservedObject var app: Store<AppModel>
    @StateObject private var store = Store(
        state: FeedModel(),
        environment: AppEnvironment.default
    )
    
    var body: some View {
        ZStack {
            FeedNavigationView(app: app, store: store)
                .zIndex(1)
            
            if store.state.isSearchPresented {
                SearchView(
                    store: store.viewStore(
                        get: \.search,
                        tag: FeedSearchCursor.tag
                    )
                )
                .zIndex(3)
                .transition(SearchView.presentTransition)
            }
            PinTrailingBottom(
                content: FABView(
                    action: {
                        store.send(.setSearchPresented(true))
                    }
                )
                .padding()
            )
            .ignoresSafeArea(.keyboard, edges: .bottom)
            .zIndex(2)
        }
        .background(Color.background)
        /// Replay some app actions on feed store
        .onReceive(
            app.actions.compactMap(FeedAction.from),
            perform: store.send
        )
<<<<<<< HEAD
        /// Replay some feed actions on app store
        .onReceive(
            store.actions.compactMap(AppAction.from),
            perform: app.send
        )
        .onReceive(store.actions) { action in
            FeedAction.logger.debug("\(String(describing: action))")
=======
    }
}

extension FeedAction {
    static func from(_ action: AppAction) -> Self? {
        switch action {
        case .succeedIndexOurSphere:
            return .refreshAll
        case .completeIndexPeers:
            return .refreshAll
        case .succeedRecoverOurSphere:
            return .refreshAll
        case .requestFeedRoot:
            return .requestFeedRoot
        default:
            return nil
>>>>>>> 76a34fb9
        }
    }
}

//  MARK: Action
enum FeedAction: Hashable {
    static let logger = Logger(
        subsystem: Config.default.rdns,
        category: "FeedAction"
    )

    case search(SearchAction)
    case activatedSuggestion(Suggestion)
    case detailStack(DetailStackAction)

    /// Set search view presented
    case setSearchPresented(Bool)
    case ready
    case refreshAll
    
    /// DetailStack-related actions
    case requestDeleteMemo(Slashlink?)
    case succeedDeleteMemo(Slashlink)
    case failDeleteMemo(String)
    case succeedSaveEntry(slug: Slashlink, modified: Date)
    case succeedMoveEntry(from: Slashlink, to: Slashlink)
    case succeedMergeEntry(parent: Slashlink, child: Slashlink)
    case succeedUpdateAudience(MoveReceipt)
    
    // Feed
    /// Fetch stories for feed
    case fetchFeed
    /// Set stories
    case succeedFetchFeed([StoryEntry])
    /// Fetch feed failed
    case failFetchFeed(String)
    
    case requestFeedRoot
}

extension AppAction {
    static func from(_ action: FeedAction) -> Self? {
        switch action {
        case let .requestDeleteMemo(slashlink):
            return .deleteMemo(slashlink)
        default:
            return nil
        }
    }
}

extension FeedAction {
    static func from(_ action: AppAction) -> Self? {
        switch action {
        case .succeedIndexOurSphere:
            return .refreshAll
        case .succeedIndexPeer:
            return .refreshAll
        case .succeedRecoverOurSphere:
            return .refreshAll
        case .requestFeedRoot:
            return .requestFeedRoot
        case let .succeedDeleteMemo(address):
            return .succeedDeleteMemo(address)
        case let .failDeleteMemo(error):
            return .failDeleteMemo(error)
        default:
            return nil
        }
    }
}

struct FeedSearchCursor: CursorProtocol {
    typealias Model = FeedModel
    typealias ViewModel = SearchModel

    static func get(state: FeedModel) -> SearchModel {
        state.search
    }

    static func set(state: FeedModel, inner: SearchModel) -> FeedModel {
        var model = state
        model.search = inner
        return model
    }

    static func tag(_ action: SearchAction) -> FeedAction {
        switch action {
        case .activatedSuggestion(let suggestion):
            return .activatedSuggestion(suggestion)
        case .requestPresent(let isPresented):
            return .setSearchPresented(isPresented)
        default:
            return .search(action)
        }
    }
}

struct FeedDetailStackCursor: CursorProtocol {
    typealias Model = FeedModel
    typealias ViewModel = DetailStackModel

    static func get(state: Model) -> ViewModel {
        state.detailStack
    }

    static func set(state: Model, inner: ViewModel) -> Model {
        var model = state
        model.detailStack = inner
        return model
    }

    static func tag(_ action: ViewModel.Action) -> Model.Action {
        switch action {
        case let .requestDeleteMemo(slashlink):
            return .requestDeleteMemo(slashlink)
        case let .succeedMergeEntry(parent: parent, child: child):
            return .succeedMergeEntry(parent: parent, child: child)
        case let .succeedMoveEntry(from: from, to: to):
            return .succeedMoveEntry(from: from, to: to)
        case let .succeedUpdateAudience(receipt):
            return .succeedUpdateAudience(receipt)
        case let .succeedSaveEntry(address: address, modified: modified):
            return .succeedSaveEntry(slug: address, modified: modified)
        case _:
            return .detailStack(action)
        }
    }
}

//  MARK: Model
/// A feed of stories
struct FeedModel: ModelProtocol {
    var status: LoadingState = .loading
    /// Search HUD
    var isSearchPresented = false
    /// Search HUD
    var search = SearchModel(
        placeholder: "Search or create..."
    )
    /// Entry detail
    var detailStack = DetailStackModel()
    var entries: [StoryEntry]? = nil
    
    static let logger = Logger(
        subsystem: Config.default.rdns,
        category: "Feed"
    )
    
    //  MARK: Update
    static func update(
        state: FeedModel,
        action: FeedAction,
        environment: AppEnvironment
    ) -> Update<FeedModel> {
        switch action {
        case .search(let action):
            return FeedSearchCursor.update(
                state: state,
                action: action,
                environment: environment
            )
        case .detailStack(let action):
            return FeedDetailStackCursor.update(
                state: state,
                action: action,
                environment: environment
            )
        case .setSearchPresented(let isPresented):
            return setSearchPresented(
                state: state,
                environment: environment,
                isPresented: isPresented
            )
        case .ready:
            return ready(
                state: state,
                environment: environment
            )
        case .refreshAll:
            return refreshAll(
                state: state,
                environment: environment
            )
        case .fetchFeed:
            return fetchFeed(
                state: state,
                environment: environment
            )
        case .succeedFetchFeed(let entries):
            return succeedFetchFeed(
                state: state,
                environment: environment,
                entries: entries
            )
        case .failFetchFeed(let error):
            return failFetchFeed(
                state: state,
                environment: environment,
                error: error
            )
        case let .activatedSuggestion(suggestion):
            return FeedDetailStackCursor.update(
                state: state,
                action: DetailStackAction.fromSuggestion(suggestion),
                environment: environment
            )
        case .requestFeedRoot:
            return requestFeedRoot(
                state: state,
                environment: environment
            )
        case .requestDeleteMemo(let address):
            return requestDeleteMemo(
                state: state,
                environment: environment,
                address: address
            )
        case .failDeleteMemo(let error):
            return failDeleteMemo(
                state: state,
                environment: environment,
                error: error
            )
        case .succeedDeleteMemo(let address):
            return succeedDeleteMemo(
                state: state,
                environment: environment,
                address: address
            )
        case let .succeedUpdateAudience(receipt):
            return update(
                state: state,
                actions: [
                    .detailStack(.succeedUpdateAudience(receipt)),
                    .refreshAll
                ],
                environment: environment
            )
        case let .succeedMoveEntry(from, to):
            return update(
                state: state,
                actions: [
                    .detailStack(.succeedMoveEntry(from: from, to: to)),
                    .refreshAll
                ],
                environment: environment
            )
        case let .succeedMergeEntry(parent, child):
            return update(
                state: state,
                actions: [
                    .detailStack(.succeedMergeEntry(parent: parent, child: child)),
                    .refreshAll
                ],
                environment: environment
            )
        case let .succeedSaveEntry(address, modified):
            return update(
                state: state,
                actions: [
                    .detailStack(.succeedSaveEntry(address: address, modified: modified)),
                    .refreshAll
                ],
                environment: environment
            )
        }
    }
    
    /// Log error at log level
    static func log(
        state: FeedModel,
        environment: AppEnvironment,
        error: Error
    ) -> Update<FeedModel> {
        logger.log("\(error.localizedDescription)")
        return Update(state: state)
    }
    
    /// Log error at warning level
    static func warn(
        state: FeedModel,
        environment: AppEnvironment,
        error: Error
    ) -> Update<FeedModel> {
        logger.warning("\(error.localizedDescription)")
        return Update(state: state)
    }
    
    /// Set search presented flag
    static func setSearchPresented(
        state: FeedModel,
        environment: AppEnvironment,
        isPresented: Bool
    ) -> Update<FeedModel> {
        var model = state
        model.isSearchPresented = isPresented
        return Update(state: model)
    }
    
    static func ready(
        state: FeedModel,
        environment: AppEnvironment
    ) -> Update<FeedModel> {
        return fetchFeed(state: state, environment: environment)
    }
    
    /// Refresh all list views from database
    static func refreshAll(
        state: FeedModel,
        environment: AppEnvironment
    ) -> Update<FeedModel> {
        return FeedModel.update(
            state: state,
            actions: [
                .search(.refreshSuggestions),
                .fetchFeed
            ],
            environment: environment
        )
    }
    
    /// Fetch latest from feed
    static func fetchFeed(
        state: FeedModel,
        environment: AppEnvironment
    ) -> Update<FeedModel> {
        let fx: Fx<FeedAction> = environment.data.listFeedPublisher()
            .map({ stories in
                FeedAction.succeedFetchFeed(stories)
            })
            .catch({ error in
                Just(FeedAction.failFetchFeed(error.localizedDescription))
            })
            .eraseToAnyPublisher()
        
        var model = state
        // only display loading state if we have no posts to show
        // if we have stale posts, show them until we load the new ones
        if state.entries?.isEmpty ?? false {
            model.status = .loading
        }
        
        return Update(state: model, fx: fx)
    }
    
    /// Set feed response
    static func succeedFetchFeed(
        state: FeedModel,
        environment: AppEnvironment,
        entries: [StoryEntry]
    ) -> Update<FeedModel> {
        var model = state
        model.entries = entries
        model.status = .loaded
        return Update(state: model)
    }
    
    static func failFetchFeed(
        state: FeedModel,
        environment: AppEnvironment,
        error: String
    ) -> Update<FeedModel> {
        logger.error("Failed to fetch feed \(error)")
        var model = state
        model.status = .notFound
        
        return Update(state: model)
    }
    
    static func requestFeedRoot(
        state: FeedModel,
        environment: AppEnvironment
    ) -> Update<FeedModel> {
        return FeedDetailStackCursor.update(
            state: state,
            action: .setDetails([]),
            environment: environment
        )
    }
    
    /// Entry delete succeeded
    static func requestDeleteMemo(
        state: Self,
        environment: Environment,
        address: Slashlink?
    ) -> Update<Self> {
        logger.log(
            "Request delete memo",
            metadata: [
                "address": address?.description ?? ""
            ]
        )
        return update(
            state: state,
            action: .detailStack(.requestDeleteMemo(address)),
            environment: environment
        )
    }
    
    /// Entry delete succeeded
    static func succeedDeleteMemo(
        state: Self,
        environment: Environment,
        address: Slashlink
    ) -> Update<Self> {
        logger.log(
            "Memo was deleted",
            metadata: [
                "address": address.description
            ]
        )
        return update(
            state: state,
            actions: [
                .detailStack(.succeedDeleteMemo(address)),
                .refreshAll
            ],
            environment: environment
        )
    }

    /// Entry delete failed
    static func failDeleteMemo(
        state: Self,
        environment: Environment,
        error: String
    ) -> Update<Self> {
        logger.log(
            "Failed to delete memo",
            metadata: [
                "error": error
            ]
        )
        return update(
            state: state,
            action: .detailStack(.failDeleteMemo(error)),
            environment: environment
        )
    }
}<|MERGE_RESOLUTION|>--- conflicted
+++ resolved
@@ -112,7 +112,6 @@
             app.actions.compactMap(FeedAction.from),
             perform: store.send
         )
-<<<<<<< HEAD
         /// Replay some feed actions on app store
         .onReceive(
             store.actions.compactMap(AppAction.from),
@@ -120,24 +119,6 @@
         )
         .onReceive(store.actions) { action in
             FeedAction.logger.debug("\(String(describing: action))")
-=======
-    }
-}
-
-extension FeedAction {
-    static func from(_ action: AppAction) -> Self? {
-        switch action {
-        case .succeedIndexOurSphere:
-            return .refreshAll
-        case .completeIndexPeers:
-            return .refreshAll
-        case .succeedRecoverOurSphere:
-            return .refreshAll
-        case .requestFeedRoot:
-            return .requestFeedRoot
-        default:
-            return nil
->>>>>>> 76a34fb9
         }
     }
 }
@@ -194,7 +175,7 @@
         switch action {
         case .succeedIndexOurSphere:
             return .refreshAll
-        case .succeedIndexPeer:
+        case .completeIndexPeers:
             return .refreshAll
         case .succeedRecoverOurSphere:
             return .refreshAll

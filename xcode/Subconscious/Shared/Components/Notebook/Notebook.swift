--- conflicted
+++ resolved
@@ -291,9 +291,12 @@
             guard user.resolutionStatus.isReady else {
                 return .failPushDetail("Attempted to navigate to unresolved user")
             }
-            
-<<<<<<< HEAD
-            return .pushDetail(.profile(UserProfileDetailDescription(address: user.address)))
+            return .pushDetail(.profile(
+                UserProfileDetailDescription(
+                    address: user.address,
+                    user: user
+                )
+            ))
         case let .succeedFollow(identity, petname):
             return .notifySucceedFollow(identity: identity, petname: petname)
         case let .succeedUnfollow(identity, petname):
@@ -313,14 +316,6 @@
             return .notifySucceedUnfollow(identity: identity, petname: petname)
         default:
             return nil
-=======
-            return .pushDetail(.profile(
-                UserProfileDetailDescription(
-                    address: user.address,
-                    user: user
-                )
-            ))
->>>>>>> d6e7d78e
         }
     }
 }

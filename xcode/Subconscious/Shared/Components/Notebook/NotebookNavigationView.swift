//
//  AppNavigationView.swift
//  Subconscious
//
//  Created by Gordon Brander on 9/20/21.
//
import SwiftUI
import ObservableStore

struct NotebookNavigationView: View {
    @ObservedObject var app: Store<AppModel>
    @ObservedObject var store: Store<NotebookModel>

    var body: some View {
        NavigationStack(
            path: Binding(
                get: { store.state.details },
                send: store.send,
                tag: NotebookAction.setDetails
            )
        ) {
            VStack(spacing: 0) {
                EntryListView(
                    entries: store.state.recent,
                    onEntryPress: { entry in
                        store.send(
                            .pushDetail(
                                DetailOuterModel(
                                    address: entry.address,
                                    fallback: entry.excerpt
                                )
                            )
                        )
                    },
                    onEntryDelete: { address in
                        store.send(.confirmDelete(address))
                    },
                    onRefresh: {
                        app.send(.syncAll)
                    }
                )
                .ignoresSafeArea(.keyboard, edges: .bottom)
                .confirmationDialog(
<<<<<<< HEAD
                    "Are you sure you want to delete?",
=======
                    "Are you sure you want to delete this note?",
>>>>>>> b7e9c30d
                    isPresented: Binding(
                        get: { store.state.isConfirmDeleteShowing },
                        send: store.send,
                        tag: NotebookAction.setConfirmDeleteShowing
                    ),
                    titleVisibility: .visible,
                    presenting: store.state.entryToDelete
                ) { slug in
                    Button(
                        role: .destructive,
                        action: {
                            store.send(.stageDeleteEntry(slug))
                        }
                    ) {
                        Text("Delete")
                    }
                }
            }
            .navigationDestination(for: DetailOuterModel.self) { state in
                DetailView(
                    state: state,
                    send: Address.forward(
                        send: store.send,
                        tag: NotebookAction.tag
                    )
                )
            }
            .navigationTitle("Notes")
            .navigationBarTitleDisplayMode(.inline)
            .toolbar {
                ToolbarItemGroup(placement: .principal) {
                    HStack {
                        Text("Notes").bold()
                        CountChip(count: store.state.entryCount)
                    }
                }
                ToolbarItem(placement: .primaryAction) {
                    Button(
                        action: {
                            app.send(.presentSettingsSheet(true))
                        }
                    ) {
                        Image(systemName: "gearshape")
                    }
                }
                if Config.default.addressBook {
                    ToolbarItem(placement: .navigationBarLeading) {
                        Button(
                            action: {
                                app.send(.presentAddressBook(true))
                            }
                        ) {
                            Image(systemName: "person.2")
                        }
                    }
                }
            }
        }
    }
}<|MERGE_RESOLUTION|>--- conflicted
+++ resolved
@@ -41,11 +41,7 @@
                 )
                 .ignoresSafeArea(.keyboard, edges: .bottom)
                 .confirmationDialog(
-<<<<<<< HEAD
-                    "Are you sure you want to delete?",
-=======
                     "Are you sure you want to delete this note?",
->>>>>>> b7e9c30d
                     isPresented: Binding(
                         get: { store.state.isConfirmDeleteShowing },
                         send: store.send,

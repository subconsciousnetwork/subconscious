--- conflicted
+++ resolved
@@ -16,22 +16,12 @@
             Image(audience: address?.toAudience() ?? defaultAudience)
                 .resizable()
                 .frame(width: 17, height: 17)
-<<<<<<< HEAD
             Spacer(minLength: AppTheme.unit)
             if let slashlink = address?.toSlashlink() {
                 OmniboxSlashlinkView(
                     petname: slashlink.petnamePart,
                     slug: slashlink.slugPart
                 )
-=======
-                .foregroundColor(.accentColor)
-            HStack(spacing: 0) {
-                Spacer()
-                Text(verbatim: title)
-                    .font(.callout)
-                    .foregroundColor(.accentColor)
-                Spacer()
->>>>>>> b7e9c30d
             }
             Spacer(minLength: AppTheme.unit)
         }
@@ -48,7 +38,6 @@
     }
 }
 
-<<<<<<< HEAD
 /// Helper view that knows how to format slashlinks with or without petname.
 struct OmniboxSlashlinkView: View {
     var petname: String?
@@ -65,19 +54,6 @@
             }
         }
         .lineLimit(1)
-=======
-extension OmniboxView {
-    init(
-        address: MemoAddress?,
-        defaultAudience: Audience
-    ) {
-        let audience = address?.toAudience() ?? defaultAudience
-        let title = address?.slug.description ?? ""
-        self.init(
-            icon: Image(audience: audience),
-            title: title
-        )
->>>>>>> b7e9c30d
     }
 }
 

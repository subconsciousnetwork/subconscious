//
//  Subtext4.swift
//  Subconscious
//
//  Created by Gordon Brander on 9/29/21.
//

import Foundation
import SwiftUI

struct Subtext4: Equatable {
    static let heading = try! NSRegularExpression(
        pattern: #"^#.*$"#,
        options: .anchorsMatchLines
    )

    /// Slashlink pattern
    static let slashlink = try! NSRegularExpression(
        pattern: #"(^|\s)(/[a-zA-Z0-9/\-\_]+)"#,
        options: .anchorsMatchLines
    )

    static let barelink = try! NSRegularExpression(
        pattern: #"(^|\s)(https?://[^\s>]+)[\.,;]?"#
    )

<<<<<<< HEAD
        /// Get a single-item SubSequence offset by `forward` of the `currentStartIndex`.
        /// Returns a single-item SubSequence, or nil if offset is invalid.
        func peek(_ offset: Int = 0) -> T.SubSequence? {
            if
                let startIndex = collection.index(
                    currentIndex,
                    offsetBy: offset,
                    limitedBy: self.endIndex
                ),
                let endIndex = collection.index(
                    currentIndex,
                    offsetBy: offset + 1,
                    limitedBy: self.endIndex
                )
            {
                return collection[startIndex..<endIndex]
            }
            return nil
        }

        /// Peek forward by `offset`, returning a subsequence from `position` through `offset`,
        /// or from `position` through `endIndex`, whichever is smaller..
        func peek(next offset: Int) -> T.SubSequence? {
            if let endIndex = collection.index(
                currentIndex,
                offsetBy: offset,
                limitedBy: self.endIndex
            ) {
                return collection[currentIndex..<endIndex]
            }
            return nil
        }
    }

    struct TextBlock: Hashable, Equatable {
        var line: Substring
        var body: Substring
    }

    struct HeadingBlock: Hashable, Equatable {
        var line: Substring
        var sigil: Substring
        var body: Substring
    }

    struct LinkBlock: Hashable, Equatable {
        var line: Substring
        var sigil: Substring
        var link: Substring
        var body: Substring
    }

    /// Blocks of multiple types
    /// Associating with a substring gives us access to both content and range information
    enum Block: Equatable {
        case text(TextBlock)
        case heading(HeadingBlock)
        case link(LinkBlock)

        /// Consumes everything up to, but not including newline
        static func consumeLine(tape: inout Tape<Substring>) -> Substring {
            tape.setStart()
            while !tape.isExhausted() {
                if tape.peek() == "\n" {
                    return tape.subsequence
                }
                tape.advance()
            }
            return tape.subsequence
        }

        /// Fast-forward past contiguous whitespace
        static func skipSpaces(tape: inout Tape<Substring>) {
            while !tape.isExhausted() {
                let next = tape.peek()!
                if !next.isWhitespace {
                    tape.setStart()
                    return
                }
                tape.advance()
            }
            tape.setStart()
            return
        }

        static func consumeLink(
            tape: inout Tape<Substring>
        ) -> Substring {
            tape.setStart()
            while !tape.isExhausted() {
                let next = tape.peek()
                if next == " " || next == "\n" {
                    return tape.subsequence
                }
                tape.advance()
            }
            return tape.subsequence
        }

        static func parse(line: Substring) -> Self {
            var tape = Tape(line)
            if tape.consumeMatch("#") {
                let sigil = tape.subsequence
                let body = consumeLine(tape: &tape)
                return Self.heading(
                    HeadingBlock(
                        line: line,
                        sigil: sigil,
                        body: body
                    )
                )
            } else if tape.consumeMatch("=>") {
                let sigil = tape.subsequence
                skipSpaces(tape: &tape)
                let link = consumeLink(tape: &tape)
                skipSpaces(tape: &tape)
                let body = consumeLine(tape: &tape)
                return Self.link(
                    LinkBlock(
                        line: line,
                        sigil: sigil,
                        link: link,
                        body: body
                    )
                )
            } else {
                let body = consumeLine(tape: &tape)
                return Block.text(
                    TextBlock(
                        line: line,
                        body: body
                    )
                )
            }
        }

        static func templateHeading(_ string: String) -> String {
            let body = string.replacingNewlineWithSpace()
            return "# \(body)"
        }

        static func templateLink(_ string: String) -> String {
            let body = string.replacingNewlineWithSpace()
            return "=> \(body)"
        }

        static func templateText(_ string: String) -> String {
            return string.replacingNewlineWithSpace()
        }

        func contains(_ index: Substring.Index) -> Bool {
            switch self {
            case .heading(let block):
                return block.line.range.contains(index)
            case .link(let block):
                return block.line.range.contains(index)
            case .text(let block):
                return block.line.range.contains(index)
            }
        }
    }

    private static func parseLine(tape: inout Tape<String>) -> Block {
        tape.setStart()
        while !tape.isExhausted() {
            let curr = tape.consume()
            if curr == "\n" {
                return Block.parse(line: tape.subsequence)
            }
        }
        return Block.parse(line: tape.subsequence)
    }
=======
    static let bracketlink = try! NSRegularExpression(
        pattern: #"<([^>\s]+)>"#
    )
>>>>>>> f10e4d14

    /// Static property for empty document
    static let empty = Self(markup: "")

    let base: String
    let headings: Set<NSRange>
    let slashlinks: Set<NSRange>
    let links: Set<NSRange>

    init(
        markup: String,
        cursor: String.Index? = nil
    ) {
        let nsRange = NSRange(markup.startIndex..<markup.endIndex, in: markup)
        self.base = markup
        let headings = Self.heading.matches(
            in: markup,
            range: nsRange
        ).map({ result in
            result.range
        })
        self.headings = Set(headings)
        let slashlinks = Self.slashlink.matches(
            in: markup,
            range: nsRange
        ).map({ result in
            result.range(at: 2)
        })
        self.slashlinks = Set(slashlinks)

        var links = Self.barelink.matches(
            in: markup,
            range: nsRange
        ).map({ result in
            result.range(at: 2)
        })
        let bracketlinks = Self.bracketlink.matches(
            in: markup,
            range: nsRange
        ).map({ result in
            result.range(at: 1)
        })
        links.append(contentsOf: bracketlinks)
        self.links = Set(links)
    }

    init(
        markup: String,
        range: NSRange
    ) {
        let cursor = Range(range, in: markup)
        self.init(
            markup: markup,
            cursor: cursor?.lowerBound
        )
    }

    /// Render markup verbatim with syntax highlighting and links
    func renderMarkup(url: (String) -> String?) -> NSAttributedString {
        let attributedString = NSMutableAttributedString(string: base)
        // Set default styles for entire string
        attributedString.addAttribute(
            .font,
            value: UIFont.appText,
            range: NSRange(base.startIndex..<base.endIndex, in: base)
        )
        for nsRange in headings {
            attributedString.addAttribute(
                .font,
                value: UIFont.appTextBold,
                range: nsRange
            )
        }
        for nsRange in slashlinks {
            if
                let text = Range(nsRange, in: base).map({ range in
                    base[range]
                }),
                let url = url(String(text))
            {
                attributedString.addAttribute(
                    .link,
                    value: url,
                    range: nsRange
                )
<<<<<<< HEAD
                if let url = url(block.link) {
                    attributedString.addAttribute(
                        .link,
                        value: url,
                        range: NSRange(block.link.range, in: base)
                    )
                }
            case let .heading(block):
=======
            }
        }
        for nsRange in links {
            if let url = Range(nsRange, in: base).map({ range in
                base[range]
            }) {
>>>>>>> f10e4d14
                attributedString.addAttribute(
                    .link,
                    value: url,
                    range: nsRange
                )
            }
        }
        return attributedString
    }
}<|MERGE_RESOLUTION|>--- conflicted
+++ resolved
@@ -24,184 +24,9 @@
         pattern: #"(^|\s)(https?://[^\s>]+)[\.,;]?"#
     )
 
-<<<<<<< HEAD
-        /// Get a single-item SubSequence offset by `forward` of the `currentStartIndex`.
-        /// Returns a single-item SubSequence, or nil if offset is invalid.
-        func peek(_ offset: Int = 0) -> T.SubSequence? {
-            if
-                let startIndex = collection.index(
-                    currentIndex,
-                    offsetBy: offset,
-                    limitedBy: self.endIndex
-                ),
-                let endIndex = collection.index(
-                    currentIndex,
-                    offsetBy: offset + 1,
-                    limitedBy: self.endIndex
-                )
-            {
-                return collection[startIndex..<endIndex]
-            }
-            return nil
-        }
-
-        /// Peek forward by `offset`, returning a subsequence from `position` through `offset`,
-        /// or from `position` through `endIndex`, whichever is smaller..
-        func peek(next offset: Int) -> T.SubSequence? {
-            if let endIndex = collection.index(
-                currentIndex,
-                offsetBy: offset,
-                limitedBy: self.endIndex
-            ) {
-                return collection[currentIndex..<endIndex]
-            }
-            return nil
-        }
-    }
-
-    struct TextBlock: Hashable, Equatable {
-        var line: Substring
-        var body: Substring
-    }
-
-    struct HeadingBlock: Hashable, Equatable {
-        var line: Substring
-        var sigil: Substring
-        var body: Substring
-    }
-
-    struct LinkBlock: Hashable, Equatable {
-        var line: Substring
-        var sigil: Substring
-        var link: Substring
-        var body: Substring
-    }
-
-    /// Blocks of multiple types
-    /// Associating with a substring gives us access to both content and range information
-    enum Block: Equatable {
-        case text(TextBlock)
-        case heading(HeadingBlock)
-        case link(LinkBlock)
-
-        /// Consumes everything up to, but not including newline
-        static func consumeLine(tape: inout Tape<Substring>) -> Substring {
-            tape.setStart()
-            while !tape.isExhausted() {
-                if tape.peek() == "\n" {
-                    return tape.subsequence
-                }
-                tape.advance()
-            }
-            return tape.subsequence
-        }
-
-        /// Fast-forward past contiguous whitespace
-        static func skipSpaces(tape: inout Tape<Substring>) {
-            while !tape.isExhausted() {
-                let next = tape.peek()!
-                if !next.isWhitespace {
-                    tape.setStart()
-                    return
-                }
-                tape.advance()
-            }
-            tape.setStart()
-            return
-        }
-
-        static func consumeLink(
-            tape: inout Tape<Substring>
-        ) -> Substring {
-            tape.setStart()
-            while !tape.isExhausted() {
-                let next = tape.peek()
-                if next == " " || next == "\n" {
-                    return tape.subsequence
-                }
-                tape.advance()
-            }
-            return tape.subsequence
-        }
-
-        static func parse(line: Substring) -> Self {
-            var tape = Tape(line)
-            if tape.consumeMatch("#") {
-                let sigil = tape.subsequence
-                let body = consumeLine(tape: &tape)
-                return Self.heading(
-                    HeadingBlock(
-                        line: line,
-                        sigil: sigil,
-                        body: body
-                    )
-                )
-            } else if tape.consumeMatch("=>") {
-                let sigil = tape.subsequence
-                skipSpaces(tape: &tape)
-                let link = consumeLink(tape: &tape)
-                skipSpaces(tape: &tape)
-                let body = consumeLine(tape: &tape)
-                return Self.link(
-                    LinkBlock(
-                        line: line,
-                        sigil: sigil,
-                        link: link,
-                        body: body
-                    )
-                )
-            } else {
-                let body = consumeLine(tape: &tape)
-                return Block.text(
-                    TextBlock(
-                        line: line,
-                        body: body
-                    )
-                )
-            }
-        }
-
-        static func templateHeading(_ string: String) -> String {
-            let body = string.replacingNewlineWithSpace()
-            return "# \(body)"
-        }
-
-        static func templateLink(_ string: String) -> String {
-            let body = string.replacingNewlineWithSpace()
-            return "=> \(body)"
-        }
-
-        static func templateText(_ string: String) -> String {
-            return string.replacingNewlineWithSpace()
-        }
-
-        func contains(_ index: Substring.Index) -> Bool {
-            switch self {
-            case .heading(let block):
-                return block.line.range.contains(index)
-            case .link(let block):
-                return block.line.range.contains(index)
-            case .text(let block):
-                return block.line.range.contains(index)
-            }
-        }
-    }
-
-    private static func parseLine(tape: inout Tape<String>) -> Block {
-        tape.setStart()
-        while !tape.isExhausted() {
-            let curr = tape.consume()
-            if curr == "\n" {
-                return Block.parse(line: tape.subsequence)
-            }
-        }
-        return Block.parse(line: tape.subsequence)
-    }
-=======
     static let bracketlink = try! NSRegularExpression(
         pattern: #"<([^>\s]+)>"#
     )
->>>>>>> f10e4d14
 
     /// Static property for empty document
     static let empty = Self(markup: "")
@@ -287,23 +112,12 @@
                     value: url,
                     range: nsRange
                 )
-<<<<<<< HEAD
-                if let url = url(block.link) {
-                    attributedString.addAttribute(
-                        .link,
-                        value: url,
-                        range: NSRange(block.link.range, in: base)
-                    )
-                }
-            case let .heading(block):
-=======
             }
         }
         for nsRange in links {
             if let url = Range(nsRange, in: base).map({ range in
                 base[range]
             }) {
->>>>>>> f10e4d14
                 attributedString.addAttribute(
                     .link,
                     value: url,

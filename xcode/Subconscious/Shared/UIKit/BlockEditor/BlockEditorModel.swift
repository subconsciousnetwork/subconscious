//
//  BlockStackEditorModle.swift
//  BlockEditor
//
//  Created by Gordon Brander on 7/28/23.
//

import Foundation
import os
import SwiftUI
import Combine
import ObservableStore

extension BlockEditor {
    // MARK: Model
    struct Model: Hashable {
        /// Time interval after which a load is considered stale, and should be
        /// reloaded to make sure it is fresh.
        static let loadStaleInterval: TimeInterval = 0.2
        
        static let logger = Logger(
            subsystem: Config.default.rdns,
            category: "BlockEditor.Model"
        )
        
        /// Create a BlockEditor "draft" document.
        /// A draft is a document with a heading block and nothing else.
        static func draft() -> Self {
            Model(
                blocks: BlocksModel(
                    blocks: [
                        BlockModel(
                            blockType: .heading,
                            body: BlockBodyModel()
                        )
                    ]
                )
            )
        }
        // Is block editor enabled?
        var isEnabled = false
        /// Is editor in loading state?
        var loadingState = LoadingState.loading
        /// When was the last time the editor issued a fetch from source of truth?
        var lastLoadStarted: Date? = nil
        /// Is polling? We use this to drive autosaves.
        var isPolling = false
        
        /// Is editor saved?
        private(set) var saveState = SaveState.saved

        /// Who are we? The did that identifies our sphere.
        var ourSphere: Did?
        /// Who owns this document?
        var ownerSphere: Did?
        var address: Slashlink? = nil
        var defaultAudience = Audience.local
        var contentType = ContentType.subtext
        var fileExtension = ContentType.subtext.fileExtension
        /// Created date
        var created: Date? = nil
        /// Last modified date.
        var modified: Date? = nil
        var additionalHeaders: [Header] = []
        
        var blocks: BlocksModel = BlocksModel()
        var appendix = RelatedModel()

        /// Cached transcludes for links in body
        var transcludes: [Slashlink: EntryStub] = [:]

        /// Is block select menu being presented?
        var isBlockSelectMenuPresented = false

        mutating func setSaveState(_ state: SaveState) {
            if self.saveState == state {
                return
            }
            self.saveState = state
            Self.logger.log("Editor save state: \(String(describing: state))")
        }
    }
}

extension BlockEditor {
    // MARK: Actions
    enum Action {
        /// Tagging action for detail meta bottom sheet
        case metaSheet(MemoEditorDetailMetaSheetAction)
        /// Handle app backgrounding, etec
        case scenePhaseChange(ScenePhase)
        /// View is ready for updates.
        /// Sent during viewDidLoad after performing first view update for
        /// initial state and subscribing to changes.
        case ready
        /// Sent from SwiftUI land when the wrapping SwiftUI view appears.
        case appear(MemoEditorDetailDescription)
        /// Start polling if needed
        case startPolling
        /// Perform a single polling step, optionally requesting another step
        case poll
        case setOurSphere(Did?)
        /// Get owner Did from peer
        case resolveOwnerSphere
        case succeedResolveOwnerSphere(_ did: Did)
        case failResolveOwnerSphere(error: String)
        /// Set document source location
        case loadEditor(
            address: Slashlink?,
            fallback: String,
            autofocus: Bool = false
        )
        case succeedLoadEditor(
            owner: Did,
            detail: MemoEditorDetailResponse,
            related: [EntryStub],
            transcludes: [EntryStub]
        )
        case failLoadEditor(_ error: String)
        /// Reload the editor state with a new document
        case setEditor(
            detail: MemoEditorDetailResponse,
            autofocus: Bool = false
        )
        /// Reload the editor if needed, using a last-write-wins strategy.
        /// Only reloads if the provided state is newer than the current state.
        case setEditorIfNeeded(
            detail: MemoEditorDetailResponse,
            autofocus: Bool = false
        )
        /// Load related notes (backlinks)
        case loadRelated
        case succeedLoadRelated(_ related: [EntryStub])
        case failLoadRelated(_ error: String)
        /// Load transcludes into cache for entire document
        case loadTranscludes
        case succeedLoadTranscludes([EntryStub])
        case loadTranscludesFor(id: UUID, slashlinks: [Slashlink])
        case succeedLoadTranscludesFor(
            id: UUID,
            transcludes: [EntryStub]
        )
        case failLoadTranscludesFor(id: UUID, error: String)
        /// Refresh the rendered transcludes in a cell cell using whatever we
        /// have in cache.
        case refreshTranscludesFor(id: UUID)
        /// Save a snapshot
        case requestSave(_ snapshot: MemoEntry?)
        case forwardRequestSave(_ snapshot: MemoEntry)
        case succeedSave(_ snapshot: MemoEntry)
        /// Autosave whatever is in the editor.
        /// Sent at some interval to save draft state.
        case autosave
        /// Find a unique address for a note that doesn't have one yet
        case requestAssignAddress
        /// Assign an address to a note
        case assignAddress(Slashlink?)
        case textDidChange(id: UUID?, dom: Subtext, selection: NSRange)
        case didChangeSelection(id: UUID, selection: NSRange)
        case splitBlock(id: UUID, selection: NSRange)
        case mergeBlockUp(id: UUID)
        /// Record a focus from the user
        case editing(id: UUID)
        /// Force editing mode
        case renderEditing(id: UUID)
        /// Record a blur from the user
        case blur(id: UUID)
        /// Force a blur
        case renderBlur(id: UUID)
        /// Issues a long-press event at a point.
        /// If the point matches a block, this will enter edit mode.
        case longPress(CGPoint)
        /// Issues a tap event at a point.
        /// If the point matches a block, and the editor is in selection mode,
        /// this will toggle block selection.
        case tapCell(IndexPath?)
        /// Enter edit mode, optionally selecting a block
        case enterBlockSelectMode(selecting: Set<UUID> = Set())
        /// Exit edit mode. Also de-selects all blocks
        case exitBlockSelectMode
        /// Select a block
        case selectBlock(id: UUID, isSelected: Bool = true)
        /// Move the block up one position in the stack.
        /// If block is first block, this does nothing.
        case moveBlockUp(id: UUID)
        /// Move the block up down position in the stack.
        /// If block is last block, this does nothing.
        case moveBlockDown(id: UUID)
        case insertBold(id: UUID, selection: NSRange)
        case insertItalic(id: UUID, selection: NSRange)
        case insertCode(id: UUID, selection: NSRange)

        /// Handle URL in textview
        case activateLink(URL)
        /// Open link in transclude
        case requestFindLinkDetail(EntryLink)

        case becomeTextBlock
        case becomeHeadingBlock
        case becomeListBlock
        case becomeQuoteBlock
        case deleteBlock

        /// Synonym for `.metaSheet(.setAdress(:))`
        static func setMetaSheetAddress(_ address: Slashlink?) -> Self {
            .metaSheet(.setAddress(address))
        }
    }
}

extension BlockEditor {
    /// Describes the state change that has happened, giving the controller
    /// the details it needs to perform that change.
    enum Change: Hashable {
        /// Set the controller to ready state
        case present
        /// Reconfigure specific collection items.
        /// You can set the animation duration. The default duration of
        /// 0 means "no animation".
        case reconfigureCollectionItems(
            _ indexPaths: [IndexPath],
            animationDuration: TimeInterval? = nil
        )
        case reloadCollectionView(
            animationDuration: TimeInterval? = nil
        )
        case moveBlock(
            at: IndexPath,
            to: IndexPath
        )
        case splitBlock(
            reconfigure: IndexPath,
            insert: IndexPath,
            requestEditing: BlockModel.ID
        )
        case mergeBlockUp(
            reconfigure: IndexPath,
            delete: IndexPath,
            requestEditing: BlockModel.ID
        )
    }
}

// MARK: Controller
extension BlockEditor.Model: ModelProtocol {
    typealias Action = BlockEditor.Action
    typealias Environment = AppEnvironment
    typealias Update = BlockEditor.Update
    
    static func update(
        state: Self,
        action: Action,
        environment: Environment
    ) -> Update {
        switch action {
        case let .metaSheet(action):
            return metaSheet(
                state: state,
                action: action,
                environment: environment
            )
        case .scenePhaseChange:
            return scenePhaseChange(
                state: state,
                environment: environment
            )
        case .ready:
            return ready(
                state: state,
                environment: environment
            )
        case let .appear(description):
            return appear(
                state: state,
                description: description,
                environment: environment
            )
        case .startPolling:
            return startPolling(
                state: state,
                environment: environment
            )
        case .poll:
            return poll(
                state: state,
                environment: environment
            )
        case let .setOurSphere(did):
            return setOurSphere(
                state: state,
                did: did,
                environment: environment
            )
        case .resolveOwnerSphere:
            return resolveOwnerSphere(
                state: state,
                environment: environment
            )
        case let .succeedResolveOwnerSphere(owner):
            return succeedResolveOwnerSphere(
                state: state,
                owner: owner,
                environment: environment
            )
        case let .failResolveOwnerSphere(error):
            return failResolveOwnerSphere(
                state: state,
                error: error,
                environment: environment
            )
        case let .loadEditor(address, fallback, autofocus):
            return loadEditor(
                state: state,
                address: address,
                fallback: fallback,
                autofocus: autofocus,
                environment: environment
            )
        case let .succeedLoadEditor(
            owner,
            detail,
            related,
            transcludes
        ):
            return succeedLoadEditor(
                state: state,
                owner: owner,
                detail: detail,
                related: related,
                transcludes: transcludes,
                environment: environment
            )
        case let .failLoadEditor(error):
            return failLoadEditor(
                state: state,
                error: error,
                environment: environment
            )
        case let .setEditor(detail, autofocus):
            return setEditor(
                state: state,
                detail: detail,
                autofocus: autofocus,
                environment: environment
            )
        case let .setEditorIfNeeded(detail, autofocus):
            return setEditorIfNeeded(
                state: state,
                detail: detail,
                autofocus: autofocus,
                environment: environment
            )
        case .loadRelated:
            return loadRelated(
                state: state,
                environment: environment
            )
        case let .succeedLoadRelated(related):
            return succeedLoadRelated(
                state: state,
                related: related,
                environment: environment
            )
        case let .failLoadRelated(error):
            return failLoadRelated(
                state: state,
                error: error,
                environment: environment
            )
        case .loadTranscludes:
            return loadTranscludes(
                state: state,
                environment: environment
            )
        case let .succeedLoadTranscludes(transcludes):
            return succeedLoadTranscludes(
                state: state,
                transcludes: transcludes,
                environment: environment
            )
        case let .loadTranscludesFor(id, slashlinks):
            return loadTranscludesFor(
                state: state,
                id: id,
                slashlinks: slashlinks,
                environment: environment
            )
        case let .succeedLoadTranscludesFor(id, transcludes):
            return succeedLoadTranscludesFor(
                state: state,
                id: id,
                transcludes: transcludes,
                environment: environment
            )
        case let .failLoadTranscludesFor(id, error):
            return failLoadTranscludesFor(
                state: state,
                id: id,
                error: error,
                environment: environment
            )
        case let .refreshTranscludesFor(id):
            return refreshTranscludesFor(
                state: state,
                id: id,
                environment: environment
            )
        case let .requestSave(snapshot):
            return requestSave(
                state: state,
                snapshot: snapshot,
                environment: environment
            )
        case let .succeedSave(snapshot):
            return succeedSave(
                state: state,
                snapshot: snapshot,
                environment: environment
            )
        case .autosave:
            return autosave(
                state: state,
                environment: environment
            )
        case .requestAssignAddress:
            return requestAssignAddress(
                state: state,
                environment: environment
            )
        case let .assignAddress(address):
            return assignAddress(
                state: state,
                environment: environment,
                address: address
            )
        case let .textDidChange(id, dom, selection):
            return textDidChange(
                state: state,
                id: id,
                dom: dom,
                selection: selection,
                environment: environment
            )
        case let .didChangeSelection(id, selection):
            return didChangeSelection(
                state: state,
                id: id,
                selection: selection
            )
        case let .splitBlock(id, selection):
            return splitBlock(
                state: state,
                id: id,
                selection: selection
            )
        case let .mergeBlockUp(id):
            return mergeBlockUp(
                state: state,
                id: id
            )
        case let .editing(id):
            return editing(
                state: state,
                id: id
            )
        case let .renderEditing(id):
            return renderEditing(
                state: state,
                id: id
            )
        case let .blur(id):
            return blur(
                state: state,
                id: id
            )
        case let .renderBlur(id):
            return renderBlur(
                state: state,
                id: id
            )
        case let .longPress(point):
            return longPress(
                state: state,
                point: point
            )
        case let .tapCell(indexPath):
            return tapCell(
                state: state,
                indexPath: indexPath,
                environment: environment
            )
        case let .enterBlockSelectMode(selecting):
            return enterBlockSelectMode(
                state: state,
                selecting: selecting
            )
        case .exitBlockSelectMode:
            return exitBlockSelectMode(
                state: state
            )
        case let .selectBlock(id, isSelected):
            return selectBlock(
                state: state,
                id: id,
                isSelected: isSelected,
                environment: environment
            )
        case let .moveBlockUp(id):
            return moveBlockUp(
                state: state,
                id: id
            )
        case let .moveBlockDown(id):
            return moveBlockDown(
                state: state,
                id: id
            )
        case let .insertBold(id, selection):
            return insertBold(
                state: state,
                id: id,
                selection: selection
            )
        case let .insertItalic(id, selection):
            return insertItalic(
                state: state,
                id: id,
                selection: selection
            )
        case let .insertCode(id, selection):
            return insertCode(
                state: state,
                id: id,
                selection: selection
            )
        case let .activateLink(url):
            return activateLink(
                state: state,
                url: url,
                environment: environment
            )
        case .requestFindLinkDetail(_):
            return requestFindLinkDetail(
                state: state,
                environment: environment
            )
<<<<<<< HEAD
        case .becomeTextBlock:
            return becomeTextBlock(
                state: state,
                environment: environment
            )
        case .becomeHeadingBlock:
            return becomeHeadingBlock(
                state: state,
                environment: environment
            )
        case .becomeListBlock:
            return becomeListBlock(
                state: state,
                environment: environment
            )
        case .becomeQuoteBlock:
            return becomeQuoteBlock(
                state: state,
                environment: environment
            )
        case .deleteBlock:
            return deleteBlock(
                state: state,
                environment: environment
            )
=======
        case .forwardRequestSave(_):
            return Update(state: state)
>>>>>>> ada21f50
        }
    }
    
    static func metaSheet(
        state: Self,
        action: MemoEditorDetailMetaSheetAction,
        environment: Environment
    ) -> Update {
        logger.warning("Not implemented")
        return Update(state: state)
    }

    static func scenePhaseChange(
        state: Self,
        environment: Environment
    ) -> Update {
        return update(
            state: state,
            action: .autosave,
            environment: environment
        )
    }
    
    static func ready(
        state: Self,
        environment: Environment
    ) -> Update {
        return Update(state: state)
    }
    
    static func appear(
        state: Self,
        description: MemoEditorDetailDescription,
        environment: Environment
    ) -> Update {
        var model = state
        model.isEnabled = AppDefaults.standard.isBlockEditorEnabled
        
        guard model.isEnabled else {
            logger.info("Block editor is disabled. Skipping appear.")
            return Update(state: state)
        }
        
        let fetchOurSphere: Fx<Action> = Future.detached {
            Action.setOurSphere(try? await environment.noosphere.identity())
        }
        .eraseToAnyPublisher()

        let loadEditor: Fx<Action> = Just(
            Action.loadEditor(
                address: description.address,
                fallback: description.fallback
            )
        )
        .eraseToAnyPublisher()

        let startPolling: Fx<Action> = Just(
            Action.startPolling
        )
        .eraseToAnyPublisher()

        let fx: Fx<Action> = fetchOurSphere
            .merge(with: loadEditor, startPolling)
            .eraseToAnyPublisher()

        return Update(state: model, fx: fx)
    }
    
    static func startPolling(
        state: Self,
        environment: Environment
    ) -> Update {
        guard state.isEnabled else {
            logger.info("Skipping polling start. Block editor is disabled.")
            return Update(state: state)
        }
        guard !state.isPolling else {
            logger.info("Skipping polling start. Already polling.")
            return Update(state: state)
        }
        var model = state
        model.isPolling = true

        let pollFx: Fx<Action> = Just(Action.poll).delay(
            for: .seconds(Config.default.pollingInterval),
            scheduler: DispatchQueue.main
        ).eraseToAnyPublisher()

        return Update(state: state, fx: pollFx)
    }
    
    static func poll(
        state: Self,
        environment: Environment
    ) -> Update {
        let pollFx: Fx<Action> = Just(Action.poll).delay(
            for: .seconds(Config.default.pollingInterval),
            scheduler: DispatchQueue.main
        ).eraseToAnyPublisher()

        let autosaveFx: Fx<Action> = Just(Action.autosave)
            .eraseToAnyPublisher()

        return Update(
            state: state,
            fx: pollFx.merge(with: autosaveFx).eraseToAnyPublisher()
        )
    }

    static func setOurSphere(
        state: Self,
        did: Did?,
        environment: Environment
    ) -> Update {
        var model = state
        model.ourSphere = did
        return Update(state: model)
    }

    static func resolveOwnerSphere(
        state: Self,
        environment: Environment
    ) -> Update {
        guard let address = state.address else {
            logger.log("Asked to resolve owner sphere but document has no address. Doing nothing.")
            return Update(state: state)
        }
        let resolveDidFx: Fx<Action> = Future.detached {
            do {
                let did = try await environment.noosphere.resolve(
                    peer: address.peer
                )
                return Action.succeedResolveOwnerSphere(did)
            } catch {
                return Action.failResolveOwnerSphere(
                    error: error.localizedDescription
                )
            }
        }
        .eraseToAnyPublisher()
        return Update(state: state, fx: resolveDidFx)
    }

    static func succeedResolveOwnerSphere(
        state: Self,
        owner: Did,
        environment: Environment
    ) -> Update {
        var model = state
        logger.info("Document owner set to \(owner)")
        model.ownerSphere = owner
        return Update(state: model)
    }

    static func failResolveOwnerSphere(
        state: Self,
        error: String,
        environment: Environment
    ) -> Update {
        logger.log("Could not resolve owner sphere from address. Error: \(error)")
        return Update(state: state)
    }

    static func loadEditor(
        state: Self,
        address: Slashlink?,
        fallback: String,
        autofocus: Bool,
        environment: Environment
    ) -> Update {
        var model = state
        model.loadingState = .loading
        model.address = address
        
        guard let address = address else {
            logger.info("Editor loaded draft (no address)")
            return Update(state: model, changes: [.present])
        }

        // Load editor document, transcludes, and related all in one go.
        let loadFx: Fx<Action> = Future.detached {
            do {
                let owner = try await environment.noosphere.resolve(
                    peer: address.peer
                )
                let detail = try await environment.data.readMemoEditorDetail(
                    address: address,
                    fallback: fallback
                )
                let related = try await environment.data.readMemoBacklinks(
                    address: address
                )
                let slashlinksToFetch = detail.entry.contents
                    .dom()
                    .parsedSlashlinks
                let transcludes = await environment.transclude.fetchTranscludes(
                    slashlinks: slashlinksToFetch,
                    owner: .did(owner)
                )
                return Action.succeedLoadEditor(
                    owner: owner,
                    detail: detail,
                    related: related,
                    transcludes: Array(transcludes.values)
                )
            } catch {
                return Action.failLoadEditor(error.localizedDescription)
            }
        }
        .eraseToAnyPublisher()

        return Update(state: model, fx: loadFx)
    }
    
    static func succeedLoadEditor(
        state: Self,
        owner: Did,
        detail: MemoEditorDetailResponse,
        related: [EntryStub],
        transcludes: [EntryStub],
        environment: Environment
    ) -> Update {
        var model = state
        model.loadingState = .loaded
        return update(
            state: state,
            actions: [
                .succeedResolveOwnerSphere(owner),
                .setEditorIfNeeded(detail: detail, autofocus: false),
                .succeedLoadRelated(related),
                .succeedLoadTranscludes(transcludes)
            ],
            environment: environment
        )
        .appendingChanges([.present])
    }
    
    static func failLoadEditor(
        state: Self,
        error: String,
        environment: Environment
    ) -> Update {
        let address = state.address?.description ?? "nil"
        logger.warning("Failed to load detail for \(address). Error: \(error)")
        var model = state
        model.loadingState = .notFound
        return Update(state: model)
    }
    
    /// Set editor state, replacing whatever was previously there.
    /// This is a "force reload" that does not attempt to gracefully save the
    /// previous state. You typically want to use `setEditorIfNeeded`
    /// instead.
    static func setEditor(
        state: Self,
        detail: MemoEditorDetailResponse,
        autofocus: Bool = false,
        environment: Environment
    ) -> Update {
        var model = state
        model.setSaveState(detail.saveState)
        model.address = detail.entry.address
        model.created = detail.entry.contents.created
        model.modified = detail.entry.contents.modified
        // Get content type from loaded file, falling back to subtext
        // if not provided.
        model.contentType = (
            ContentType(rawValue: detail.entry.contents.contentType) ??
            ContentType.subtext
        )
        model.fileExtension = detail.entry.contents.fileExtension
        model.additionalHeaders = detail.entry.contents.additionalHeaders
        model.blocks = BlockEditor.BlocksModel(detail.entry.contents.body)
        
        let refreshTranscludesFx: Just<Action> = Just(
            Action.loadTranscludes
        )
        let loadRelatedFx: Just<Action> = Just(Action.loadRelated)

        let fx: Fx<Action> = refreshTranscludesFx.merge(with: loadRelatedFx)
            .eraseToAnyPublisher()

        return Update(state: model, fx: fx, changes: [.reloadCollectionView()])
    }
    
    /// Reload editor if needed, using a last-write-wins strategy.
    static func setEditorIfNeeded(
        state: Self,
        detail: MemoEditorDetailResponse,
        autofocus: Bool = false,
        environment: Environment
    ) -> Update {
        var model = state
        // Finished loading. We have the data.
        model.loadingState = .loaded
        
        // Slugs don't match. Different entries.
        // Save current state and set new detail.
        guard (state.address == detail.entry.address) else {
            let snapshot = MemoEntry(model)
            logger.log("Block editor given new document. Saving current state and reloading with new document.")
            return update(
                state: model,
                actions: [
                    .requestSave(snapshot),
                    .setEditor(detail: detail, autofocus: autofocus)
                ],
                environment: environment
            )
        }
        
        let modified = state.modified ?? Date.distantPast
        
        // Make sure detail is newer than current editor modified state.
        // Otherwise do nothing.
        guard detail.entry.contents.modified > modified else {
            logger.log("Block editor state is newer than loaded document. Preferring editor state.")
            return Update(state: state)
        }
        
        logger.log("Block editor given document that is newer than editor's last modified date. Considering editor content stale and reloading.")
        return update(
            state: model,
            action: .setEditor(detail: detail, autofocus: autofocus),
            environment: environment
        )
    }
    
    static func loadRelated(
        state: Self,
        environment: Environment
    ) -> Update {
        guard let address = state.address else {
            logger.debug("Unable to load related. Note has no address.")
            return Update(state: state)
        }
        
        let fx: Fx<Action> = Future.detached {
            try await environment.data.readMemoBacklinks(address: address)
        }
        .map({ backlinks in
            Action.succeedLoadRelated(backlinks)
        })
        .recover({ error in
            Action.failLoadRelated(error.localizedDescription)
        })
        .eraseToAnyPublisher()

        return Update(state: state, fx: fx)
    }
    
    static func succeedLoadRelated(
        state: Self,
        related: [EntryStub],
        environment: Environment
    ) -> Update {
        let address = state.address?.description ?? "nil"
        logger.info("Loaded \(related.count) related notes for \(address)")
        var model = state
        model.appendix.related = related
        return Update(state: model)
    }
    
    static func failLoadRelated(
        state: Self,
        error: String,
        environment: Environment
    ) -> Update {
        let address = state.address?.description ?? "nil"
        logger.warning("Unable to load related notes for \(address). Error: \(error)")
        return Update(state: state)
    }
    
    static func loadTranscludes(
        state: Self,
        environment: Environment
    ) -> Update {
        let owner = state.ownerSphere.map({ did in Peer.did(did) })
        
        // Fetch only the slashlinks that are not in the cache
        let slashlinksToFetch = state.blocks.blocks
            .flatMap({ block in
                block.body.dom.parsedSlashlinks
            })
            .filter({ slashlink in
                state.transcludes[slashlink] == nil
            })
            .uniquing()

        logger.info("Fetching transcludes for \(slashlinksToFetch)")

        let fx: Fx<Action> = Future.detached {
            let transcludes = await environment.transclude.fetchTranscludes(
                slashlinks: slashlinksToFetch,
                owner: owner
            )
            return Action.succeedLoadTranscludes(
                Array(transcludes.values)
            )
        }
        .eraseToAnyPublisher()

        return Update(state: state, fx: fx)
    }
    
    static func succeedLoadTranscludes(
        state: Self,
        transcludes: [EntryStub],
        environment: Environment
    ) -> Update {
        var model = cacheTranscludes(state: state, transcludes: transcludes)
        
        // Update all block transcludes and gather index paths
        // in a single pass.
        var blocks: [BlockEditor.BlockModel] = []
        var indexPaths: [IndexPath] = []
        for (i, block) in state.blocks.blocks.enumerated() {
            var block = block
            block.body.updateTranscludes(index: model.transcludes)
            blocks.append(block)
            
            let indexPath = IndexPath(
                row: i,
                section: BlockEditor.Section.blocks.rawValue
            )
            indexPaths.append(indexPath)
        }
        model.blocks.blocks = blocks
        
        return Update(
            state: model,
            changes: [.reconfigureCollectionItems(indexPaths)]
        )
    }
    
    static func loadTranscludesFor(
        state: Self,
        id: UUID,
        slashlinks: [Slashlink],
        environment: Environment
    ) -> Update {
        let owner = state.ownerSphere.map({ did in Peer.did(did) })
        
        // Fetch only the slashlinks that are not in the cache
        let slashlinksToFetch = slashlinks
            .filter({ slashlink in
                state.transcludes[slashlink] == nil
            })
            .uniquing()
        
        logger.info("block#\(id) fetching transcludes for \(slashlinksToFetch)")
        
        let fx: Fx<Action> = Future.detached {
            let transcludes = await environment.transclude
                .fetchTranscludes(
                    slashlinks: slashlinksToFetch,
                    owner: owner
                )
            return Action.succeedLoadTranscludesFor(
                id: id,
                transcludes: Array(transcludes.values)
            )
        }
        .eraseToAnyPublisher()

        return Update(state: state, fx: fx)
    }
    
    static func cacheTranscludes(
        state: Self,
        transcludes: [EntryStub]
    ) -> Self {
        var model = state
        for transclude in transcludes {
            logger.info("Updated cached transclude for \(transclude.address)")
            model.transcludes[transclude.address] = transclude
        }
        return model
    }
    
    static func succeedLoadTranscludesFor(
        state: Self,
        id: UUID,
        transcludes: [EntryStub],
        environment: Environment
    ) -> Update {
        let model = cacheTranscludes(state: state, transcludes: transcludes)
        return update(
            state: model,
            action: .refreshTranscludesFor(id: id),
            environment: environment
        )
    }
    
    static func failLoadTranscludesFor(
        state: Self,
        id: UUID,
        error: String,
        environment: Environment
    ) -> Update {
        logger.warning("block#\(id) Unable to load transcludes. Error: \(error)")
        return Update(state: state)
    }
    
    static func refreshTranscludesFor(
        state: Self,
        id: UUID,
        environment: Environment
    ) -> Update {
        guard let i = state.blocks.blocks.firstIndex(whereID: id) else {
            Self.logger.log("block#\(id) not found. Skipping transclude refresh.")
            return Update(state: state)
        }
        
        var block = state.blocks.blocks[i]
        block.body.updateTranscludes(index: state.transcludes)

        var model = state
        model.blocks.blocks[i] = block
        
        let indexPath = IndexPath(
            row: i,
            section: BlockEditor.Section.blocks.rawValue
        )
        
        return Update(
            state: model,
            changes: [.reconfigureCollectionItems([indexPath])]
        )
    }
    
    static func requestSave(
        state: Self,
        snapshot: MemoEntry?,
        environment: Environment
    ) -> Update {
        guard let snapshot = snapshot else {
            logger.log("Save given empty snapshot. Nothing to save.")
            return Update(state: state)
        }
        // If already saved, noop
        guard state.saveState != .saved else {
            logger.log("Changes already saved")
            return Update(state: state)
        }
        var model = state
        model.setSaveState(.saving)
        logger.log("Saving \(snapshot.address)")
        
        let fx: Fx<BlockEditor.Action> = Just(
            .forwardRequestSave(
                snapshot
            )
        ).eraseToAnyPublisher()
        
        return Update(state: model, fx: fx)
    }
    
    static func succeedSave(
        state: Self,
        snapshot: MemoEntry,
        environment: Environment
    ) -> Update {
        logger.log("Saved \(snapshot.address)")
        
        var model = state
        
        // If editor state is still the state we invoked save with,
        // then mark the current editor state as "saved".
        // We check before setting in case changes happened between the
        // time we invoked save and the time it completed.
        // If changes did happen in that time, we want to leave the current
        // state alone, giving future saves a chance to pick up and save the
        // new changes.
        // 2023-11-22 Gordon Brander
        if state.saveState == .saving {
            let current = MemoEntry(state)
            if (snapshot == current) {
                model.setSaveState(.saved)
            }
        }
        
        return Update(state: model)
    }
    
    static func autosave(
        state: Self,
        environment: Environment
    ) -> Update {
        /// If no address, derive one and update
        guard state.address != nil else {
            return update(
                state: state,
                action: .requestAssignAddress,
                environment: environment
            )
        }

        let snapshot = MemoEntry(state)
        return requestSave(
            state: state,
            snapshot: snapshot,
            environment: environment
        )
    }

    static func requestAssignAddress(
        state: Self,
        environment: AppEnvironment
    ) -> Update {
        let fx: Fx<BlockEditor.Action> = environment.data
            .findUniqueAddressForPublisher(
                state.blocks.description,
                audience: state.defaultAudience
            ).map({ address in
                BlockEditor.Action.assignAddress(address)
            }).eraseToAnyPublisher()

        return Update(state: state, fx: fx)
    }

    static func assignAddress(
        state: Self,
        environment: AppEnvironment,
        address: Slashlink?
    ) -> Update {
        guard let address = address else {
            logger.info("Did not get address for note")
            return Update(state: state)
        }

        var model = state
        model.address = address

        let snapshot = MemoEntry(state)

        return update(
            state: model,
            actions: [
                .save(snapshot),
                .setMetaSheetAddress(address)
            ],
            environment: environment
        )
        .animation(.default)
    }

    static func textDidChange(
        state: Self,
        id: UUID?,
        dom: Subtext,
        selection: NSRange,
        environment: Environment
    ) -> Update {
        guard let id = id else {
            Self.logger.log("No block id. Doing nothing.")
            return Update(state: state)
        }
        guard let i = state.blocks.blocks.firstIndex(whereID: id) else {
            Self.logger.log("block#\(id) not found. Doing nothing.")
            return Update(state: state)
        }
        
        var model = state
        
        var block = state.blocks.blocks[i]
        block.body.setText(
            dom: dom,
            textSelection: selection
        )

        model.blocks.blocks[i] = block
        
        // Mark unsaved
        model.setSaveState(.unsaved)
        
        return update(
            state: model,
            action: .loadTranscludesFor(
                id: id,
                slashlinks: dom.parsedSlashlinks
            ),
            environment: environment
        )
    }
    
    static func didChangeSelection(
        state: Self,
        id: UUID,
        selection: NSRange
    ) -> Update {
        guard let i = state.blocks.blocks.firstIndex(whereID: id) else {
            Self.logger.log("block#\(id) not found. Doing nothing.")
            return Update(state: state)
        }
        var model = state
        var block = state.blocks.blocks[i]
        block.body.setTextSelection(selection)
        model.blocks.blocks[i] = block
        return Update(state: model)
    }
    
    static func splitBlock(
        state: Self,
        id: UUID,
        selection nsRange: NSRange
    ) -> Update {
        guard let indexA = state.blocks.blocks.firstIndex(whereID: id) else {
            Self.logger.log("block#\(id) not found. Doing nothing.")
            return Update(state: state)
        }
        
        Self.logger.log("block#\(id) splitting at \(nsRange.location)")
        
        var blockA = state.blocks.blocks[indexA]
        let blockTextA = blockA.body.dom.description

        guard let (textA, textB) = blockTextA.splitAtRange(nsRange) else {
            Self.logger.log(
                "block#\(id) could not split text at range. Doing nothing."
            )
            return Update(state: state)
        }
        
        blockA.body.setText(
            dom: Subtext(markup: textA),
            textSelection: NSRange(location: nsRange.location, length: 0)
        )
        
        var blockB = BlockEditor.BlockModel(
            blockType: .text,
            body: BlockEditor.BlockBodyModel(
                dom: Subtext(markup: textB)
            )
        )

        let indexB = state.blocks.blocks.index(after: indexA)
        var model = state
        model.blocks.blocks[indexA] = blockA
        model.blocks.blocks.insert(
            blockB,
            at: indexB
        )
        
        let indexPathB = IndexPath(
            row: indexB,
            section: BlockEditor.Section.blocks.rawValue
        )
        
        let indexPathA = IndexPath(
            row: indexA,
            section: BlockEditor.Section.blocks.rawValue
        )
        
        // Mark unsaved
        model.setSaveState(.unsaved)
        
        return Update(
            state: model,
            changes: [
                .splitBlock(
                    reconfigure: indexPathA,
                    insert: indexPathB,
                    requestEditing: blockB.id
                )
            ]
        )
    }
    
    static func mergeBlockUp(
        state: Self,
        id: UUID
    ) -> Update {
        guard let indexDown = state.blocks.blocks.firstIndex(whereID: id) else {
            Self.logger.log("block#\(id) not found. Doing nothing.")
            return Update(state: state)
        }
        guard indexDown > 0 else {
            Self.logger.log("block#\(id) is first block. Skipping merge up.")
            return Update(state: state)
        }
        Self.logger.log("block#\(id) merging up")
        
        let indexUp = state.blocks.blocks.index(before: indexDown)
        var blockUp = state.blocks.blocks[indexUp]

        let blockUpText = blockUp.body.dom.description
        
        let blockDown = state.blocks.blocks[indexDown]
        let blockDownText = blockDown.body.dom.description
        
        let selectionNSRange = NSRange(
            blockUpText.endIndex..<blockUpText.endIndex,
            in: blockUpText
        )
        
        blockUp.body.setText(
            dom: Subtext(markup: blockUpText + blockDownText),
            textSelection: selectionNSRange
        )
        
        var model = state
        model.blocks.blocks[indexUp] = blockUp
        model.blocks.blocks.remove(at: indexDown)
        
        let indexPathUp = IndexPath(
            row: indexUp,
            section: BlockEditor.Section.blocks.rawValue
        )
        
        let indexPathDown = IndexPath(
            row: indexDown,
            section: BlockEditor.Section.blocks.rawValue
        )
        
        // Mark unsaved
        model.setSaveState(.unsaved)
        
        return Update(
            state: model,
            changes: [
                .mergeBlockUp(
                    reconfigure: indexPathUp,
                    delete: indexPathDown,
                    requestEditing: blockUp.id
                )
            ]
        )
    }
    
    static func editing(
        state: Self,
        id: UUID
    ) -> Update {
        var model = state
        model.blocks.blocks = state.blocks.blocks.map({ block in
            var block = block
            block.body.blockSelection.setEditing(block.id == id)
            return block
        })
        return Update(state: model)
    }
    
    static func renderEditing(
        state: Self,
        id: UUID
    ) -> Update {
        guard let index = state.blocks.blocks.firstIndex(whereID: id) else {
            Self.logger.log("block#\(id) no block found with ID. Doing nothing.")
            return Update(state: state)
        }
        
        let indexPath = IndexPath(
            row: index,
            section: BlockEditor.Section.blocks.rawValue
        )
        
        var model = state
        model.blocks.blocks = state.blocks.blocks.map({ block in
            var block = block
            block.body.blockSelection.setEditing(block.id == id)
            return block
        })
        
        return Update(
            state: model,
            changes: [.reconfigureCollectionItems([indexPath])]
        )
    }
    
    static func blur(
        state: Self,
        id: UUID
    ) -> Update {
        var model = state
        model.blocks.blocks = state.blocks.blocks.map({ block in
            var block = block
            if block.id == id {
                block.body.blockSelection.setEditing(false)
            }
            return block
        })
        return Update(state: model)
    }
    
    static func renderBlur(
        state: Self,
        id: UUID
    ) -> Update {
        guard let index = state.blocks.blocks.firstIndex(whereID: id) else {
            Self.logger.log("block#\(id) no block found with ID. Doing nothing.")
            return Update(state: state)
        }
        
        let indexPath = IndexPath(
            row: index,
            section: BlockEditor.Section.blocks.rawValue
        )
        
        var model = state
        model.blocks.blocks = state.blocks.blocks.map({ block in
            var block = block
            if block.id == id {
                block.body.blockSelection.setEditing(false)
            }
            return block
        })
        
        return Update(
            state: model,
            changes: [.reconfigureCollectionItems([indexPath])]
        )
    }
    
    // TODO: Reimplement
    // https://github.com/subconsciousnetwork/subconscious/issues/982
    static func longPress(
        state: Self,
        point: CGPoint
    ) -> Update {
        return Update(state: state)
    }
    
    static func tapCell(
        state: Self,
        indexPath: IndexPath?,
        environment: Environment
    ) -> Update {
        guard let indexPath = indexPath else {
            logger.debug("No index path for tap")
            return Update(state: state)
        }

        guard let block = state.blocks.blocks.get(indexPath.row) else {
            logger.warning("Tap given index path \(indexPath), but no block exists at this index path. Doing nothing.")
            return Update(state: state)
        }

        return update(
            state: state,
            action: .selectBlock(
                id: block.id,
                isSelected: !block.body.blockSelection.isBlockSelected
            ),
            environment: environment
        )
    }
    
    // TODO: Reimplement
    // https://github.com/subconsciousnetwork/subconscious/issues/982
    static func enterBlockSelectMode(
        state: Self,
        selecting ids: Set<UUID>
    ) -> Update {
        var model = state
        model.isBlockSelectMenuPresented = true
        model.blocks.enterBlockSelectMode(selecting: ids)
        return Update(
            state: model,
            changes: [.reloadCollectionView(animationDuration: Duration.fast)]
        )
        .animation(.default)
    }
    
    // TODO: Reimplement
    // https://github.com/subconsciousnetwork/subconscious/issues/982
    static func exitBlockSelectMode(
        state: Self
    ) -> Update {
        var model = state
        model.isBlockSelectMenuPresented = false
        model.blocks.exitBlockSelectMode()
        return Update(
            state: model,
            changes: [.reloadCollectionView(animationDuration: Duration.fast)]
        )
        .animation(.default)
    }
    
    static func selectBlock(
        state: Self,
        id: UUID,
        isSelected: Bool,
        environment: Environment
    ) -> Update {
        guard state.blocks.isBlockSelectMode else {
            Self.logger.log("block#\(id) selected, but not in select mode. Doing nothing.")
            return Update(state: state)
        }
        
        guard let i = state.blocks.blocks.firstIndex(whereID: id) else {
            return Update(state: state)
        }
        
        var model = state
        var block = model.blocks.blocks[i]

        block.body.blockSelection.setBlockSelected(isSelected)
        model.blocks.blocks[i] = block

        let hasSelectedBlocks = model.blocks.blocks.contains(where: { block in
            block.body.blockSelection.isBlockSelected
        })

        /// If we've de-selected the last block, then exit block select mode.
        if !hasSelectedBlocks {
            return update(
                state: state,
                action: .exitBlockSelectMode,
                environment: environment
            )
        }

        let indexPath = IndexPath(
            row: i,
            section: BlockEditor.Section.blocks.rawValue
        )
        
        return Update(
            state: model,
            changes: [
                .reconfigureCollectionItems(
                    [indexPath],
                    animationDuration: Duration.fast
                )
            ]
        )
    }

    static func moveBlockUp(
        state: Self,
        id: UUID
    ) -> Update {
        guard let i = state.blocks.blocks.firstIndex(whereID: id) else {
            Self.logger.log("block#\(id) not found. Doing nothing.")
            return Update(state: state)
        }
        
        var blocksArray = state.blocks.blocks
        
        guard i > blocksArray.startIndex else {
            Self.logger.log("block#\(id) can't move up first block. Doing nothing.")
            return Update(state: state)
        }
        
        let h = blocksArray.index(before: i)
        blocksArray.swapAt(h, i)
        var model = state
        model.blocks.blocks = blocksArray
        
        let atIndexPath = IndexPath(
            row: i,
            section: BlockEditor.Section.blocks.rawValue
        )
        
        let toIndexPath = IndexPath(
            row: h,
            section: BlockEditor.Section.blocks.rawValue
        )
        
        // Mark unsaved
        model.setSaveState(.unsaved)
        
        return Update(
            state: model,
            changes: [.moveBlock(at: atIndexPath, to: toIndexPath)]
        )
    }
    
    static func moveBlockDown(
        state: Self,
        id: UUID
    ) -> Update {
        guard let i = state.blocks.blocks.firstIndex(whereID: id) else {
            Self.logger.log("block#\(id) not found. Doing nothing.")
            return Update(state: state)
        }
        
        var blocksArray = state.blocks.blocks
        
        let lastItemIndex = blocksArray.index(before: blocksArray.endIndex)
        guard i < lastItemIndex else {
            Self.logger.log("block#\(id) can't move down last block. Doing nothing.")
            return Update(state: state)
        }
        
        let j = blocksArray.index(after: i)
        blocksArray.swapAt(i, j)
        
        var model = state
        model.blocks.blocks = blocksArray
        
        let atIndexPath = IndexPath(
            row: i,
            section: BlockEditor.Section.blocks.rawValue
        )
        
        let toIndexPath = IndexPath(
            row: j,
            section: BlockEditor.Section.blocks.rawValue
        )
        
        // Mark unsaved
        model.setSaveState(.unsaved)
        
        return Update(
            state: model,
            changes: [.moveBlock(at: atIndexPath, to: toIndexPath)]
        )
    }
    
    /// Insert markup at range within a block
    static func insertMarkup(
        state: Self,
        id: UUID,
        selection: NSRange,
        replace: (
            String,
            Range<String.Index>
        ) -> BlockEditor.SubtextEditorMarkup.Replacement?
    ) -> Update {
        guard let i = state.blocks.blocks.firstIndex(whereID: id) else {
            Self.logger.log("block#\(id) not found. Doing nothing.")
            return Update(state: state)
        }
        
        var block = state.blocks.blocks[i]
        let text = block.body.dom.description
        
        guard let selectedRange = Range(selection, in: text) else {
            Self.logger.log("block#\(id) could not find text in range. Doing nothing.")
            return Update(state: state)
        }
        
        guard let replacement = replace(
            text,
            selectedRange
        ) else {
            Self.logger.log("block#\(id) could make replacement for range. Doing nothing.")
            return Update(state: state)
        }
        
        // Find new selection position
        let cursorNSRange = NSRange(
            replacement.tagContent,
            in: replacement.string
        )
        
        block.body.setText(
            dom: Subtext(markup: replacement.string),
            textSelection: cursorNSRange
        )
        
        var model = state
        model.blocks.blocks[i] = block
        
        let indexPath = IndexPath(
            row: i,
            section: BlockEditor.Section.blocks.rawValue
        )
        
        // Mark unsaved
        model.setSaveState(.unsaved)
        
        return Update(
            state: model,
            changes: [.reconfigureCollectionItems([indexPath])]
        )
    }
    
    static func insertBold(
        state: Self,
        id: UUID,
        selection: NSRange
    ) -> Update {
        insertMarkup(
            state: state,
            id: id,
            selection: selection,
            replace: BlockEditor.SubtextEditorMarkup.wrapBold
        )
    }
    
    static func insertItalic(
        state: Self,
        id: UUID,
        selection: NSRange
    ) -> Update {
        insertMarkup(
            state: state,
            id: id,
            selection: selection,
            replace: BlockEditor.SubtextEditorMarkup.wrapItalic
        )
    }
    
    static func insertCode(
        state: Self,
        id: UUID,
        selection: NSRange
    ) -> Update {
        insertMarkup(
            state: state,
            id: id,
            selection: selection,
            replace: BlockEditor.SubtextEditorMarkup.wrapCode
        )
    }
    
    /// Handle links by parsing and then creating an FX for an onLinkTransclude
    /// action.
    static func activateLink(
        state: Self,
        url: URL,
        environment: Environment
    ) -> Update {
        guard let link = url.toSubSlashlinkLink()?.toEntryLink() else {
            logger.info("Could not parse URL as SubSlashlinkURL \(url)")
            return Update(state: state)
        }
        guard state.ownerSphere != nil else {
            logger.info("Owner sphere identity is unknown. Doing nothing.")
            return Update(state: state)
        }

        let fx: Fx<Action> = Just(
            Action.requestFindLinkDetail(link)
        )
        .eraseToAnyPublisher()

        return Update(state: state, fx: fx)
    }
    
    static func requestFindLinkDetail(
        state: Self,
        environment: Environment
    ) -> Update {
        return Update(state: state)
    }

    static func becomeTextBlock(
        state: Self,
        environment: Environment
    ) -> Update {
        let blocks = state.blocks.blocks.map({ block in
            if !block.body.blockSelection.isBlockSelected {
                return block
            }
            var block =  block
            block.blockType = .text
            return block
        })
        var state = state
        state.blocks.blocks = blocks
        return Update(
            state: state,
            changes: [.reloadCollectionView()]
        )
    }

    static func becomeHeadingBlock(
        state: Self,
        environment: Environment
    ) -> Update {
        let blocks = state.blocks.blocks.map({ block in
            if !block.body.blockSelection.isBlockSelected {
                return block
            }
            var block =  block
            block.blockType = .heading
            return block
        })
        var state = state
        state.blocks.blocks = blocks
        return Update(
            state: state,
            changes: [.reloadCollectionView()]
        )
    }

    static func becomeListBlock(
        state: Self,
        environment: Environment
    ) -> Update {
        let blocks = state.blocks.blocks.map({ block in
            if !block.body.blockSelection.isBlockSelected {
                return block
            }
            var block =  block
            block.blockType = .list
            return block
        })
        var state = state
        state.blocks.blocks = blocks
        return Update(
            state: state,
            changes: [.reloadCollectionView()]
        )
    }

    static func becomeQuoteBlock(
        state: Self,
        environment: Environment
    ) -> Update {
        let blocks = state.blocks.blocks.map({ block in
            if !block.body.blockSelection.isBlockSelected {
                return block
            }
            var block =  block
            block.blockType = .quote
            return block
        })
        var state = state
        state.blocks.blocks = blocks
        return Update(
            state: state,
            changes: [.reloadCollectionView()]
        )
    }

    static func deleteBlock(
        state: Self,
        environment: Environment
    ) -> Update {
        let blocks = state.blocks.blocks.filter({ block in
            block.body.blockSelection.isBlockSelected
        })
        var state = state
        state.blocks.blocks = blocks
        return Update(
            state: state,
            changes: [.reloadCollectionView()]
        )
    }
}

extension MemoEntry {
    init?(_ model: BlockEditor.Model) {
        guard let address = model.address else {
            return nil
        }
        let now = Date.now
        self.init(
            address: address,
            contents: Memo(
                contentType: model.contentType.rawValue,
                created: model.created ?? now,
                modified: model.modified ?? now,
                fileExtension: model.contentType.fileExtension,
                additionalHeaders: model.additionalHeaders,
                body: model.blocks.description
            )
        )
    }
}<|MERGE_RESOLUTION|>--- conflicted
+++ resolved
@@ -544,7 +544,6 @@
                 state: state,
                 environment: environment
             )
-<<<<<<< HEAD
         case .becomeTextBlock:
             return becomeTextBlock(
                 state: state,
@@ -570,10 +569,8 @@
                 state: state,
                 environment: environment
             )
-=======
         case .forwardRequestSave(_):
             return Update(state: state)
->>>>>>> ada21f50
         }
     }
     
@@ -1213,7 +1210,7 @@
         return update(
             state: model,
             actions: [
-                .save(snapshot),
+                .requestSave(snapshot),
                 .setMetaSheetAddress(address)
             ],
             environment: environment

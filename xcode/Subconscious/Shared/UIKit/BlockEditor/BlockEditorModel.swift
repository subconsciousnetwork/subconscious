//
//  BlockStackEditorModle.swift
//  BlockEditor
//
//  Created by Gordon Brander on 7/28/23.
//

import Foundation
import os
import SwiftUI
import Combine
import ObservableStore

extension BlockEditor {
    // MARK: Model
    struct Model: Hashable {
        /// Time interval after which a load is considered stale, and should be
        /// reloaded to make sure it is fresh.
        static let loadStaleInterval: TimeInterval = 0.2
        
        static let logger = Logger(
            subsystem: Config.default.rdns,
            category: "BlockEditor.Model"
        )
        
        /// Create a BlockEditor "draft" document.
        /// A draft is a document with a heading block and nothing else.
        static func draft() -> Self {
            Model(
                blocks: BlocksModel(
                    blocks: [
                        BlockModel.heading(TextBlockModel())
                    ]
                )
            )
        }
        // Is block editor enabled?
        var isEnabled = false
        /// Is editor in loading state?
        var loadingState = LoadingState.loading
        /// When was the last time the editor issued a fetch from source of truth?
        var lastLoadStarted: Date? = nil
        /// Is polling? We use this to drive autosaves.
        var isPolling = false
        
        /// Is editor saved?
        private(set) var saveState = SaveState.saved

        /// Who are we? The did that identifies our sphere.
        var ourSphere: Did?
        /// Who owns this document?
        var ownerSphere: Did?
        
        var address: Slashlink? = nil
        var contentType = ContentType.subtext
        var fileExtension = ContentType.subtext.fileExtension
        /// Created date
        var created: Date? = nil
        /// Last modified date.
        var modified: Date? = nil
        var additionalHeaders: [Header] = []
        
        var blocks: BlocksModel = BlocksModel()
        var appendix = RelatedModel()

        /// Cached transcludes for links in body
        var transcludes: [Slashlink: EntryStub] = [:]

        mutating func setSaveState(_ state: SaveState) {
            if self.saveState == state {
                return
            }
            self.saveState = state
            Self.logger.log("Editor save state: \(String(describing: state))")
        }
    }
}

extension BlockEditor {
    // MARK: Actions
    enum Action {
        /// View is ready for updates.
        /// Sent during viewDidLoad after performing first view update for
        /// initial state and subscribing to changes.
        case ready
        /// Sent from SwiftUI land when the wrapping SwiftUI view appears.
        case appear(MemoEditorDetailDescription)
<<<<<<< HEAD
        /// Start polling if needed
        case startPolling
        /// Perform a single polling step, optionally requesting another step
        case poll
=======
        case setOurSphere(Did?)
        /// Get owner Did from peer
        case resolveOwnerSphere
        case succeedResolveOwnerSphere(_ did: Did)
        case failResolveOwnerSphere(error: String)
>>>>>>> 622b047e
        /// Set document source location
        case loadEditor(
            address: Slashlink?,
            fallback: String,
            autofocus: Bool = false
        )
        case failLoadEditor(_ error: String)
        /// Reload the editor state with a new document
        case setEditor(
            detail: MemoEditorDetailResponse,
            autofocus: Bool = false
        )
        /// Reload the editor if needed, using a last-write-wins strategy.
        /// Only reloads if the provided state is newer than the current state.
        case setEditorIfNeeded(
            detail: MemoEditorDetailResponse,
            autofocus: Bool = false
        )
        /// Load related notes (backlinks)
        case fetchRelated
        case succeedFetchRelated(_ related: [EntryStub])
        case failFetchRelated(_ error: String)
        case refreshTranscludes
        case succeedRefreshTranscludes([EntryStub])
        case fetchTranscludesFor(id: UUID, slashlinks: [Slashlink])
        case succeedFetchTranscludesFor(
            id: UUID,
            fetched: [EntryStub]
        )
        case failFetchTranscludesFor(id: UUID, error: String)
        case refreshTranscludesFor(id: UUID)
        /// Save a snapshot
        case save(_ snapshot: MemoEntry?)
        case succeedSave(_ snapshot: MemoEntry)
        case failSave(
            snapshot: MemoEntry,
            error: String
        )
        /// Autosave whatever is in the editor.
        /// Sent at some interval to save draft state.
        case autosave
        case textDidChange(id: UUID?, dom: Subtext, selection: NSRange)
        case didChangeSelection(id: UUID, selection: NSRange)
        case splitBlock(id: UUID, selection: NSRange)
        case mergeBlockUp(id: UUID)
        /// Record a focus from the user
        case editing(id: UUID)
        /// Force editing mode
        case renderEditing(id: UUID)
        /// Record a blur from the user
        case blur(id: UUID)
        /// Force a blur
        case renderBlur(id: UUID)
        /// Issues a long-press event at a point.
        /// If the point matches a block, this will enter edit mode.
        case longPress(CGPoint)
        /// Issues a tap event at a point.
        /// If the point matches a block, and the editor is in selection mode,
        /// this will toggle block selection.
        case tap(CGPoint)
        /// Enter edit mode, optionally selecting a block
        case enterBlockSelectMode(selecting: UUID?)
        /// Exit edit mode. Also de-selects all blocks
        case exitBlockSelectMode
        /// Select a block
        case selectBlock(id: UUID, isSelected: Bool = true)
        case toggleSelectBlock(id: UUID)
        /// Move the block up one position in the stack.
        /// If block is first block, this does nothing.
        case moveBlockUp(id: UUID)
        /// Move the block up down position in the stack.
        /// If block is last block, this does nothing.
        case moveBlockDown(id: UUID)
        case insertBold(id: UUID, selection: NSRange)
        case insertItalic(id: UUID, selection: NSRange)
        case insertCode(id: UUID, selection: NSRange)

        /// Handle URL in textview
        case activateLink(URL)
        /// Open link in transclude
        case requestFindLinkDetail(EntryLink)
    }
}

extension BlockEditor {
    /// Describes the state change that has happened, giving the controller
    /// the details it needs to perform that change.
    enum Change: Hashable {
        case reconfigureCollectionItems([IndexPath])
        case reloadEditor
        case moveBlock(
            at: IndexPath,
            to: IndexPath
        )
        case splitBlock(
            reconfigure: IndexPath,
            insert: IndexPath,
            requestEditing: BlockModel.ID
        )
        case mergeBlockUp(
            reconfigure: IndexPath,
            delete: IndexPath,
            requestEditing: BlockModel.ID
        )
    }
}

// MARK: Controller
extension BlockEditor.Model: ModelProtocol {
    typealias Action = BlockEditor.Action
    typealias Environment = AppEnvironment
    
    struct Update: UpdateProtocol {
        init(
            state: BlockEditor.Model,
            fx: ObservableStore.Fx<BlockEditor.Action>,
            transaction: Transaction?
        ) {
            self.state = state
            self.fx = fx
            self.transaction = transaction
        }
        
        init(
            state: BlockEditor.Model,
            fx: Fx<BlockEditor.Action> = Empty(completeImmediately: true)
                .eraseToAnyPublisher(),
            transaction: Transaction? = nil,
            change: BlockEditor.Change? = nil
        ) {
            self.state = state
            self.fx = fx
            self.transaction = transaction
            self.change = change
        }
        
        var state: BlockEditor.Model
        var fx: Fx<Action>
        var transaction: Transaction?
        var change: BlockEditor.Change? = nil
    }
    
    static func update(
        state: Self,
        action: Action,
        environment: Environment
    ) -> Update {
        switch action {
        case .ready:
            return ready(
                state: state,
                environment: environment
            )
        case let .appear(description):
            return appear(
                state: state,
                description: description,
                environment: environment
            )
<<<<<<< HEAD
        case .startPolling:
            return startPolling(
                state: state,
                environment: environment
            )
        case .poll:
            return poll(
                state: state,
                environment: environment
            )
=======
        case let .setOurSphere(did):
            return setOurSphere(
                state: state,
                did: did,
                environment: environment
            )
        case .resolveOwnerSphere:
            return resolveOwnerSphere(
                state: state,
                environment: environment
            )
        case let .succeedResolveOwnerSphere(owner):
            return succeedResolveOwnerSphere(
                state: state,
                owner: owner,
                environment: environment
            )
        case let .failResolveOwnerSphere(error):
            return failResolveOwnerSphere(
                state: state,
                error: error,
                environment: environment
            )
>>>>>>> 622b047e
        case let .loadEditor(address, fallback, autofocus):
            return loadEditor(
                state: state,
                address: address,
                fallback: fallback,
                autofocus: autofocus,
                environment: environment
            )
        case let .failLoadEditor(error):
            return failLoadEditor(
                state: state,
                error: error,
                environment: environment
            )
        case let .setEditor(detail, autofocus):
            return setEditor(
                state: state,
                detail: detail,
                autofocus: autofocus,
                environment: environment
            )
        case let .setEditorIfNeeded(detail, autofocus):
            return setEditorIfNeeded(
                state: state,
                detail: detail,
                autofocus: autofocus,
                environment: environment
            )
        case .fetchRelated:
            return fetchRelated(
                state: state,
                environment: environment
            )
        case let .succeedFetchRelated(related):
            return succeedFetchRelated(
                state: state,
                related: related,
                environment: environment
            )
        case let .failFetchRelated(error):
            return failFetchRelated(
                state: state,
                error: error,
                environment: environment
            )
        case .refreshTranscludes:
            return refreshTranscludes(
                state: state,
                environment: environment
            )
        case let .succeedRefreshTranscludes(transcludes):
            return succeedRefreshTranscludes(
                state: state,
                transcludes: transcludes,
                environment: environment
            )
        case let .fetchTranscludesFor(id, slashlinks):
            return fetchTranscludesFor(
                state: state,
                id: id,
                slashlinks: slashlinks,
                environment: environment
            )
        case let .succeedFetchTranscludesFor(id, fetched):
            return succeedFetchTranscludesFor(
                state: state,
                id: id,
                fetched: fetched,
                environment: environment
            )
        case let .failFetchTranscludesFor(id, error):
            return failFetchTranscludesFor(
                state: state,
                id: id,
                error: error,
                environment: environment
            )
        case let .refreshTranscludesFor(id):
            return refreshTranscludesFor(
                state: state,
                id: id,
                environment: environment
            )
        case let .save(snapshot):
            return save(
                state: state,
                snapshot: snapshot,
                environment: environment
            )
        case let .succeedSave(snapshot):
            return succeedSave(
                state: state,
                snapshot: snapshot,
                environment: environment
            )
        case let .failSave(snapshot, error):
            return failSave(
                state: state,
                snapshot: snapshot,
                error: error,
                environment: environment
            )
        case .autosave:
            return autosave(
                state: state,
                environment: environment
            )
        case let .textDidChange(id, dom, selection):
            return textDidChange(
                state: state,
                id: id,
                dom: dom,
                selection: selection,
                environment: environment
            )
        case let .didChangeSelection(id, selection):
            return didChangeSelection(
                state: state,
                id: id,
                selection: selection
            )
        case let .splitBlock(id, selection):
            return splitBlock(
                state: state,
                id: id,
                selection: selection
            )
        case let .mergeBlockUp(id):
            return mergeBlockUp(
                state: state,
                id: id
            )
        case let .editing(id):
            return editing(
                state: state,
                id: id
            )
        case let .renderEditing(id):
            return renderEditing(
                state: state,
                id: id
            )
        case let .blur(id):
            return blur(
                state: state,
                id: id
            )
        case let .renderBlur(id):
            return renderBlur(
                state: state,
                id: id
            )
        case let .longPress(point):
            return longPress(
                state: state,
                point: point
            )
        case let .tap(point):
            return tap(
                state: state,
                point: point
            )
        case let .enterBlockSelectMode(selecting):
            return enterBlockSelectMode(
                state: state,
                selecting: selecting
            )
        case .exitBlockSelectMode:
            return exitBlockSelectMode(
                state: state
            )
        case let .selectBlock(id, isSelected):
            return selectBlock(
                state: state,
                id: id,
                isSelected: isSelected
            )
        case let .toggleSelectBlock(id: id):
            return toggleSelectBlock(
                state: state,
                id: id
            )
        case let .moveBlockUp(id):
            return moveBlockUp(
                state: state,
                id: id
            )
        case let .moveBlockDown(id):
            return moveBlockDown(
                state: state,
                id: id
            )
        case let .insertBold(id, selection):
            return insertBold(
                state: state,
                id: id,
                selection: selection
            )
        case let .insertItalic(id, selection):
            return insertItalic(
                state: state,
                id: id,
                selection: selection
            )
        case let .insertCode(id, selection):
            return insertCode(
                state: state,
                id: id,
                selection: selection
            )
        case let .activateLink(url):
            return activateLink(
                state: state,
                url: url,
                environment: environment
            )
        case .requestFindLinkDetail(_):
            return requestFindLinkDetail(
                state: state,
                environment: environment
            )
        }
    }
    
<<<<<<< HEAD
=======
    static func start(
        state: Self,
        environment: Environment
    ) -> Update {
        /// Poll and autosave until this store is destroyed.
        let pollFx: Fx<Action> = AppEnvironment
            .poll(every: Config.default.pollingInterval)
            .map({ _ in .autosave })
            .eraseToAnyPublisher()
        return Update(state: state, fx: pollFx)
    }
    
>>>>>>> 622b047e
    static func ready(
        state: Self,
        environment: Environment
    ) -> Update {
        return Update(state: state)
    }
    
    static func appear(
        state: Self,
        description: MemoEditorDetailDescription,
        environment: Environment
    ) -> Update {
<<<<<<< HEAD
        var model = state
        model.isEnabled = AppDefaults.standard.isBlockEditorEnabled
        
        guard model.isEnabled else {
            logger.info("Block editor is disabled. Skipping appear.")
            return Update(state: state)
        }
        
        return update(
            state: model,
            actions: [
                .loadEditor(
                    address: description.address,
                    fallback: description.fallback
                ),
                .startPolling
            ],
            environment: environment
=======
        let fetchOurSphere: Fx<Action> = Future.detached {
            Action.setOurSphere(try? await environment.noosphere.identity())
        }
        .eraseToAnyPublisher()

        let loadEditor: Fx<Action> = Just(
            Action.loadEditor(
                address: description.address,
                fallback: description.fallback
            )
>>>>>>> 622b047e
        )
        .eraseToAnyPublisher()

        let fx: Fx<Action> = fetchOurSphere
            .merge(with: loadEditor)
            .eraseToAnyPublisher()

        return Update(state: state, fx: fx)
    }
    
<<<<<<< HEAD
    static func startPolling(
        state: Self,
        environment: Environment
    ) -> Update {
        guard state.isEnabled else {
            logger.info("Skipping polling start. Block editor is disabled.")
            return Update(state: state)
        }
        guard !state.isPolling else {
            logger.info("Skipping polling start. Already polling.")
            return Update(state: state)
        }
        var model = state
        model.isPolling = true

        let pollFx: Fx<Action> = Just(Action.poll).delay(
            for: .seconds(Config.default.pollingInterval),
            scheduler: DispatchQueue.main
        ).eraseToAnyPublisher()

        return Update(state: state, fx: pollFx)
    }
    
    static func poll(
        state: Self,
        environment: Environment
    ) -> Update {
        let pollFx: Fx<Action> = Just(Action.poll).delay(
            for: .seconds(Config.default.pollingInterval),
            scheduler: DispatchQueue.main
        ).eraseToAnyPublisher()

        let autosaveFx: Fx<Action> = Just(Action.autosave)
            .eraseToAnyPublisher()

        return Update(
            state: state,
            fx: pollFx.merge(with: autosaveFx).eraseToAnyPublisher()
        )
=======
    static func setOurSphere(
        state: Self,
        did: Did?,
        environment: Environment
    ) -> Update {
        var model = state
        model.ourSphere = did
        return Update(state: model)
    }

    static func resolveOwnerSphere(
        state: Self,
        environment: Environment
    ) -> Update {
        guard let address = state.address else {
            logger.log("Asked to resolve owner sphere but document has no address. Doing nothing.")
            return Update(state: state)
        }
        let resolveDidFx: Fx<Action> = Future.detached {
            do {
                let did = try await environment.noosphere.resolve(
                    peer: address.peer
                )
                return Action.succeedResolveOwnerSphere(did)
            } catch {
                return Action.failResolveOwnerSphere(
                    error: error.localizedDescription
                )
            }
        }
        .eraseToAnyPublisher()
        return Update(state: state, fx: resolveDidFx)
    }

    static func succeedResolveOwnerSphere(
        state: Self,
        owner: Did,
        environment: Environment
    ) -> Update {
        var model = state
        logger.info("Document owner set to \(owner)")
        model.ownerSphere = owner
        return Update(state: model)
    }

    static func failResolveOwnerSphere(
        state: Self,
        error: String,
        environment: Environment
    ) -> Update {
        logger.log("Could not resolve owner sphere from address. Error: \(error)")
        return Update(state: state)
>>>>>>> 622b047e
    }

    static func loadEditor(
        state: Self,
        address: Slashlink?,
        fallback: String,
        autofocus: Bool,
        environment: Environment
    ) -> Update {
        var model = state
        model.address = address
        
        guard let address = address else {
            logger.info("Editor loaded draft (no address)")
            return Update(state: model)
        }
        
        let loadRelatedFx = Just(Action.fetchRelated)
        
        let loadDetailFx = environment.data.readMemoEditorDetailPublisher(
            address: address,
            fallback: fallback
        ).map({ detail in
            return Action.setEditorIfNeeded(
                detail: detail,
                autofocus: autofocus
            )
        }).recover({ error in
            return Action.failLoadEditor(error.localizedDescription)
        })
        
        let resolveOwnerFx: Fx<Action> = Just(Action.resolveOwnerSphere)
            .eraseToAnyPublisher()

        let fx: Fx<Action> = loadDetailFx
            .merge(with: loadRelatedFx, resolveOwnerFx)
            .eraseToAnyPublisher()
        
        return Update(state: model, fx: fx)
    }
    
    static func failLoadEditor(
        state: Self,
        error: String,
        environment: Environment
    ) -> Update {
        let address = state.address?.description ?? "nil"
        logger.warning("Failed to load detail for \(address). Error: \(error)")
        return Update(state: state)
    }
    
    /// Set editor state, replacing whatever was previously there.
    /// This is a "force reload" that does not attempt to gracefully save the
    /// previous state. You typically want to use `setEditorIfNeeded`
    /// instead.
    static func setEditor(
        state: Self,
        detail: MemoEditorDetailResponse,
        autofocus: Bool = false,
        environment: Environment
    ) -> Update {
        var model = state
        // Finished loading. We have the data.
        model.loadingState = .loaded
        model.setSaveState(detail.saveState)
        model.address = detail.entry.address
        model.created = detail.entry.contents.created
        model.modified = detail.entry.contents.modified
        // Get content type from loaded file, falling back to subtext
        // if not provided.
        model.contentType = (
            ContentType(rawValue: detail.entry.contents.contentType) ??
            ContentType.subtext
        )
        model.fileExtension = detail.entry.contents.fileExtension
        model.additionalHeaders = detail.entry.contents.additionalHeaders
        model.blocks = BlockEditor.BlocksModel(detail.entry.contents.body)
        
        let fx: Fx<Action> = Just(Action.refreshTranscludes)
            .eraseToAnyPublisher()
        
        return Update(state: model, fx: fx, change: .reloadEditor)
    }
    
    /// Reload editor if needed, using a last-write-wins strategy.
    static func setEditorIfNeeded(
        state: Self,
        detail: MemoEditorDetailResponse,
        autofocus: Bool = false,
        environment: Environment
    ) -> Update {
        var model = state
        // Finished loading. We have the data.
        model.loadingState = .loaded
        
        // Slugs don't match. Different entries.
        // Save current state and set new detail.
        guard (state.address == detail.entry.address) else {
            let snapshot = MemoEntry(model)
            logger.log("Block editor given new document. Saving current state and reloading with new document.")
            return update(
                state: model,
                actions: [
                    .save(snapshot),
                    .setEditor(detail: detail, autofocus: autofocus)
                ],
                environment: environment
            )
        }
        
        let modified = state.modified ?? Date.distantPast
        
        // Make sure detail is newer than current editor modified state.
        // Otherwise do nothing.
        guard detail.entry.contents.modified > modified else {
            logger.log("Block editor state is newer than loaded document. Preferring editor state.")
            return Update(state: state)
        }
        
        logger.log("Block editor given document that is newer than editor's last modified date. Considering editor content stale and reloading.")
        return update(
            state: model,
            action: .setEditor(detail: detail, autofocus: autofocus),
            environment: environment
        )
    }
    
    static func fetchRelated(
        state: Self,
        environment: Environment
    ) -> Update {
        guard let address = state.address else {
            logger.debug("Unable to load related. Note has no address.")
            return Update(state: state)
        }
        
        let fx: Fx<Action> = Future.detached {
            try await environment.data.readMemoBacklinks(address: address)
        }
        .map({ backlinks in
            Action.succeedFetchRelated(backlinks)
        })
        .recover({ error in
            Action.failFetchRelated(error.localizedDescription)
        })
        .eraseToAnyPublisher()
        
        return Update(state: state, fx: fx)
    }
    
    static func succeedFetchRelated(
        state: Self,
        related: [EntryStub],
        environment: Environment
    ) -> Update {
        let address = state.address?.description ?? "nil"
        logger.info("Loaded \(related.count) related notes for \(address)")
        var model = state
        model.appendix.related = related
        return Update(state: model)
    }
    
    static func failFetchRelated(
        state: Self,
        error: String,
        environment: Environment
    ) -> Update {
        let address = state.address?.description ?? "nil"
        logger.warning("Unable to load related notes for \(address). Error: \(error)")
        return Update(state: state)
    }
    
    static func refreshTranscludes(
        state: Self,
        environment: Environment
    ) -> Update {
        let owner = state.ownerSphere.map({ did in Peer.did(did) })
        
        // Fetch only the slashlinks that are not in the cache
        let slashlinksToFetch = state.blocks.blocks.flatMap({ block in
            block.dom?.parsedSlashlinks ?? []
        })
        .filter({ slashlink in
            state.transcludes[slashlink] == nil
        })
        .uniquing()
        
        logger.info("Fetching transcludes for \(slashlinksToFetch)")
        
        let fx: Fx<Action> = Future.detached {
            let transcludes = await environment.transclude.fetchTranscludes(
                slashlinks: slashlinksToFetch,
                owner: owner
            )
            return Action.succeedRefreshTranscludes(
                Array(transcludes.values)
            )
        }
        .eraseToAnyPublisher()
        
        return Update(state: state, fx: fx)
    }
    
    static func succeedRefreshTranscludes(
        state: Self,
        transcludes: [EntryStub],
        environment: Environment
    ) -> Update {
        var model = cacheTranscludes(state: state, transcludes: transcludes)
        
        // Update all block transcludes and gather index paths
        // in a single pass.
        var blocks: [BlockEditor.BlockModel] = []
        var indexPaths: [IndexPath] = []
        for (i, block) in state.blocks.blocks.enumerated() {
            let updatedBlock = block.update { textBlock in
                textBlock.updateTranscludes(index: model.transcludes)
            }
            blocks.append(updatedBlock ?? block)
            
            let indexPath = IndexPath(
                row: i,
                section: BlockEditor.Section.blocks.rawValue
            )
            indexPaths.append(indexPath)
        }
        model.blocks.blocks = blocks
        
        return Update(
            state: model,
            change: .reconfigureCollectionItems(indexPaths)
        )
    }
    
    static func fetchTranscludesFor(
        state: Self,
        id: UUID,
        slashlinks: [Slashlink],
        environment: Environment
    ) -> Update {
        let owner = state.ownerSphere.map({ did in Peer.did(did) })
        
        // Fetch only the slashlinks that are not in the cache
        let slashlinksToFetch = slashlinks
            .filter({ slashlink in
                state.transcludes[slashlink] == nil
            })
            .uniquing()
        
        logger.info("block#\(id) fetching transcludes for \(slashlinksToFetch)")
        
        let fx: Fx<Action> = Future.detached {
            let transcludes = await environment.transclude
                .fetchTranscludes(
                    slashlinks: slashlinksToFetch,
                    owner: owner
                )
            return Action.succeedFetchTranscludesFor(
                id: id,
                fetched: Array(transcludes.values)
            )
        }
        .eraseToAnyPublisher()
        
        return Update(state: state, fx: fx)
    }
    
    static func cacheTranscludes(
        state: Self,
        transcludes: [EntryStub]
    ) -> Self {
        var model = state
        for transclude in transcludes {
            logger.info("Updated cached transclude for \(transclude.address)")
            model.transcludes[transclude.address] = transclude
        }
        return model
    }
    
    static func succeedFetchTranscludesFor(
        state: Self,
        id: UUID,
        fetched: [EntryStub],
        environment: Environment
    ) -> Update {
        let model = cacheTranscludes(state: state, transcludes: fetched)
        return update(
            state: model,
            action: .refreshTranscludesFor(id: id),
            environment: environment
        )
    }
    
    static func failFetchTranscludesFor(
        state: Self,
        id: UUID,
        error: String,
        environment: Environment
    ) -> Update {
        logger.warning("block#\(id) Unable to load transcludes. Error: \(error)")
        return Update(state: state)
    }
    
    static func refreshTranscludesFor(
        state: Self,
        id: UUID,
        environment: Environment
    ) -> Update {
        guard let i = state.blocks.blocks.firstIndex(whereID: id) else {
            Self.logger.log("block#\(id) not found. Skipping transclude refresh.")
            return Update(state: state)
        }
        
        let block = state.blocks.blocks[i]
        
        guard let block = block.update({ textBlock in
            textBlock.updateTranscludes(index: state.transcludes)
        }) else {
            Self.logger.log("block#\(id) unable to update as text block. Doing nothing.")
            return Update(state: state)
        }
        
        var model = state
        model.blocks.blocks[i] = block
        
        let indexPath = IndexPath(
            row: i,
            section: BlockEditor.Section.blocks.rawValue
        )
        
        return Update(
            state: model,
            change: .reconfigureCollectionItems([indexPath])
        )
    }
    
    static func save(
        state: Self,
        snapshot: MemoEntry?,
        environment: Environment
    ) -> Update {
        guard let snapshot = snapshot else {
            logger.log("Save given empty snapshot. Nothing to save.")
            return Update(state: state)
        }
        // If already saved, noop
        guard state.saveState != .saved else {
            logger.log("Changes already saved")
            return Update(state: state)
        }
        var model = state
        model.setSaveState(.saving)
        logger.log("Saving \(snapshot.address)")
        
        let fx: Fx<BlockEditor.Action> = environment.data
            .writeEntryPublisher(snapshot)
            .map({
                Action.succeedSave(snapshot)
            })
            .recover({ error in
                Action.failSave(
                    snapshot: snapshot,
                    error: error.localizedDescription
                )
            })
            .eraseToAnyPublisher()
        
        return Update(state: model, fx: fx)
    }
    
    static func succeedSave(
        state: Self,
        snapshot: MemoEntry,
        environment: Environment
    ) -> Update {
        logger.log("Saved \(snapshot.address)")
        
        var model = state
        
        // If editor state is still the state we invoked save with,
        // then mark the current editor state as "saved".
        // We check before setting in case changes happened between the
        // time we invoked save and the time it completed.
        // If changes did happen in that time, we want to leave the current
        // state alone, giving future saves a chance to pick up and save the
        // new changes.
        // 2023-11-22 Gordon Brander
        if state.saveState == .saving {
            let current = MemoEntry(state)
            if (snapshot == current) {
                model.setSaveState(.saved)
            }
        }
        
        return Update(state: model)
    }
    
    static func failSave(
        state: Self,
        snapshot: MemoEntry,
        error: String,
        environment: Environment
    ) -> Update {
        var model = state
        model.setSaveState(.unsaved)
        logger.warning("Could not save \(snapshot.address). Error: \(error)")
        return Update(state: model)
    }
    
    static func autosave(
        state: Self,
        environment: Environment
    ) -> Update {
        let snapshot = MemoEntry(state)
        return save(
            state: state,
            snapshot: snapshot,
            environment: environment
        )
    }
    
    static func textDidChange(
        state: Self,
        id: UUID?,
        dom: Subtext,
        selection: NSRange,
        environment: Environment
    ) -> Update {
        guard let id = id else {
            Self.logger.log("No block id. Doing nothing.")
            return Update(state: state)
        }
        guard let i = state.blocks.blocks.firstIndex(whereID: id) else {
            Self.logger.log("block#\(id) not found. Doing nothing.")
            return Update(state: state)
        }
        
        var model = state
        
        let block = state.blocks.blocks[i].setText(
            dom: dom,
            selection: selection
        )
        
        guard let block = block else {
            Self.logger.log("block#\(id) could not update block text. Doing nothing.")
            return Update(state: state)
        }
        
        model.blocks.blocks[i] = block
        
        // Mark unsaved
        model.setSaveState(.unsaved)
        
        guard let dom = block.dom else {
            logger.info("block#\(id) no DOM for this block. Skipping transclude load.")
            return Update(state: model)
        }
        
        return update(
            state: model,
            action: .fetchTranscludesFor(
                id: id,
                slashlinks: dom.parsedSlashlinks
            ),
            environment: environment
        )
    }
    
    static func didChangeSelection(
        state: Self,
        id: UUID,
        selection: NSRange
    ) -> Update {
        guard let i = state.blocks.blocks.firstIndex(whereID: id) else {
            Self.logger.log("block#\(id) not found. Doing nothing.")
            return Update(state: state)
        }
        var model = state
        guard let block = state.blocks.blocks[i].setSelection(
            selection: selection
        ) else {
            Self.logger.log("block#\(id) could not update block selection. Doing nothing.")
            return Update(state: state)
        }
        model.blocks.blocks[i] = block
        return Update(state: model)
    }
    
    static func splitBlock(
        state: Self,
        id: UUID,
        selection nsRange: NSRange
    ) -> Update {
        guard let indexA = state.blocks.blocks.firstIndex(whereID: id) else {
            Self.logger.log("block#\(id) not found. Doing nothing.")
            return Update(state: state)
        }
        
        Self.logger.log("block#\(id) splitting at \(nsRange.location)")
        
        let blockA = state.blocks.blocks[indexA]
        
        guard let blockTextA = blockA.dom?.description else {
            Self.logger.log("block#\(id) cannot split block without text. Doing nothing.")
            return Update(state: state)
        }
        
        guard let (textA, textB) = blockTextA.splitAtRange(nsRange) else {
            Self.logger.log(
                "block#\(id) could not split text at range. Doing nothing."
            )
            return Update(state: state)
        }
        
        guard let blockA = blockA.setText(
            dom: Subtext(markup: textA),
            selection: NSRange(location: nsRange.location, length: 0)
        ) else {
            Self.logger.log(
                "block#\(id) could set text. Doing nothing."
            )
            return Update(state: state)
        }
        
        var blockB = BlockEditor.TextBlockModel()
        blockB.dom = Subtext(markup: textB)
        
        let indexB = state.blocks.blocks.index(after: indexA)
        var model = state
        model.blocks.blocks[indexA] = blockA
        model.blocks.blocks.insert(
            .text(blockB),
            at: indexB
        )
        
        let indexPathB = IndexPath(
            row: indexB,
            section: BlockEditor.Section.blocks.rawValue
        )
        
        let indexPathA = IndexPath(
            row: indexA,
            section: BlockEditor.Section.blocks.rawValue
        )
        
        // Mark unsaved
        model.setSaveState(.unsaved)
        
        return Update(
            state: model,
            change: .splitBlock(
                reconfigure: indexPathA,
                insert: indexPathB,
                requestEditing: blockB.id
            )
        )
    }
    
    static func mergeBlockUp(
        state: Self,
        id: UUID
    ) -> Update {
        guard let indexDown = state.blocks.blocks.firstIndex(whereID: id) else {
            Self.logger.log("block#\(id) not found. Doing nothing.")
            return Update(state: state)
        }
        guard indexDown > 0 else {
            Self.logger.log("block#\(id) is first block. Skipping merge up.")
            return Update(state: state)
        }
        Self.logger.log("block#\(id) merging up")
        
        let indexUp = state.blocks.blocks.index(before: indexDown)
        let blockUp = state.blocks.blocks[indexUp]
        
        guard let blockUpText = blockUp.dom?.description else {
            Self.logger.log("block#\(id) cannot merge up into block without text. Doing nothing.")
            return Update(state: state)
        }
        
        let blockDown = state.blocks.blocks[indexDown]
        guard let blockDownText = blockDown.dom?.description else {
            Self.logger.log("block#\(id) cannot merge non-text block. Doing nothing.")
            return Update(state: state)
        }
        
        let selectionNSRange = NSRange(
            blockUpText.endIndex..<blockUpText.endIndex,
            in: blockUpText
        )
        
        guard let blockUp = blockUp.setText(
            dom: Subtext(markup: blockUpText + blockDownText),
            selection: selectionNSRange
        ) else {
            Self.logger.log("block#\(id) could not merge text. Doing nothing.")
            return Update(state: state)
        }
        
        var model = state
        model.blocks.blocks[indexUp] = blockUp
        model.blocks.blocks.remove(at: indexDown)
        
        let indexPathUp = IndexPath(
            row: indexUp,
            section: BlockEditor.Section.blocks.rawValue
        )
        
        let indexPathDown = IndexPath(
            row: indexDown,
            section: BlockEditor.Section.blocks.rawValue
        )
        
        // Mark unsaved
        model.setSaveState(.unsaved)
        
        return Update(
            state: model,
            change: .mergeBlockUp(
                reconfigure: indexPathUp,
                delete: indexPathDown,
                requestEditing: blockUp.id
            )
        )
    }
    
    static func editing(
        state: Self,
        id: UUID
    ) -> Update {
        var model = state
        model.blocks.blocks = state.blocks.blocks.map({ block in
            block.setEditing(block.id == id) ?? block
        })
        return Update(state: model)
    }
    
    static func renderEditing(
        state: Self,
        id: UUID
    ) -> Update {
        guard let index = state.blocks.blocks.firstIndex(whereID: id) else {
            Self.logger.log("block#\(id) no block found with ID. Doing nothing.")
            return Update(state: state)
        }
        
        let indexPath = IndexPath(
            row: index,
            section: BlockEditor.Section.blocks.rawValue
        )
        
        var model = state
        model.blocks.blocks = state.blocks.blocks.map({ block in
            block.setEditing(block.id == id) ?? block
        })
        
        return Update(
            state: model,
            change: .reconfigureCollectionItems([indexPath])
        )
    }
    
    static func blur(
        state: Self,
        id: UUID
    ) -> Update {
        var model = state
        model.blocks.blocks = state.blocks.blocks.map({ block in
            if block.id == id {
                return block.setEditing(false) ?? block
            }
            return block
        })
        return Update(state: model)
    }
    
    static func renderBlur(
        state: Self,
        id: UUID
    ) -> Update {
        guard let index = state.blocks.blocks.firstIndex(whereID: id) else {
            Self.logger.log("block#\(id) no block found with ID. Doing nothing.")
            return Update(state: state)
        }
        
        let indexPath = IndexPath(
            row: index,
            section: BlockEditor.Section.blocks.rawValue
        )
        
        var model = state
        model.blocks.blocks = state.blocks.blocks.map({ block in
            if block.id == id {
                return block.setEditing(false) ?? block
            }
            return block
        })
        
        return Update(
            state: model,
            change: .reconfigureCollectionItems([indexPath])
        )
    }
    
    // TODO: Reimplement
    // https://github.com/subconsciousnetwork/subconscious/issues/982
    static func longPress(
        state: Self,
        point: CGPoint
    ) -> Update {
        return Update(state: state)
    }
    
    // TODO: Reimplement
    // https://github.com/subconsciousnetwork/subconscious/issues/982
    static func tap(
        state: Self,
        point: CGPoint
    ) -> Update {
        return Update(state: state)
    }
    
    // TODO: Reimplement
    // https://github.com/subconsciousnetwork/subconscious/issues/982
    static func enterBlockSelectMode(
        state: Self,
        selecting id: UUID?
    ) -> Update {
        return Update(state: state)
    }
    
    // TODO: Reimplement
    // https://github.com/subconsciousnetwork/subconscious/issues/982
    static func exitBlockSelectMode(
        state: Self
    ) -> Update {
        return Update(state: state)
    }
    
    static func selectBlock(
        state: Self,
        id: UUID,
        isSelected: Bool
    ) -> Update {
        guard state.blocks.isBlockSelectMode else {
            Self.logger.log("block#\(id) selected, but not in select mode. Doing nothing.")
            return Update(state: state)
        }
        
        guard let i = state.blocks.blocks.firstIndex(whereID: id) else {
            return Update(state: state)
        }
        
        var model = state
        let block = model.blocks.blocks[i]
        let updatedBlock = block.setBlockSelected(isSelected) ?? block
        
        guard block != updatedBlock else {
            Self.logger.debug("Block selection state did not change.")
            return Update(state: state)
        }
        model.blocks.blocks[i] = updatedBlock
        
        let indexPath = IndexPath(
            row: i,
            section: BlockEditor.Section.blocks.rawValue
        )
        
        return Update(
            state: model,
            change: .reconfigureCollectionItems([indexPath])
        )
    }
    
    static func toggleSelectBlock(
        state: Self,
        id: UUID
    ) -> Update {
        guard state.blocks.isBlockSelectMode else {
            Self.logger.log("block#\(id) selected, but not in select mode. Doing nothing.")
            return Update(state: state)
        }
        
        guard let i = state.blocks.blocks.firstIndex(whereID: id) else {
            return Update(state: state)
        }
        
        var model = state
        let block = model.blocks.blocks[i]
        let isSelected = block.isBlockSelected
        let updatedBlock = block.setBlockSelected(!isSelected) ?? block
        
        guard block != updatedBlock else {
            Self.logger.debug("Block selection state did not change.")
            return Update(state: state)
        }
        model.blocks.blocks[i] = updatedBlock
        
        let indexPath = IndexPath(
            row: i,
            section: BlockEditor.Section.blocks.rawValue
        )
        
        return Update(
            state: model,
            change: .reconfigureCollectionItems([indexPath])
        )
    }
    
    static func moveBlockUp(
        state: Self,
        id: UUID
    ) -> Update {
        guard let i = state.blocks.blocks.firstIndex(whereID: id) else {
            Self.logger.log("block#\(id) not found. Doing nothing.")
            return Update(state: state)
        }
        
        var blocksArray = state.blocks.blocks
        
        guard i > blocksArray.startIndex else {
            Self.logger.log("block#\(id) can't move up first block. Doing nothing.")
            return Update(state: state)
        }
        
        let h = blocksArray.index(before: i)
        blocksArray.swapAt(h, i)
        var model = state
        model.blocks.blocks = blocksArray
        
        let atIndexPath = IndexPath(
            row: i,
            section: BlockEditor.Section.blocks.rawValue
        )
        
        let toIndexPath = IndexPath(
            row: h,
            section: BlockEditor.Section.blocks.rawValue
        )
        
        // Mark unsaved
        model.setSaveState(.unsaved)
        
        return Update(
            state: model,
            change: .moveBlock(at: atIndexPath, to: toIndexPath)
        )
    }
    
    static func moveBlockDown(
        state: Self,
        id: UUID
    ) -> Update {
        guard let i = state.blocks.blocks.firstIndex(whereID: id) else {
            Self.logger.log("block#\(id) not found. Doing nothing.")
            return Update(state: state)
        }
        
        var blocksArray = state.blocks.blocks
        
        let lastItemIndex = blocksArray.index(before: blocksArray.endIndex)
        guard i < lastItemIndex else {
            Self.logger.log("block#\(id) can't move down last block. Doing nothing.")
            return Update(state: state)
        }
        
        let j = blocksArray.index(after: i)
        blocksArray.swapAt(i, j)
        
        var model = state
        model.blocks.blocks = blocksArray
        
        let atIndexPath = IndexPath(
            row: i,
            section: BlockEditor.Section.blocks.rawValue
        )
        
        let toIndexPath = IndexPath(
            row: j,
            section: BlockEditor.Section.blocks.rawValue
        )
        
        // Mark unsaved
        model.setSaveState(.unsaved)
        
        return Update(
            state: model,
            change: .moveBlock(at: atIndexPath, to: toIndexPath)
        )
    }
    
    /// Insert markup at range within a block
    static func insertMarkup(
        state: Self,
        id: UUID,
        selection: NSRange,
        replace: (
            String,
            Range<String.Index>
        ) -> BlockEditor.SubtextEditorMarkup.Replacement?
    ) -> Update {
        guard let i = state.blocks.blocks.firstIndex(whereID: id) else {
            Self.logger.log("block#\(id) not found. Doing nothing.")
            return Update(state: state)
        }
        
        let block = state.blocks.blocks[i]
        
        guard let text = block.dom?.description else {
            Self.logger.log("block#\(id) can't insert markup. Block has no text. Doing nothing.")
            return Update(state: state)
        }
        
        guard let selectedRange = Range(selection, in: text) else {
            Self.logger.log("block#\(id) could not find text in range. Doing nothing.")
            return Update(state: state)
        }
        
        guard let replacement = replace(
            text,
            selectedRange
        ) else {
            Self.logger.log("block#\(id) could make replacement for range. Doing nothing.")
            return Update(state: state)
        }
        
        // Find new selection position
        let cursorNSRange = NSRange(
            replacement.tagContent,
            in: replacement.string
        )
        
        guard let block = block.setText(
            dom: Subtext(markup: replacement.string),
            selection: cursorNSRange
        ) else {
            Self.logger.log("block#\(id) could not set text. Doing nothing.")
            return Update(state: state)
        }
        
        var model = state
        model.blocks.blocks[i] = block
        
        let indexPath = IndexPath(
            row: i,
            section: BlockEditor.Section.blocks.rawValue
        )
        
        // Mark unsaved
        model.setSaveState(.unsaved)
        
        return Update(
            state: model,
            change: .reconfigureCollectionItems([indexPath])
        )
    }
    
    static func insertBold(
        state: Self,
        id: UUID,
        selection: NSRange
    ) -> Update {
        insertMarkup(
            state: state,
            id: id,
            selection: selection,
            replace: BlockEditor.SubtextEditorMarkup.wrapBold
        )
    }
    
    static func insertItalic(
        state: Self,
        id: UUID,
        selection: NSRange
    ) -> Update {
        insertMarkup(
            state: state,
            id: id,
            selection: selection,
            replace: BlockEditor.SubtextEditorMarkup.wrapItalic
        )
    }
    
    static func insertCode(
        state: Self,
        id: UUID,
        selection: NSRange
    ) -> Update {
        insertMarkup(
            state: state,
            id: id,
            selection: selection,
            replace: BlockEditor.SubtextEditorMarkup.wrapCode
        )
    }
    
    /// Handle links by parsing and then creating an FX for an onLinkTransclude
    /// action.
    static func activateLink(
        state: Self,
        url: URL,
        environment: Environment
    ) -> Update {
        guard let link = url.toSubSlashlinkLink()?.toEntryLink() else {
            logger.info("Could not parse URL as SubSlashlinkURL \(url)")
            return Update(state: state)
        }
        guard let owner = state.ownerSphere else {
            logger.info("Owner sphere identity is unknown. Doing nothing.")
            return Update(state: state)
        }

        let fx: Fx<Action> = Just(
            Action.requestFindLinkDetail(link)
        )
        .eraseToAnyPublisher()

        return Update(state: state, fx: fx)
    }
    
    static func requestFindLinkDetail(
        state: Self,
        environment: Environment
    ) -> Update {
        return Update(state: state)
    }
}

extension MemoEntry {
    init?(_ model: BlockEditor.Model) {
        guard let address = model.address else {
            return nil
        }
        let now = Date.now
        self.init(
            address: address,
            contents: Memo(
                contentType: model.contentType.rawValue,
                created: model.created ?? now,
                modified: model.modified ?? now,
                fileExtension: model.contentType.fileExtension,
                additionalHeaders: model.additionalHeaders,
                body: model.blocks.description
            )
        )
    }
}<|MERGE_RESOLUTION|>--- conflicted
+++ resolved
@@ -85,18 +85,15 @@
         case ready
         /// Sent from SwiftUI land when the wrapping SwiftUI view appears.
         case appear(MemoEditorDetailDescription)
-<<<<<<< HEAD
         /// Start polling if needed
         case startPolling
         /// Perform a single polling step, optionally requesting another step
         case poll
-=======
         case setOurSphere(Did?)
         /// Get owner Did from peer
         case resolveOwnerSphere
         case succeedResolveOwnerSphere(_ did: Did)
         case failResolveOwnerSphere(error: String)
->>>>>>> 622b047e
         /// Set document source location
         case loadEditor(
             address: Slashlink?,
@@ -256,7 +253,6 @@
                 description: description,
                 environment: environment
             )
-<<<<<<< HEAD
         case .startPolling:
             return startPolling(
                 state: state,
@@ -267,7 +263,6 @@
                 state: state,
                 environment: environment
             )
-=======
         case let .setOurSphere(did):
             return setOurSphere(
                 state: state,
@@ -291,7 +286,6 @@
                 error: error,
                 environment: environment
             )
->>>>>>> 622b047e
         case let .loadEditor(address, fallback, autofocus):
             return loadEditor(
                 state: state,
@@ -516,21 +510,6 @@
         }
     }
     
-<<<<<<< HEAD
-=======
-    static func start(
-        state: Self,
-        environment: Environment
-    ) -> Update {
-        /// Poll and autosave until this store is destroyed.
-        let pollFx: Fx<Action> = AppEnvironment
-            .poll(every: Config.default.pollingInterval)
-            .map({ _ in .autosave })
-            .eraseToAnyPublisher()
-        return Update(state: state, fx: pollFx)
-    }
-    
->>>>>>> 622b047e
     static func ready(
         state: Self,
         environment: Environment
@@ -543,7 +522,6 @@
         description: MemoEditorDetailDescription,
         environment: Environment
     ) -> Update {
-<<<<<<< HEAD
         var model = state
         model.isEnabled = AppDefaults.standard.isBlockEditorEnabled
         
@@ -552,17 +530,6 @@
             return Update(state: state)
         }
         
-        return update(
-            state: model,
-            actions: [
-                .loadEditor(
-                    address: description.address,
-                    fallback: description.fallback
-                ),
-                .startPolling
-            ],
-            environment: environment
-=======
         let fetchOurSphere: Fx<Action> = Future.detached {
             Action.setOurSphere(try? await environment.noosphere.identity())
         }
@@ -573,18 +540,21 @@
                 address: description.address,
                 fallback: description.fallback
             )
->>>>>>> 622b047e
         )
         .eraseToAnyPublisher()
 
+        let startPolling: Fx<Action> = Just(
+            Action.startPolling
+        )
+        .eraseToAnyPublisher()
+
         let fx: Fx<Action> = fetchOurSphere
-            .merge(with: loadEditor)
+            .merge(with: loadEditor, startPolling)
             .eraseToAnyPublisher()
 
-        return Update(state: state, fx: fx)
-    }
-    
-<<<<<<< HEAD
+        return Update(state: model, fx: fx)
+    }
+    
     static func startPolling(
         state: Self,
         environment: Environment
@@ -624,7 +594,8 @@
             state: state,
             fx: pollFx.merge(with: autosaveFx).eraseToAnyPublisher()
         )
-=======
+    }
+
     static func setOurSphere(
         state: Self,
         did: Did?,
@@ -677,7 +648,6 @@
     ) -> Update {
         logger.log("Could not resolve owner sphere from address. Error: \(error)")
         return Update(state: state)
->>>>>>> 622b047e
     }
 
     static func loadEditor(

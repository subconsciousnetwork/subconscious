//
//  BlockEditorTranscludeListView.swift
//  Subconscious
//
//  Created by Gordon Brander on 11/13/23.
//

import SwiftUI

extension BlockEditor {
    enum TranscludeListAction {
        case onView(EntryStub)
        case onLink(ResolvedAddress, SubSlashlinkLink)
    }
}

/// A configured transclude list view suitable for embedding in block cells.
/// UIHostingController requires a concrete type, making view decorators like
/// padding impractical on the UIKit side. To work around this, we create a
/// wrapper view that applies any needed transformations to the view, and
/// gives this configured view a concrete type.
extension BlockEditor {
    struct TranscludeListView: View {
        var entries: [EntryStub]
<<<<<<< HEAD
        var send: (TranscludeListAction) -> Void
        
=======
        var onViewTransclude: (EntryStub) -> Void
        var onTranscludeLink: (Peer, SubSlashlinkLink) -> Void

>>>>>>> 1e35616d
        var body: some View {
            Subconscious.TranscludeListView(
                entries: entries,
                onViewTransclude: { entryStub in send(.onView(entryStub)) },
                onTranscludeLink: { resolvedAddress, subSlashlinkLink in
                    send(.onLink(resolvedAddress, subSlashlinkLink))
                }
            )
            .padding(.vertical, AppTheme.unit2)
            .padding(.horizontal, AppTheme.padding)
        }
    }
}

extension UIHostingView where Content == BlockEditor.TranscludeListView {
    /// Define a custom update function for UIHostintViews with
    /// TranscludeListView. Will automatically hide view if no entries.
    func update(
        parentController: UIViewController,
        entries: [EntryStub],
<<<<<<< HEAD
        send: @escaping (BlockEditor.TranscludeListAction) -> Void
=======
        onViewTransclude: @escaping (EntryStub) -> Void,
        onTranscludeLink: @escaping (Peer, SubSlashlinkLink) -> Void
>>>>>>> 1e35616d
    ) {
        // Hide if empty
        self.isHidden = entries.isEmpty
        self.update(
            parentController: parentController,
            rootView: BlockEditor.TranscludeListView(
                entries: entries,
                send: send
            )
        )
    }
}

struct BlockTranscludeListView_Previews: PreviewProvider {
    static var previews: some View {
        VStack {
            BlockEditor.TranscludeListView(
                entries: [
                    EntryStub(
                        did: Did.dummyData(),
                        address: Slashlink("@handle/short")!,
                        excerpt: Subtext(markup: "Short"),
                        isTruncated: false,
                        modified: Date.now
                    ),
                    EntryStub(
                        did: Did.dummyData(),
                        address: Slashlink("/loomings")!,
                        excerpt: Subtext(
                            markup: "Lorem ipsum dolor sit amet, consectetur adipisicing elit, sed do eiusmod tempor incididunt ut labore et dolore magna aliqua. Ut enim ad minim veniam, quis nostrud exercitation ullamco laboris nisi."
                        ),
                        isTruncated: false,
                        modified: Date.now
                    ),
                    EntryStub(
                        did: Did.dummyData(),
                        address: Slashlink(slug: Slug(formatting: "The Lee Shore")!),
                        excerpt: Subtext(
                            markup: "Lorem ipsum dolor sit amet, consectetur adipisicing elit, sed do eiusmod tempor incididunt ut labore et dolore magna aliqua. Ut enim ad minim veniam, quis nostrud exercitation ullamco laboris nisi."
                        ),
                        isTruncated: false,
                        modified: Date.now
                    ),
                ],
                send: { action in }
            )
        }
        .background(.gray)
    }
}<|MERGE_RESOLUTION|>--- conflicted
+++ resolved
@@ -10,7 +10,7 @@
 extension BlockEditor {
     enum TranscludeListAction {
         case onView(EntryStub)
-        case onLink(ResolvedAddress, SubSlashlinkLink)
+        case onLink(Peer, SubSlashlinkLink)
     }
 }
 
@@ -22,14 +22,7 @@
 extension BlockEditor {
     struct TranscludeListView: View {
         var entries: [EntryStub]
-<<<<<<< HEAD
         var send: (TranscludeListAction) -> Void
-        
-=======
-        var onViewTransclude: (EntryStub) -> Void
-        var onTranscludeLink: (Peer, SubSlashlinkLink) -> Void
-
->>>>>>> 1e35616d
         var body: some View {
             Subconscious.TranscludeListView(
                 entries: entries,
@@ -50,12 +43,7 @@
     func update(
         parentController: UIViewController,
         entries: [EntryStub],
-<<<<<<< HEAD
         send: @escaping (BlockEditor.TranscludeListAction) -> Void
-=======
-        onViewTransclude: @escaping (EntryStub) -> Void,
-        onTranscludeLink: @escaping (Peer, SubSlashlinkLink) -> Void
->>>>>>> 1e35616d
     ) {
         // Hide if empty
         self.isHidden = entries.isEmpty

// !$*UTF8*$!
{
	archiveVersion = 1;
	classes = {
	};
	objectVersion = 55;
	objects = {

/* Begin PBXBuildFile section */
		B532F8C329B1752E00CE9256 /* TranscludeBlockLayoutFragment.swift in Sources */ = {isa = PBXBuildFile; fileRef = B532F8C229B1752E00CE9256 /* TranscludeBlockLayoutFragment.swift */; };
		B54B922828E669D6003ACA1F /* MementoGeist.swift in Sources */ = {isa = PBXBuildFile; fileRef = B54B922728E669D6003ACA1F /* MementoGeist.swift */; };
		B575834528ED8D9100F6EE88 /* combo.json in Resources */ = {isa = PBXBuildFile; fileRef = B575834428ED8D9100F6EE88 /* combo.json */; };
		B58FE48A28DED93F00E000CC /* ComboGeist.swift in Sources */ = {isa = PBXBuildFile; fileRef = B58FE48928DED93F00E000CC /* ComboGeist.swift */; };
		B58FE48C28DED9B600E000CC /* StoryCombo.swift in Sources */ = {isa = PBXBuildFile; fileRef = B58FE48B28DED9B600E000CC /* StoryCombo.swift */; };
		B58FE48E28DEDAEA00E000CC /* StoryComboView.swift in Sources */ = {isa = PBXBuildFile; fileRef = B58FE48D28DEDAEA00E000CC /* StoryComboView.swift */; };
		B80057EB27DC355E002C0129 /* SubconsciousTests.swift in Sources */ = {isa = PBXBuildFile; fileRef = B80057EA27DC355E002C0129 /* SubconsciousTests.swift */; };
		B80057F427DC35BE002C0129 /* Tests_Slug.swift in Sources */ = {isa = PBXBuildFile; fileRef = B80057F327DC35BE002C0129 /* Tests_Slug.swift */; };
		B800ABE8297DE7D20024D1FD /* DataService.swift in Sources */ = {isa = PBXBuildFile; fileRef = B800ABE7297DE7D20024D1FD /* DataService.swift */; };
		B800ABE9297DE7D20024D1FD /* DataService.swift in Sources */ = {isa = PBXBuildFile; fileRef = B800ABE7297DE7D20024D1FD /* DataService.swift */; };
		B809AFF428D8E7BC00D0589A /* Tests_MarkupText.swift in Sources */ = {isa = PBXBuildFile; fileRef = B809AFF328D8E7BC00D0589A /* Tests_MarkupText.swift */; };
		B80CC805299D14C900C4D7C0 /* Tests_Memo.swift in Sources */ = {isa = PBXBuildFile; fileRef = B80CC804299D14C900C4D7C0 /* Tests_Memo.swift */; };
		B80CC807299D4DF000C4D7C0 /* Tests_SQLite3Database.swift in Sources */ = {isa = PBXBuildFile; fileRef = B80CC806299D4DF000C4D7C0 /* Tests_SQLite3Database.swift */; };
		B8109C2827A8879C00CD2B6D /* AppTheme.swift in Sources */ = {isa = PBXBuildFile; fileRef = B8109C2727A8879C00CD2B6D /* AppTheme.swift */; };
		B8109C2927A8879C00CD2B6D /* AppTheme.swift in Sources */ = {isa = PBXBuildFile; fileRef = B8109C2727A8879C00CD2B6D /* AppTheme.swift */; };
		B81A535C27275138001A6268 /* Tape.swift in Sources */ = {isa = PBXBuildFile; fileRef = B81A535B27275138001A6268 /* Tape.swift */; };
		B81A535D27275138001A6268 /* Tape.swift in Sources */ = {isa = PBXBuildFile; fileRef = B81A535B27275138001A6268 /* Tape.swift */; };
		B81A535F272751EE001A6268 /* Subtext.swift in Sources */ = {isa = PBXBuildFile; fileRef = B81A535E272751EE001A6268 /* Subtext.swift */; };
		B81A5360272751EE001A6268 /* Subtext.swift in Sources */ = {isa = PBXBuildFile; fileRef = B81A535E272751EE001A6268 /* Subtext.swift */; };
		B81EACD827B724A000B3B8DC /* ThickDividerView.swift in Sources */ = {isa = PBXBuildFile; fileRef = B81EACD727B724A000B3B8DC /* ThickDividerView.swift */; };
		B81EACD927B724A000B3B8DC /* ThickDividerView.swift in Sources */ = {isa = PBXBuildFile; fileRef = B81EACD727B724A000B3B8DC /* ThickDividerView.swift */; };
		B822F18B27C9615600943C6B /* ObservableStore in Frameworks */ = {isa = PBXBuildFile; productRef = B822F18A27C9615600943C6B /* ObservableStore */; };
		B822F18D27C9C0AB00943C6B /* CountChip.swift in Sources */ = {isa = PBXBuildFile; fileRef = B822F18C27C9C0AB00943C6B /* CountChip.swift */; };
		B822F18E27C9C0AB00943C6B /* CountChip.swift in Sources */ = {isa = PBXBuildFile; fileRef = B822F18C27C9C0AB00943C6B /* CountChip.swift */; };
		B8249DA027E2668500BCDFBA /* PinTrailingBottom.swift in Sources */ = {isa = PBXBuildFile; fileRef = B8249D9F27E2668500BCDFBA /* PinTrailingBottom.swift */; };
		B8249DA127E2668500BCDFBA /* PinTrailingBottom.swift in Sources */ = {isa = PBXBuildFile; fileRef = B8249D9F27E2668500BCDFBA /* PinTrailingBottom.swift */; };
		B8249DA327E2753800BCDFBA /* ViewUtilities.swift in Sources */ = {isa = PBXBuildFile; fileRef = B8249DA227E2753800BCDFBA /* ViewUtilities.swift */; };
		B8249DA427E2753800BCDFBA /* ViewUtilities.swift in Sources */ = {isa = PBXBuildFile; fileRef = B8249DA227E2753800BCDFBA /* ViewUtilities.swift */; };
		B824FDD126FA98F300B81BBD /* EntryDetail.swift in Sources */ = {isa = PBXBuildFile; fileRef = B824FDD026FA98F300B81BBD /* EntryDetail.swift */; };
		B824FDD426FAB1BC00B81BBD /* Truncate.swift in Sources */ = {isa = PBXBuildFile; fileRef = B824FDD326FAB1BC00B81BBD /* Truncate.swift */; };
		B824FDD526FAB1BC00B81BBD /* Truncate.swift in Sources */ = {isa = PBXBuildFile; fileRef = B824FDD326FAB1BC00B81BBD /* Truncate.swift */; };
		B826B27527B5D95F003D3C03 /* SaveState.swift in Sources */ = {isa = PBXBuildFile; fileRef = B826B27427B5D95F003D3C03 /* SaveState.swift */; };
		B82BB7FB2821DA61000C9FCC /* Parser.swift in Sources */ = {isa = PBXBuildFile; fileRef = B82BB7FA2821DA61000C9FCC /* Parser.swift */; };
		B82BB7FC2821DA61000C9FCC /* Parser.swift in Sources */ = {isa = PBXBuildFile; fileRef = B82BB7FA2821DA61000C9FCC /* Parser.swift */; };
		B82BB7FE28243F32000C9FCC /* Tests_Parser.swift in Sources */ = {isa = PBXBuildFile; fileRef = B82BB7FD28243F32000C9FCC /* Tests_Parser.swift */; };
		B82C3A5326F528B000833CC8 /* DatabaseService.swift in Sources */ = {isa = PBXBuildFile; fileRef = B82C3A5226F528B000833CC8 /* DatabaseService.swift */; };
		B82C3A5426F528B000833CC8 /* DatabaseService.swift in Sources */ = {isa = PBXBuildFile; fileRef = B82C3A5226F528B000833CC8 /* DatabaseService.swift */; };
		B82C3A5626F529EF00833CC8 /* CombineUtilities.swift in Sources */ = {isa = PBXBuildFile; fileRef = B82C3A5526F529EF00833CC8 /* CombineUtilities.swift */; };
		B82C3A5726F529EF00833CC8 /* CombineUtilities.swift in Sources */ = {isa = PBXBuildFile; fileRef = B82C3A5526F529EF00833CC8 /* CombineUtilities.swift */; };
		B82C3A5A26F5761700833CC8 /* FileSync.swift in Sources */ = {isa = PBXBuildFile; fileRef = B82C3A5826F5761700833CC8 /* FileSync.swift */; };
		B82C3A5B26F5761700833CC8 /* FileSync.swift in Sources */ = {isa = PBXBuildFile; fileRef = B82C3A5826F5761700833CC8 /* FileSync.swift */; };
		B82C3A5F26F576C600833CC8 /* FileManagerUtilities.swift in Sources */ = {isa = PBXBuildFile; fileRef = B82C3A5E26F576C600833CC8 /* FileManagerUtilities.swift */; };
		B82C3A6026F576C600833CC8 /* FileManagerUtilities.swift in Sources */ = {isa = PBXBuildFile; fileRef = B82C3A5E26F576C600833CC8 /* FileManagerUtilities.swift */; };
		B82C3A6226F576FC00833CC8 /* URLUtilities.swift in Sources */ = {isa = PBXBuildFile; fileRef = B82C3A6126F576FB00833CC8 /* URLUtilities.swift */; };
		B82C3A6326F576FC00833CC8 /* URLUtilities.swift in Sources */ = {isa = PBXBuildFile; fileRef = B82C3A6126F576FB00833CC8 /* URLUtilities.swift */; };
		B82C3A6526F5796300833CC8 /* OptionalUtilities.swift in Sources */ = {isa = PBXBuildFile; fileRef = B82C3A6426F5796300833CC8 /* OptionalUtilities.swift */; };
		B82C3A6626F5796300833CC8 /* OptionalUtilities.swift in Sources */ = {isa = PBXBuildFile; fileRef = B82C3A6426F5796300833CC8 /* OptionalUtilities.swift */; };
		B82C3A6F26F6B1C000833CC8 /* Collections in Frameworks */ = {isa = PBXBuildFile; productRef = B82C3A6E26F6B1C000833CC8 /* Collections */; };
		B82C3A7126F6B1C000833CC8 /* OrderedCollections in Frameworks */ = {isa = PBXBuildFile; productRef = B82C3A7026F6B1C000833CC8 /* OrderedCollections */; };
		B82C3A7626F6B5BF00833CC8 /* StringUtilities.swift in Sources */ = {isa = PBXBuildFile; fileRef = B82C3A7526F6B5BF00833CC8 /* StringUtilities.swift */; };
		B82C3A7726F6B5BF00833CC8 /* StringUtilities.swift in Sources */ = {isa = PBXBuildFile; fileRef = B82C3A7526F6B5BF00833CC8 /* StringUtilities.swift */; };
		B82F053728D60EE60025A8B5 /* AppTabView.swift in Sources */ = {isa = PBXBuildFile; fileRef = B82F053628D60EE60025A8B5 /* AppTabView.swift */; };
		B82F053828D60EE60025A8B5 /* AppTabView.swift in Sources */ = {isa = PBXBuildFile; fileRef = B82F053628D60EE60025A8B5 /* AppTabView.swift */; };
		B82FD4562730A62C002CB641 /* EntryRow.swift in Sources */ = {isa = PBXBuildFile; fileRef = B82FD4552730A62C002CB641 /* EntryRow.swift */; };
		B82FD4572730A62C002CB641 /* EntryRow.swift in Sources */ = {isa = PBXBuildFile; fileRef = B82FD4552730A62C002CB641 /* EntryRow.swift */; };
		B82FF242298C0DAF0097D688 /* Tests_Noosphere.swift in Sources */ = {isa = PBXBuildFile; fileRef = B82FF241298C0DAF0097D688 /* Tests_Noosphere.swift */; };
		B831BDB72824DA9700C4CE92 /* Tests_Tape.swift in Sources */ = {isa = PBXBuildFile; fileRef = B831BDB62824DA9700C4CE92 /* Tests_Tape.swift */; };
		B831BDB92825A28A00C4CE92 /* Header.swift in Sources */ = {isa = PBXBuildFile; fileRef = B831BDB82825A28A00C4CE92 /* Header.swift */; };
		B831BDBA2825A28A00C4CE92 /* Header.swift in Sources */ = {isa = PBXBuildFile; fileRef = B831BDB82825A28A00C4CE92 /* Header.swift */; };
		B831BDBC2825A4E700C4CE92 /* Tests_Header.swift in Sources */ = {isa = PBXBuildFile; fileRef = B831BDBB2825A4E700C4CE92 /* Tests_Header.swift */; };
		B839029F28CA246A007A3A3F /* CustomLogStringConvertible.swift in Sources */ = {isa = PBXBuildFile; fileRef = B839029E28CA246A007A3A3F /* CustomLogStringConvertible.swift */; };
		B83E91D727692EC600045C6A /* FAB.swift in Sources */ = {isa = PBXBuildFile; fileRef = B83E91D627692EC600045C6A /* FAB.swift */; };
		B83E91D827692EC600045C6A /* FAB.swift in Sources */ = {isa = PBXBuildFile; fileRef = B83E91D627692EC600045C6A /* FAB.swift */; };
		B848FDAA2991837900245115 /* DeveloperSettingsView.swift in Sources */ = {isa = PBXBuildFile; fileRef = B848FDA82991836900245115 /* DeveloperSettingsView.swift */; };
		B84AD8DF280F3659006B3153 /* Tests_EntryLink.swift in Sources */ = {isa = PBXBuildFile; fileRef = B84AD8DE280F3659006B3153 /* Tests_EntryLink.swift */; };
		B84AD8E1280F7A19006B3153 /* Tests_StringUtilities.swift in Sources */ = {isa = PBXBuildFile; fileRef = B84AD8E0280F7A19006B3153 /* Tests_StringUtilities.swift */; };
		B84AD8E3281073CE006B3153 /* InlineFormattingBarView.swift in Sources */ = {isa = PBXBuildFile; fileRef = B84AD8E2281073CE006B3153 /* InlineFormattingBarView.swift */; };
		B84AD8E4281073CE006B3153 /* InlineFormattingBarView.swift in Sources */ = {isa = PBXBuildFile; fileRef = B84AD8E2281073CE006B3153 /* InlineFormattingBarView.swift */; };
		B84AD8E62810B74E006B3153 /* Tests_SubURL.swift in Sources */ = {isa = PBXBuildFile; fileRef = B84AD8E52810B74E006B3153 /* Tests_SubURL.swift */; };
		B84AD8E82811C827006B3153 /* Tests_URLComponentsUtilities.swift in Sources */ = {isa = PBXBuildFile; fileRef = B84AD8E72811C827006B3153 /* Tests_URLComponentsUtilities.swift */; };
		B84AD8EA2811C863006B3153 /* URLComponentsUtilities.swift in Sources */ = {isa = PBXBuildFile; fileRef = B84AD8E92811C863006B3153 /* URLComponentsUtilities.swift */; };
		B84AD8EB2811C863006B3153 /* URLComponentsUtilities.swift in Sources */ = {isa = PBXBuildFile; fileRef = B84AD8E92811C863006B3153 /* URLComponentsUtilities.swift */; };
		B8545F0A296F8FB700BC4EA1 /* OmniboxView.swift in Sources */ = {isa = PBXBuildFile; fileRef = B8545F09296F8FB700BC4EA1 /* OmniboxView.swift */; };
		B8545F0B296F8FB700BC4EA1 /* OmniboxView.swift in Sources */ = {isa = PBXBuildFile; fileRef = B8545F09296F8FB700BC4EA1 /* OmniboxView.swift */; };
		B8545F0D2970577600BC4EA1 /* BacklinkReacts.swift in Sources */ = {isa = PBXBuildFile; fileRef = B8545F0C2970577600BC4EA1 /* BacklinkReacts.swift */; };
		B8545F0E2970577600BC4EA1 /* BacklinkReacts.swift in Sources */ = {isa = PBXBuildFile; fileRef = B8545F0C2970577600BC4EA1 /* BacklinkReacts.swift */; };
		B856521C2975B2CF00B7FCA0 /* StoryAudienceView.swift in Sources */ = {isa = PBXBuildFile; fileRef = B856521B2975B2CF00B7FCA0 /* StoryAudienceView.swift */; };
		B856521E2975B7F100B7FCA0 /* Audience.swift in Sources */ = {isa = PBXBuildFile; fileRef = B856521D2975B7F100B7FCA0 /* Audience.swift */; };
		B85652202975BA9000B7FCA0 /* MetaTableView.swift in Sources */ = {isa = PBXBuildFile; fileRef = B856521F2975BA9000B7FCA0 /* MetaTableView.swift */; };
		B85652222975F16B00B7FCA0 /* BylineView.swift in Sources */ = {isa = PBXBuildFile; fileRef = B85652212975F16B00B7FCA0 /* BylineView.swift */; };
		B8579B6527C561E900D8B4BC /* SwiftSubsurface in Frameworks */ = {isa = PBXBuildFile; productRef = B8579B6427C561E900D8B4BC /* SwiftSubsurface */; };
		B85A8059296E31860007F957 /* AudienceMenuButtonView.swift in Sources */ = {isa = PBXBuildFile; fileRef = B85A8057296E31860007F957 /* AudienceMenuButtonView.swift */; };
		B85A805E296F08720007F957 /* AudienceMenuButtonView.swift in Sources */ = {isa = PBXBuildFile; fileRef = B85A8057296E31860007F957 /* AudienceMenuButtonView.swift */; };
		B85BF46F27BB0FA800F55730 /* RowViewModifier.swift in Sources */ = {isa = PBXBuildFile; fileRef = B85BF46E27BB0FA800F55730 /* RowViewModifier.swift */; };
		B85BF47027BB0FA800F55730 /* RowViewModifier.swift in Sources */ = {isa = PBXBuildFile; fileRef = B85BF46E27BB0FA800F55730 /* RowViewModifier.swift */; };
		B85BF47527BB3D6E00F55730 /* ToolbarTitleGroupView.swift in Sources */ = {isa = PBXBuildFile; fileRef = B85BF47427BB3D6E00F55730 /* ToolbarTitleGroupView.swift */; };
		B85BF47627BB3D6E00F55730 /* ToolbarTitleGroupView.swift in Sources */ = {isa = PBXBuildFile; fileRef = B85BF47427BB3D6E00F55730 /* ToolbarTitleGroupView.swift */; };
		B85BF47827BC2B4700F55730 /* DetailToolbarContent.swift in Sources */ = {isa = PBXBuildFile; fileRef = B85BF47727BC2B4700F55730 /* DetailToolbarContent.swift */; };
		B85BF47927BC2B4700F55730 /* DetailToolbarContent.swift in Sources */ = {isa = PBXBuildFile; fileRef = B85BF47727BC2B4700F55730 /* DetailToolbarContent.swift */; };
		B85D5E3D28BE4B2C00EE0078 /* Tests_NotebookUpdate.swift in Sources */ = {isa = PBXBuildFile; fileRef = B85D5E3C28BE4B2C00EE0078 /* Tests_NotebookUpdate.swift */; };
		B85D5E3F28BE4B4600EE0078 /* Tests_FeedUpdate.swift in Sources */ = {isa = PBXBuildFile; fileRef = B85D5E3E28BE4B4600EE0078 /* Tests_FeedUpdate.swift */; };
		B85EC460296F099700558761 /* ProfilePic.swift in Sources */ = {isa = PBXBuildFile; fileRef = B85EC45F296F099700558761 /* ProfilePic.swift */; };
		B85EC461296F099700558761 /* ProfilePic.swift in Sources */ = {isa = PBXBuildFile; fileRef = B85EC45F296F099700558761 /* ProfilePic.swift */; };
		B85EC463296F0CBD00558761 /* ProfilePicSm.swift in Sources */ = {isa = PBXBuildFile; fileRef = B85EC462296F0CBD00558761 /* ProfilePicSm.swift */; };
		B85EC464296F0CBD00558761 /* ProfilePicSm.swift in Sources */ = {isa = PBXBuildFile; fileRef = B85EC462296F0CBD00558761 /* ProfilePicSm.swift */; };
		B85EC466296F0D0A00558761 /* ProfilePicMd.swift in Sources */ = {isa = PBXBuildFile; fileRef = B85EC465296F0D0A00558761 /* ProfilePicMd.swift */; };
		B85EC467296F0D0A00558761 /* ProfilePicMd.swift in Sources */ = {isa = PBXBuildFile; fileRef = B85EC465296F0D0A00558761 /* ProfilePicMd.swift */; };
		B85EC469296F11F000558761 /* BylineSmView.swift in Sources */ = {isa = PBXBuildFile; fileRef = B85EC468296F11F000558761 /* BylineSmView.swift */; };
		B85EC46A296F11F000558761 /* BylineSmView.swift in Sources */ = {isa = PBXBuildFile; fileRef = B85EC468296F11F000558761 /* BylineSmView.swift */; };
		B866868127AC4EF100A03A55 /* NSRangeUtilities.swift in Sources */ = {isa = PBXBuildFile; fileRef = B866868027AC4EF100A03A55 /* NSRangeUtilities.swift */; };
		B866868227AC4EF100A03A55 /* NSRangeUtilities.swift in Sources */ = {isa = PBXBuildFile; fileRef = B866868027AC4EF100A03A55 /* NSRangeUtilities.swift */; };
		B866868A27AC8BED00A03A55 /* DetailKeyboardToolbarView.swift in Sources */ = {isa = PBXBuildFile; fileRef = B866868927AC8BED00A03A55 /* DetailKeyboardToolbarView.swift */; };
		B866868B27AC8BED00A03A55 /* DetailKeyboardToolbarView.swift in Sources */ = {isa = PBXBuildFile; fileRef = B866868927AC8BED00A03A55 /* DetailKeyboardToolbarView.swift */; };
		B8682DCB2804BF04001CD8DD /* Tests_Subtext.swift in Sources */ = {isa = PBXBuildFile; fileRef = B8682DCA2804BF04001CD8DD /* Tests_Subtext.swift */; };
		B8682DCD2804C379001CD8DD /* Tests_CollectionUtilities.swift in Sources */ = {isa = PBXBuildFile; fileRef = B8682DCC2804C379001CD8DD /* Tests_CollectionUtilities.swift */; };
		B86BC75429B143CD005B5833 /* Identified.swift in Sources */ = {isa = PBXBuildFile; fileRef = B86BC75329B143CD005B5833 /* Identified.swift */; };
		B86BC75629B15D55005B5833 /* Prose.swift in Sources */ = {isa = PBXBuildFile; fileRef = B86BC75529B15D55005B5833 /* Prose.swift */; };
		B86BC75829B23530005B5833 /* DetailEditToolbarContent.swift in Sources */ = {isa = PBXBuildFile; fileRef = B86BC75729B23530005B5833 /* DetailEditToolbarContent.swift */; };
		B86BC75A29B24BEF005B5833 /* DetailMetaSheet.swift in Sources */ = {isa = PBXBuildFile; fileRef = B86BC75929B24BEF005B5833 /* DetailMetaSheet.swift */; };
		B86DFF2827BF02F0002E57ED /* CollectionUtilities.swift in Sources */ = {isa = PBXBuildFile; fileRef = B86DFF2727BF02F0002E57ED /* CollectionUtilities.swift */; };
		B86DFF2927BF02F0002E57ED /* CollectionUtilities.swift in Sources */ = {isa = PBXBuildFile; fileRef = B86DFF2727BF02F0002E57ED /* CollectionUtilities.swift */; };
		B86DFF2D27C0280B002E57ED /* EntryListView.swift in Sources */ = {isa = PBXBuildFile; fileRef = B86DFF2C27C0280B002E57ED /* EntryListView.swift */; };
		B86DFF3127C06EBC002E57ED /* RenameSuggestion.swift in Sources */ = {isa = PBXBuildFile; fileRef = B86DFF3027C06EBC002E57ED /* RenameSuggestion.swift */; };
		B86DFF3327C072CD002E57ED /* Func.swift in Sources */ = {isa = PBXBuildFile; fileRef = B86DFF3227C072CD002E57ED /* Func.swift */; };
		B86DFF3527C07438002E57ED /* LinkSuggestion.swift in Sources */ = {isa = PBXBuildFile; fileRef = B86DFF3427C07438002E57ED /* LinkSuggestion.swift */; };
		B86DFF3727C09CA2002E57ED /* DateUtilities.swift in Sources */ = {isa = PBXBuildFile; fileRef = B86DFF3627C09CA2002E57ED /* DateUtilities.swift */; };
		B86DFF3927C15B77002E57ED /* Config.swift in Sources */ = {isa = PBXBuildFile; fileRef = B86DFF3827C15B77002E57ED /* Config.swift */; };
		B86E943329AFD5680073929B /* SubtextTextViewRepresentable.swift in Sources */ = {isa = PBXBuildFile; fileRef = B86E943229AFD5680073929B /* SubtextTextViewRepresentable.swift */; };
		B86F1AB728C77E8C00DA264E /* Search.swift in Sources */ = {isa = PBXBuildFile; fileRef = B86F1AB628C77E8C00DA264E /* Search.swift */; };
		B87288DC299AB01800EF7E07 /* Noosphere.swift in Sources */ = {isa = PBXBuildFile; fileRef = B87288DB299AB01800EF7E07 /* Noosphere.swift */; };
		B87288DE299AB02400EF7E07 /* SphereFS.swift in Sources */ = {isa = PBXBuildFile; fileRef = B87288DD299AB02400EF7E07 /* SphereFS.swift */; };
		B87288E0299B05B500EF7E07 /* Tests_DataService.swift in Sources */ = {isa = PBXBuildFile; fileRef = B87288DF299B05B500EF7E07 /* Tests_DataService.swift */; };
		B886A9B829A7E41700BFF9A2 /* Tests_MemoAddress.swift in Sources */ = {isa = PBXBuildFile; fileRef = B886A9B729A7E41700BFF9A2 /* Tests_MemoAddress.swift */; };
		B8879EA026F90C5100A0B4FF /* NotebookNavigationView.swift in Sources */ = {isa = PBXBuildFile; fileRef = B8879E9F26F90C5100A0B4FF /* NotebookNavigationView.swift */; };
		B8879EA126F90C5100A0B4FF /* NotebookNavigationView.swift in Sources */ = {isa = PBXBuildFile; fileRef = B8879E9F26F90C5100A0B4FF /* NotebookNavigationView.swift */; };
		B8879EA626F9348600A0B4FF /* SubURL.swift in Sources */ = {isa = PBXBuildFile; fileRef = B8879EA526F9348600A0B4FF /* SubURL.swift */; };
		B8879EA726F9348600A0B4FF /* SubURL.swift in Sources */ = {isa = PBXBuildFile; fileRef = B8879EA526F9348600A0B4FF /* SubURL.swift */; };
		B8879EA926F93EBF00A0B4FF /* BacklinksView.swift in Sources */ = {isa = PBXBuildFile; fileRef = B8879EA826F93EBF00A0B4FF /* BacklinksView.swift */; };
		B8879EAA26F93EBF00A0B4FF /* BacklinksView.swift in Sources */ = {isa = PBXBuildFile; fileRef = B8879EA826F93EBF00A0B4FF /* BacklinksView.swift */; };
		B8879EAC26F944DA00A0B4FF /* Detail.swift in Sources */ = {isa = PBXBuildFile; fileRef = B8879EAB26F944DA00A0B4FF /* Detail.swift */; };
		B8879EAD26F944DA00A0B4FF /* Detail.swift in Sources */ = {isa = PBXBuildFile; fileRef = B8879EAB26F944DA00A0B4FF /* Detail.swift */; };
		B88B1CDE298DE66E0062CB7F /* SettingsView.swift in Sources */ = {isa = PBXBuildFile; fileRef = B88B1CDD298DE66E0062CB7F /* SettingsView.swift */; };
		B88B1CE1298EAE730062CB7F /* LargeButtonStyle.swift in Sources */ = {isa = PBXBuildFile; fileRef = B88B1CE0298EAE730062CB7F /* LargeButtonStyle.swift */; };
		B88B1CE3298EB0100062CB7F /* BarButtonStyle.swift in Sources */ = {isa = PBXBuildFile; fileRef = B88B1CE2298EB0100062CB7F /* BarButtonStyle.swift */; };
		B88B1CE5298EB10D0062CB7F /* RecoveryPhraseView.swift in Sources */ = {isa = PBXBuildFile; fileRef = B88B1CE4298EB10D0062CB7F /* RecoveryPhraseView.swift */; };
		B88B1CE7298EEC240062CB7F /* GatewayURLSettingsView.swift in Sources */ = {isa = PBXBuildFile; fileRef = B88B1CE6298EEC240062CB7F /* GatewayURLSettingsView.swift */; };
		B88C9781276425E800B27DF0 /* IBMPlexMono-Italic.ttf in Resources */ = {isa = PBXBuildFile; fileRef = B88C977D276425E800B27DF0 /* IBMPlexMono-Italic.ttf */; };
		B88C9782276425E900B27DF0 /* IBMPlexMono-Italic.ttf in Resources */ = {isa = PBXBuildFile; fileRef = B88C977D276425E800B27DF0 /* IBMPlexMono-Italic.ttf */; };
		B88C9783276425E900B27DF0 /* IBMPlexMono-BoldItalic.ttf in Resources */ = {isa = PBXBuildFile; fileRef = B88C977E276425E800B27DF0 /* IBMPlexMono-BoldItalic.ttf */; };
		B88C9784276425E900B27DF0 /* IBMPlexMono-BoldItalic.ttf in Resources */ = {isa = PBXBuildFile; fileRef = B88C977E276425E800B27DF0 /* IBMPlexMono-BoldItalic.ttf */; };
		B88C9785276425E900B27DF0 /* IBMPlexMono-Bold.ttf in Resources */ = {isa = PBXBuildFile; fileRef = B88C977F276425E800B27DF0 /* IBMPlexMono-Bold.ttf */; };
		B88C9786276425E900B27DF0 /* IBMPlexMono-Bold.ttf in Resources */ = {isa = PBXBuildFile; fileRef = B88C977F276425E800B27DF0 /* IBMPlexMono-Bold.ttf */; };
		B88C9787276425E900B27DF0 /* IBMPlexMono-Regular.ttf in Resources */ = {isa = PBXBuildFile; fileRef = B88C9780276425E800B27DF0 /* IBMPlexMono-Regular.ttf */; };
		B88C9788276425E900B27DF0 /* IBMPlexMono-Regular.ttf in Resources */ = {isa = PBXBuildFile; fileRef = B88C9780276425E800B27DF0 /* IBMPlexMono-Regular.ttf */; };
		B88C97932764264300B27DF0 /* IBMPlexSans-Regular.ttf in Resources */ = {isa = PBXBuildFile; fileRef = B88C978F2764264300B27DF0 /* IBMPlexSans-Regular.ttf */; };
		B88C97942764264300B27DF0 /* IBMPlexSans-Regular.ttf in Resources */ = {isa = PBXBuildFile; fileRef = B88C978F2764264300B27DF0 /* IBMPlexSans-Regular.ttf */; };
		B88C97952764264300B27DF0 /* IBMPlexSans-Italic.ttf in Resources */ = {isa = PBXBuildFile; fileRef = B88C97902764264300B27DF0 /* IBMPlexSans-Italic.ttf */; };
		B88C97962764264300B27DF0 /* IBMPlexSans-Italic.ttf in Resources */ = {isa = PBXBuildFile; fileRef = B88C97902764264300B27DF0 /* IBMPlexSans-Italic.ttf */; };
		B88C97972764264300B27DF0 /* IBMPlexSans-BoldItalic.ttf in Resources */ = {isa = PBXBuildFile; fileRef = B88C97912764264300B27DF0 /* IBMPlexSans-BoldItalic.ttf */; };
		B88C97982764264300B27DF0 /* IBMPlexSans-BoldItalic.ttf in Resources */ = {isa = PBXBuildFile; fileRef = B88C97912764264300B27DF0 /* IBMPlexSans-BoldItalic.ttf */; };
		B88C97992764264300B27DF0 /* IBMPlexSans-Bold.ttf in Resources */ = {isa = PBXBuildFile; fileRef = B88C97922764264300B27DF0 /* IBMPlexSans-Bold.ttf */; };
		B88C979A2764264300B27DF0 /* IBMPlexSans-Bold.ttf in Resources */ = {isa = PBXBuildFile; fileRef = B88C97922764264300B27DF0 /* IBMPlexSans-Bold.ttf */; };
		B88C979D2764266A00B27DF0 /* IBMPlexSans-Light.ttf in Resources */ = {isa = PBXBuildFile; fileRef = B88C979B2764266A00B27DF0 /* IBMPlexSans-Light.ttf */; };
		B88C979E2764266A00B27DF0 /* IBMPlexSans-Light.ttf in Resources */ = {isa = PBXBuildFile; fileRef = B88C979B2764266A00B27DF0 /* IBMPlexSans-Light.ttf */; };
		B88C979F2764266A00B27DF0 /* IBMPlexSans-Medium.ttf in Resources */ = {isa = PBXBuildFile; fileRef = B88C979C2764266A00B27DF0 /* IBMPlexSans-Medium.ttf */; };
		B88C97A02764266A00B27DF0 /* IBMPlexSans-Medium.ttf in Resources */ = {isa = PBXBuildFile; fileRef = B88C979C2764266A00B27DF0 /* IBMPlexSans-Medium.ttf */; };
		B88C97A22764270000B27DF0 /* LICENSE.txt in Resources */ = {isa = PBXBuildFile; fileRef = B88C97A12764270000B27DF0 /* LICENSE.txt */; };
		B88C97A32764270000B27DF0 /* LICENSE.txt in Resources */ = {isa = PBXBuildFile; fileRef = B88C97A12764270000B27DF0 /* LICENSE.txt */; };
		B88CC956284FCF8C00994928 /* Tests_DatabaseService.swift in Sources */ = {isa = PBXBuildFile; fileRef = B88CC955284FCF8C00994928 /* Tests_DatabaseService.swift */; };
		B88CC958284FF59900994928 /* OrderedCollectionUtilities.swift in Sources */ = {isa = PBXBuildFile; fileRef = B88CC957284FF59900994928 /* OrderedCollectionUtilities.swift */; };
		B88CC959284FF59900994928 /* OrderedCollectionUtilities.swift in Sources */ = {isa = PBXBuildFile; fileRef = B88CC957284FF59900994928 /* OrderedCollectionUtilities.swift */; };
		B88CC95B284FF64300994928 /* Tests_OrderedCollectionUtilities.swift in Sources */ = {isa = PBXBuildFile; fileRef = B88CC95A284FF64300994928 /* Tests_OrderedCollectionUtilities.swift */; };
		B89966C728B6EE2300DF1F8C /* Notebook.swift in Sources */ = {isa = PBXBuildFile; fileRef = B89966C628B6EE2300DF1F8C /* Notebook.swift */; };
		B89966C828B6EE2300DF1F8C /* Notebook.swift in Sources */ = {isa = PBXBuildFile; fileRef = B89966C628B6EE2300DF1F8C /* Notebook.swift */; };
		B89E30772911B51A00A4721F /* Migration.swift in Sources */ = {isa = PBXBuildFile; fileRef = B89E30762911B51A00A4721F /* Migration.swift */; };
		B89E30782911B51A00A4721F /* Migration.swift in Sources */ = {isa = PBXBuildFile; fileRef = B89E30762911B51A00A4721F /* Migration.swift */; };
		B89E307D2911D7F900A4721F /* IntUtilities.swift in Sources */ = {isa = PBXBuildFile; fileRef = B89E307C2911D7F900A4721F /* IntUtilities.swift */; };
		B89E307E2911D7F900A4721F /* IntUtilities.swift in Sources */ = {isa = PBXBuildFile; fileRef = B89E307C2911D7F900A4721F /* IntUtilities.swift */; };
		B8A408A928F61BA000A5651D /* project.json in Resources */ = {isa = PBXBuildFile; fileRef = B8A408A828F61BA000A5651D /* project.json */; };
		B8A408AA28F61BA000A5651D /* project.json in Resources */ = {isa = PBXBuildFile; fileRef = B8A408A828F61BA000A5651D /* project.json */; };
		B8A41D4E2811E81E0096D2E7 /* WikilinkBarView.swift in Sources */ = {isa = PBXBuildFile; fileRef = B8A41D4D2811E81E0096D2E7 /* WikilinkBarView.swift */; };
		B8A41D4F2811E81E0096D2E7 /* WikilinkBarView.swift in Sources */ = {isa = PBXBuildFile; fileRef = B8A41D4D2811E81E0096D2E7 /* WikilinkBarView.swift */; };
		B8A41D512811F87C0096D2E7 /* SlashlinkBarView.swift in Sources */ = {isa = PBXBuildFile; fileRef = B8A41D502811F87C0096D2E7 /* SlashlinkBarView.swift */; };
		B8A41D522811F87C0096D2E7 /* SlashlinkBarView.swift in Sources */ = {isa = PBXBuildFile; fileRef = B8A41D502811F87C0096D2E7 /* SlashlinkBarView.swift */; };
		B8A59D6028B51D000010DB2F /* TranscludeView.swift in Sources */ = {isa = PBXBuildFile; fileRef = B8A59D5F28B51D000010DB2F /* TranscludeView.swift */; };
		B8A59D6128B51D000010DB2F /* TranscludeView.swift in Sources */ = {isa = PBXBuildFile; fileRef = B8A59D5F28B51D000010DB2F /* TranscludeView.swift */; };
		B8A59D6628B690B20010DB2F /* FeedService.swift in Sources */ = {isa = PBXBuildFile; fileRef = B8A59D6528B690B20010DB2F /* FeedService.swift */; };
		B8A59D6728B690B20010DB2F /* FeedService.swift in Sources */ = {isa = PBXBuildFile; fileRef = B8A59D6528B690B20010DB2F /* FeedService.swift */; };
		B8A59D6928B692900010DB2F /* StoryPrompt.swift in Sources */ = {isa = PBXBuildFile; fileRef = B8A59D6828B692900010DB2F /* StoryPrompt.swift */; };
		B8A59D6A28B692900010DB2F /* StoryPrompt.swift in Sources */ = {isa = PBXBuildFile; fileRef = B8A59D6828B692900010DB2F /* StoryPrompt.swift */; };
		B8A59D6C28B692A00010DB2F /* Story.swift in Sources */ = {isa = PBXBuildFile; fileRef = B8A59D6B28B692A00010DB2F /* Story.swift */; };
		B8A59D6D28B692A00010DB2F /* Story.swift in Sources */ = {isa = PBXBuildFile; fileRef = B8A59D6B28B692A00010DB2F /* Story.swift */; };
		B8A59D7228B693100010DB2F /* StoryView.swift in Sources */ = {isa = PBXBuildFile; fileRef = B8A59D7128B693100010DB2F /* StoryView.swift */; };
		B8A59D7328B693100010DB2F /* StoryView.swift in Sources */ = {isa = PBXBuildFile; fileRef = B8A59D7128B693100010DB2F /* StoryView.swift */; };
		B8A59D7528B694C40010DB2F /* Geist.swift in Sources */ = {isa = PBXBuildFile; fileRef = B8A59D7428B694C40010DB2F /* Geist.swift */; };
		B8A59D7628B694C40010DB2F /* Geist.swift in Sources */ = {isa = PBXBuildFile; fileRef = B8A59D7428B694C40010DB2F /* Geist.swift */; };
		B8A617202971D3000054D410 /* Slashlink.swift in Sources */ = {isa = PBXBuildFile; fileRef = B8A6171F2971D3000054D410 /* Slashlink.swift */; };
		B8A617222971E4860054D410 /* Tests_Slashlink.swift in Sources */ = {isa = PBXBuildFile; fileRef = B8A617212971E4860054D410 /* Tests_Slashlink.swift */; };
		B8AAAAD928CBD68600DBC8A9 /* Tests_Detail.swift in Sources */ = {isa = PBXBuildFile; fileRef = B8AAAAD828CBD68600DBC8A9 /* Tests_Detail.swift */; };
		B8AAAADB28CBDED800DBC8A9 /* Tests_Search.swift in Sources */ = {isa = PBXBuildFile; fileRef = B8AAAADA28CBDED800DBC8A9 /* Tests_Search.swift */; };
		B8AC648A278F53920099E96B /* EntryStub.swift in Sources */ = {isa = PBXBuildFile; fileRef = B8AC6489278F53920099E96B /* EntryStub.swift */; };
		B8AC648C278F757B0099E96B /* ProgressScrimView.swift in Sources */ = {isa = PBXBuildFile; fileRef = B8AC648B278F757B0099E96B /* ProgressScrimView.swift */; };
		B8AC648D278F757B0099E96B /* ProgressScrimView.swift in Sources */ = {isa = PBXBuildFile; fileRef = B8AC648B278F757B0099E96B /* ProgressScrimView.swift */; };
		B8AC648F278F7E7B0099E96B /* BackLabelStyle.swift in Sources */ = {isa = PBXBuildFile; fileRef = B8AC648E278F7E7B0099E96B /* BackLabelStyle.swift */; };
		B8AC6490278F7E7B0099E96B /* BackLabelStyle.swift in Sources */ = {isa = PBXBuildFile; fileRef = B8AC648E278F7E7B0099E96B /* BackLabelStyle.swift */; };
		B8AE34A7276A885300777FF0 /* TextViewRepresentable.swift in Sources */ = {isa = PBXBuildFile; fileRef = B8AE34A6276A885300777FF0 /* TextViewRepresentable.swift */; };
		B8AE34AA276A986000777FF0 /* PlaceholderTextView.swift in Sources */ = {isa = PBXBuildFile; fileRef = B8AE34A9276A986000777FF0 /* PlaceholderTextView.swift */; };
		B8AE34AD276A9CDB00777FF0 /* PrimaryButtonStyle.swift in Sources */ = {isa = PBXBuildFile; fileRef = B8AE34AC276A9CDB00777FF0 /* PrimaryButtonStyle.swift */; };
		B8AE34AE276A9CDB00777FF0 /* PrimaryButtonStyle.swift in Sources */ = {isa = PBXBuildFile; fileRef = B8AE34AC276A9CDB00777FF0 /* PrimaryButtonStyle.swift */; };
		B8AE34B0276A9F9C00777FF0 /* ColorUtilities.swift in Sources */ = {isa = PBXBuildFile; fileRef = B8AE34AF276A9F9C00777FF0 /* ColorUtilities.swift */; };
		B8AE34B1276A9F9C00777FF0 /* ColorUtilities.swift in Sources */ = {isa = PBXBuildFile; fileRef = B8AE34AF276A9F9C00777FF0 /* ColorUtilities.swift */; };
		B8AE34B6276AAAFF00777FF0 /* RoundedTextFieldViewModifier.swift in Sources */ = {isa = PBXBuildFile; fileRef = B8AE34B5276AAAFF00777FF0 /* RoundedTextFieldViewModifier.swift */; };
		B8AE34B7276AAAFF00777FF0 /* RoundedTextFieldViewModifier.swift in Sources */ = {isa = PBXBuildFile; fileRef = B8AE34B5276AAAFF00777FF0 /* RoundedTextFieldViewModifier.swift */; };
		B8AE34BF276BD61400777FF0 /* RowButtonStyle.swift in Sources */ = {isa = PBXBuildFile; fileRef = B8AE34BE276BD61400777FF0 /* RowButtonStyle.swift */; };
		B8AE34C0276BD61400777FF0 /* RowButtonStyle.swift in Sources */ = {isa = PBXBuildFile; fileRef = B8AE34BE276BD61400777FF0 /* RowButtonStyle.swift */; };
		B8AE34C2276BD77C00777FF0 /* SuggestionLabelStyle.swift in Sources */ = {isa = PBXBuildFile; fileRef = B8AE34C1276BD77C00777FF0 /* SuggestionLabelStyle.swift */; };
		B8AE34C3276BD77C00777FF0 /* SuggestionLabelStyle.swift in Sources */ = {isa = PBXBuildFile; fileRef = B8AE34C1276BD77C00777FF0 /* SuggestionLabelStyle.swift */; };
		B8AE34C5276BF72500777FF0 /* LinkSearchView.swift in Sources */ = {isa = PBXBuildFile; fileRef = B8AE34C4276BF72500777FF0 /* LinkSearchView.swift */; };
		B8AE34C6276BF72500777FF0 /* LinkSearchView.swift in Sources */ = {isa = PBXBuildFile; fileRef = B8AE34C4276BF72500777FF0 /* LinkSearchView.swift */; };
		B8AE34C8276BF77000777FF0 /* SearchTextField.swift in Sources */ = {isa = PBXBuildFile; fileRef = B8AE34C7276BF77000777FF0 /* SearchTextField.swift */; };
		B8AE34CB276C195E00777FF0 /* LinkSuggestionLabelView.swift in Sources */ = {isa = PBXBuildFile; fileRef = B8AE34CA276C195E00777FF0 /* LinkSuggestionLabelView.swift */; };
		B8AE34CC276C195E00777FF0 /* LinkSuggestionLabelView.swift in Sources */ = {isa = PBXBuildFile; fileRef = B8AE34CA276C195E00777FF0 /* LinkSuggestionLabelView.swift */; };
		B8B3194D2909E81D00A1E62A /* FileInfo.swift in Sources */ = {isa = PBXBuildFile; fileRef = B8B3194C2909E81D00A1E62A /* FileInfo.swift */; };
		B8B3194F2909F36800A1E62A /* Tests_FileFingerprint.swift in Sources */ = {isa = PBXBuildFile; fileRef = B8B3194E2909F36800A1E62A /* Tests_FileFingerprint.swift */; };
		B8B3EE732979DEE900779B7F /* FirstRunView.swift in Sources */ = {isa = PBXBuildFile; fileRef = B8B3EE722979DEE900779B7F /* FirstRunView.swift */; };
		B8B3EE75297AEE6600779B7F /* FirstRunCreateSphereView.swift in Sources */ = {isa = PBXBuildFile; fileRef = B8B3EE74297AEE6600779B7F /* FirstRunCreateSphereView.swift */; };
		B8B3EE77297AEE8B00779B7F /* FirstRunDoneView.swift in Sources */ = {isa = PBXBuildFile; fileRef = B8B3EE76297AEE8B00779B7F /* FirstRunDoneView.swift */; };
		B8B3EE79297AF6E500779B7F /* FirstRunProfileView.swift in Sources */ = {isa = PBXBuildFile; fileRef = B8B3EE78297AF6E500779B7F /* FirstRunProfileView.swift */; };
		B8B3EE7B297AFB9100779B7F /* TextFieldLabel.swift in Sources */ = {isa = PBXBuildFile; fileRef = B8B3EE7A297AFB9100779B7F /* TextFieldLabel.swift */; };
		B8B3EE7D297B1A1000779B7F /* ViewDebugUtilities.swift in Sources */ = {isa = PBXBuildFile; fileRef = B8B3EE7C297B1A1000779B7F /* ViewDebugUtilities.swift */; };
		B8B4250C28FB43C90081B8D5 /* ContentType.swift in Sources */ = {isa = PBXBuildFile; fileRef = B8B4250B28FB43C90081B8D5 /* ContentType.swift */; };
		B8B4250D28FB43C90081B8D5 /* ContentType.swift in Sources */ = {isa = PBXBuildFile; fileRef = B8B4250B28FB43C90081B8D5 /* ContentType.swift */; };
		B8B4250F28FDE6960081B8D5 /* FileStore.swift in Sources */ = {isa = PBXBuildFile; fileRef = B8B4250E28FDE6960081B8D5 /* FileStore.swift */; };
		B8B4251028FDE6960081B8D5 /* FileStore.swift in Sources */ = {isa = PBXBuildFile; fileRef = B8B4250E28FDE6960081B8D5 /* FileStore.swift */; };
		B8B4251228FDE7780081B8D5 /* Mapping.swift in Sources */ = {isa = PBXBuildFile; fileRef = B8B4251128FDE7780081B8D5 /* Mapping.swift */; };
		B8B4251328FDE7780081B8D5 /* Mapping.swift in Sources */ = {isa = PBXBuildFile; fileRef = B8B4251128FDE7780081B8D5 /* Mapping.swift */; };
		B8B4251528FDE8570081B8D5 /* Memo.swift in Sources */ = {isa = PBXBuildFile; fileRef = B8B4251428FDE8570081B8D5 /* Memo.swift */; };
		B8B4251628FDE8570081B8D5 /* Memo.swift in Sources */ = {isa = PBXBuildFile; fileRef = B8B4251428FDE8570081B8D5 /* Memo.swift */; };
		B8B4251828FDE8AA0081B8D5 /* MemoData.swift in Sources */ = {isa = PBXBuildFile; fileRef = B8B4251728FDE8AA0081B8D5 /* MemoData.swift */; };
		B8B4251928FDE8AA0081B8D5 /* MemoData.swift in Sources */ = {isa = PBXBuildFile; fileRef = B8B4251728FDE8AA0081B8D5 /* MemoData.swift */; };
		B8B4251B28FE1DA60081B8D5 /* Entry.swift in Sources */ = {isa = PBXBuildFile; fileRef = B8B4251A28FE1DA60081B8D5 /* Entry.swift */; };
		B8B4251C28FE1DA60081B8D5 /* Entry.swift in Sources */ = {isa = PBXBuildFile; fileRef = B8B4251A28FE1DA60081B8D5 /* Entry.swift */; };
		B8B4D7EC27EA890B00633B5F /* ShadowStyle.swift in Sources */ = {isa = PBXBuildFile; fileRef = B8B4D7EB27EA890B00633B5F /* ShadowStyle.swift */; };
		B8B4D7EE27EA8AA000633B5F /* DragHandleView.swift in Sources */ = {isa = PBXBuildFile; fileRef = B8B4D7ED27EA8AA000633B5F /* DragHandleView.swift */; };
		B8B54F3B271F6C8400B9B507 /* EntryLink.swift in Sources */ = {isa = PBXBuildFile; fileRef = B8B54F3A271F6C8400B9B507 /* EntryLink.swift */; };
		B8B54F3D271F7C6B00B9B507 /* Suggestion.swift in Sources */ = {isa = PBXBuildFile; fileRef = B8B54F3C271F7C6B00B9B507 /* Suggestion.swift */; };
		B8B604E629146DF6006FCB77 /* MemoryStore.swift in Sources */ = {isa = PBXBuildFile; fileRef = B8B604E529146DF6006FCB77 /* MemoryStore.swift */; };
		B8B604E729146DF6006FCB77 /* MemoryStore.swift in Sources */ = {isa = PBXBuildFile; fileRef = B8B604E529146DF6006FCB77 /* MemoryStore.swift */; };
		B8B604E9291476E9006FCB77 /* Tests_Migrations.swift in Sources */ = {isa = PBXBuildFile; fileRef = B8B604E8291476E9006FCB77 /* Tests_Migrations.swift */; };
		B8B604EB29148C82006FCB77 /* Tests_AppMigrations.swift in Sources */ = {isa = PBXBuildFile; fileRef = B8B604EA29148C82006FCB77 /* Tests_AppMigrations.swift */; };
		B8C0A1B4297C938000D59532 /* Error.swift in Sources */ = {isa = PBXBuildFile; fileRef = B8C0A1B3297C938000D59532 /* Error.swift */; };
		B8C7E8BE2809F19500E439DC /* Markup.swift in Sources */ = {isa = PBXBuildFile; fileRef = B8C7E8BD2809F19500E439DC /* Markup.swift */; };
		B8C7E8C0280A2B7700E439DC /* Test_Markup.swift in Sources */ = {isa = PBXBuildFile; fileRef = B8C7E8BF280A2B7700E439DC /* Test_Markup.swift */; };
		B8CA8F1A288F038C005F8802 /* Tracery in Frameworks */ = {isa = PBXBuildFile; productRef = B8CA8F19288F038C005F8802 /* Tracery */; };
		B8CA8F1E288F07F9005F8802 /* zettelkasten.json in Resources */ = {isa = PBXBuildFile; fileRef = B8CA8F1D288F07F9005F8802 /* zettelkasten.json */; };
		B8CA8F20288F1875005F8802 /* RandomPromptGeist.swift in Sources */ = {isa = PBXBuildFile; fileRef = B8CA8F1F288F1875005F8802 /* RandomPromptGeist.swift */; };
		B8CA8F2428908D65005F8802 /* BundleUtilities.swift in Sources */ = {isa = PBXBuildFile; fileRef = B8CA8F2328908D65005F8802 /* BundleUtilities.swift */; };
		B8CA8F2628909E66005F8802 /* Feed.swift in Sources */ = {isa = PBXBuildFile; fileRef = B8CA8F2528909E66005F8802 /* Feed.swift */; };
		B8CA8F2828909FBA005F8802 /* StoryPromptView.swift in Sources */ = {isa = PBXBuildFile; fileRef = B8CA8F2728909FBA005F8802 /* StoryPromptView.swift */; };
		B8CBAFA229930C660079107E /* ValidatedTextField.swift in Sources */ = {isa = PBXBuildFile; fileRef = B8CBAFA129930C660079107E /* ValidatedTextField.swift */; };
		B8CBAFA42994491B0079107E /* MenuButtonView.swift in Sources */ = {isa = PBXBuildFile; fileRef = B8CBAFA32994491B0079107E /* MenuButtonView.swift */; };
		B8CBAFA72994499A0079107E /* AudienceIconView.swift in Sources */ = {isa = PBXBuildFile; fileRef = B8CBAFA62994499A0079107E /* AudienceIconView.swift */; };
		B8CBAFA9299580E50079107E /* StoreProtocol.swift in Sources */ = {isa = PBXBuildFile; fileRef = B8CBAFA8299580E50079107E /* StoreProtocol.swift */; };
		B8CBAFAA299580E50079107E /* StoreProtocol.swift in Sources */ = {isa = PBXBuildFile; fileRef = B8CBAFA8299580E50079107E /* StoreProtocol.swift */; };
		B8CBAFAC2995C4750079107E /* MemoAddress.swift in Sources */ = {isa = PBXBuildFile; fileRef = B8CBAFAB2995C4750079107E /* MemoAddress.swift */; };
		B8CBAFAD2995C4750079107E /* MemoAddress.swift in Sources */ = {isa = PBXBuildFile; fileRef = B8CBAFAB2995C4750079107E /* MemoAddress.swift */; };
		B8CBAFB02996A7D50079107E /* UnqualifiedLink.swift in Sources */ = {isa = PBXBuildFile; fileRef = B8CBAFAF2996A7D50079107E /* UnqualifiedLink.swift */; };
		B8CBAFB12996A7D50079107E /* UnqualifiedLink.swift in Sources */ = {isa = PBXBuildFile; fileRef = B8CBAFAF2996A7D50079107E /* UnqualifiedLink.swift */; };
		B8CC433D27A07CE10079D2F9 /* ScrimView.swift in Sources */ = {isa = PBXBuildFile; fileRef = B8CC433C27A07CE10079D2F9 /* ScrimView.swift */; };
		B8CC433E27A07CE10079D2F9 /* ScrimView.swift in Sources */ = {isa = PBXBuildFile; fileRef = B8CC433C27A07CE10079D2F9 /* ScrimView.swift */; };
		B8CC434927A0CA8D0079D2F9 /* AnimationUtilities.swift in Sources */ = {isa = PBXBuildFile; fileRef = B8CC434827A0CA8D0079D2F9 /* AnimationUtilities.swift */; };
		B8CC434A27A0CA8D0079D2F9 /* AnimationUtilities.swift in Sources */ = {isa = PBXBuildFile; fileRef = B8CC434827A0CA8D0079D2F9 /* AnimationUtilities.swift */; };
		B8CE40E728D2707D00819064 /* QueryPromptGeist.swift in Sources */ = {isa = PBXBuildFile; fileRef = B8CE40E628D2707D00819064 /* QueryPromptGeist.swift */; };
		B8CE40E828D2707D00819064 /* QueryPromptGeist.swift in Sources */ = {isa = PBXBuildFile; fileRef = B8CE40E628D2707D00819064 /* QueryPromptGeist.swift */; };
		B8D328B529A640F200850A37 /* Tests_RecoveryPhrase.swift in Sources */ = {isa = PBXBuildFile; fileRef = B8D328B429A640F200850A37 /* Tests_RecoveryPhrase.swift */; };
		B8D328B729A671DA00850A37 /* Transclude2View.swift in Sources */ = {isa = PBXBuildFile; fileRef = B8D328B629A671DA00850A37 /* Transclude2View.swift */; };
		B8D328B829A671DA00850A37 /* Transclude2View.swift in Sources */ = {isa = PBXBuildFile; fileRef = B8D328B629A671DA00850A37 /* Transclude2View.swift */; };
		B8D328BA29A69D2D00850A37 /* Tests_URLUtilities.swift in Sources */ = {isa = PBXBuildFile; fileRef = B8D328B929A69D2D00850A37 /* Tests_URLUtilities.swift */; };
		B8D7F03F27A4AD130042C7CF /* SuggestionLabelView.swift in Sources */ = {isa = PBXBuildFile; fileRef = B8D7F03E27A4AD130042C7CF /* SuggestionLabelView.swift */; };
		B8D7F04027A4AD130042C7CF /* SuggestionLabelView.swift in Sources */ = {isa = PBXBuildFile; fileRef = B8D7F03E27A4AD130042C7CF /* SuggestionLabelView.swift */; };
		B8D7F04227A4AE590042C7CF /* SuggestionViewModifier.swift in Sources */ = {isa = PBXBuildFile; fileRef = B8D7F04127A4AE590042C7CF /* SuggestionViewModifier.swift */; };
		B8D7F04327A4AE590042C7CF /* SuggestionViewModifier.swift in Sources */ = {isa = PBXBuildFile; fileRef = B8D7F04127A4AE590042C7CF /* SuggestionViewModifier.swift */; };
		B8DEBF192798B6A8007CB528 /* NavigationToolbar.swift in Sources */ = {isa = PBXBuildFile; fileRef = B8DEBF182798B6A8007CB528 /* NavigationToolbar.swift */; };
		B8DEBF1A2798B6A8007CB528 /* NavigationToolbar.swift in Sources */ = {isa = PBXBuildFile; fileRef = B8DEBF182798B6A8007CB528 /* NavigationToolbar.swift */; };
		B8DEBF1F2798EC23007CB528 /* TitleGroupView.swift in Sources */ = {isa = PBXBuildFile; fileRef = B8DEBF1E2798EC23007CB528 /* TitleGroupView.swift */; };
		B8DEBF202798EC23007CB528 /* TitleGroupView.swift in Sources */ = {isa = PBXBuildFile; fileRef = B8DEBF1E2798EC23007CB528 /* TitleGroupView.swift */; };
		B8DEBF222798EE99007CB528 /* RenameSuggestionLabelView.swift in Sources */ = {isa = PBXBuildFile; fileRef = B8DEBF212798EE99007CB528 /* RenameSuggestionLabelView.swift */; };
		B8DEBF232798EE99007CB528 /* RenameSuggestionLabelView.swift in Sources */ = {isa = PBXBuildFile; fileRef = B8DEBF212798EE99007CB528 /* RenameSuggestionLabelView.swift */; };
		B8DEBF252798EF6A007CB528 /* RenameSearchView.swift in Sources */ = {isa = PBXBuildFile; fileRef = B8DEBF242798EF6A007CB528 /* RenameSearchView.swift */; };
		B8DEBF262798EF6A007CB528 /* RenameSearchView.swift in Sources */ = {isa = PBXBuildFile; fileRef = B8DEBF242798EF6A007CB528 /* RenameSearchView.swift */; };
		B8E00A2A29928DD2003B40C1 /* AppDefaults.swift in Sources */ = {isa = PBXBuildFile; fileRef = B8E00A2929928DD2003B40C1 /* AppDefaults.swift */; };
		B8E00A2B29928DD2003B40C1 /* AppDefaults.swift in Sources */ = {isa = PBXBuildFile; fileRef = B8E00A2929928DD2003B40C1 /* AppDefaults.swift */; };
		B8E00A2D299294A0003B40C1 /* UserDefaultsProperty.swift in Sources */ = {isa = PBXBuildFile; fileRef = B8E00A2C299294A0003B40C1 /* UserDefaultsProperty.swift */; };
		B8E00A2E299294A0003B40C1 /* UserDefaultsProperty.swift in Sources */ = {isa = PBXBuildFile; fileRef = B8E00A2C299294A0003B40C1 /* UserDefaultsProperty.swift */; };
		B8E00A302992DAA9003B40C1 /* ProfileSettingsView.swift in Sources */ = {isa = PBXBuildFile; fileRef = B8E00A2F2992DAA9003B40C1 /* ProfileSettingsView.swift */; };
		B8E00A312992DAA9003B40C1 /* ProfileSettingsView.swift in Sources */ = {isa = PBXBuildFile; fileRef = B8E00A2F2992DAA9003B40C1 /* ProfileSettingsView.swift */; };
		B8E1BB79296DECE700B86E0E /* SwiftNoosphere in Frameworks */ = {isa = PBXBuildFile; productRef = B8E1BB78296DECE700B86E0E /* SwiftNoosphere */; };
		B8E1BB7B296DEF3200B86E0E /* NoosphereService.swift in Sources */ = {isa = PBXBuildFile; fileRef = B8E1BB7A296DEF3200B86E0E /* NoosphereService.swift */; };
		B8E2B02729AD053D004A78B3 /* Tests_Petname.swift in Sources */ = {isa = PBXBuildFile; fileRef = B8E2B02529AD0539004A78B3 /* Tests_Petname.swift */; };
		B8E2B02929AD0E23004A78B3 /* Petname.swift in Sources */ = {isa = PBXBuildFile; fileRef = B8E2B02829AD0E23004A78B3 /* Petname.swift */; };
		B8E2B02B29AD0E4D004A78B3 /* Slug.swift in Sources */ = {isa = PBXBuildFile; fileRef = B8E2B02A29AD0E4D004A78B3 /* Slug.swift */; };
		B8EA3757299EBA5500D98E2B /* Tests_NoosphereService.swift in Sources */ = {isa = PBXBuildFile; fileRef = B8EA3756299EBA5500D98E2B /* Tests_NoosphereService.swift */; };
		B8EA3EE529159C5500B92C2E /* HeaderSubtextMemoStore.swift in Sources */ = {isa = PBXBuildFile; fileRef = B8EA3EE429159C5500B92C2E /* HeaderSubtextMemoStore.swift */; };
		B8EA3EE629159C5500B92C2E /* HeaderSubtextMemoStore.swift in Sources */ = {isa = PBXBuildFile; fileRef = B8EA3EE429159C5500B92C2E /* HeaderSubtextMemoStore.swift */; };
		B8EA3EE82915C23200B92C2E /* HeaderSubtext.swift in Sources */ = {isa = PBXBuildFile; fileRef = B8EA3EE72915C23200B92C2E /* HeaderSubtext.swift */; };
		B8EB2A1026F27797006E97C3 /* Tests_iOS.swift in Sources */ = {isa = PBXBuildFile; fileRef = B8EB2A0F26F27797006E97C3 /* Tests_iOS.swift */; };
		B8EB2A1226F27797006E97C3 /* Tests_iOSLaunchTests.swift in Sources */ = {isa = PBXBuildFile; fileRef = B8EB2A1126F27797006E97C3 /* Tests_iOSLaunchTests.swift */; };
		B8EB2A1C26F27797006E97C3 /* Tests_macOS.swift in Sources */ = {isa = PBXBuildFile; fileRef = B8EB2A1B26F27797006E97C3 /* Tests_macOS.swift */; };
		B8EB2A1E26F27797006E97C3 /* Tests_macOSLaunchTests.swift in Sources */ = {isa = PBXBuildFile; fileRef = B8EB2A1D26F27797006E97C3 /* Tests_macOSLaunchTests.swift */; };
		B8EB2A1F26F27797006E97C3 /* SubconsciousApp.swift in Sources */ = {isa = PBXBuildFile; fileRef = B8EB29F326F27794006E97C3 /* SubconsciousApp.swift */; };
		B8EB2A2026F27797006E97C3 /* SubconsciousApp.swift in Sources */ = {isa = PBXBuildFile; fileRef = B8EB29F326F27794006E97C3 /* SubconsciousApp.swift */; };
		B8EB2A2326F27797006E97C3 /* AppView.swift in Sources */ = {isa = PBXBuildFile; fileRef = B8EB29F526F27794006E97C3 /* AppView.swift */; };
		B8EB2A2426F27797006E97C3 /* AppView.swift in Sources */ = {isa = PBXBuildFile; fileRef = B8EB29F526F27794006E97C3 /* AppView.swift */; };
		B8EB2A2526F27797006E97C3 /* Assets.xcassets in Resources */ = {isa = PBXBuildFile; fileRef = B8EB29F626F27797006E97C3 /* Assets.xcassets */; };
		B8EC568926F4204F00AC64E5 /* SQLite3Database.swift in Sources */ = {isa = PBXBuildFile; fileRef = B8EC568826F4204F00AC64E5 /* SQLite3Database.swift */; };
		B8EC568A26F4204F00AC64E5 /* SQLite3Database.swift in Sources */ = {isa = PBXBuildFile; fileRef = B8EC568826F4204F00AC64E5 /* SQLite3Database.swift */; };
		B8EF986E29034ADF0029363D /* Pathlike.swift in Sources */ = {isa = PBXBuildFile; fileRef = B8EF986D29034ADF0029363D /* Pathlike.swift */; };
		B8EF986F29034ADF0029363D /* Pathlike.swift in Sources */ = {isa = PBXBuildFile; fileRef = B8EF986D29034ADF0029363D /* Pathlike.swift */; };
		B8F27EE42970CD8F00A33E78 /* Tests_SphereFS.swift in Sources */ = {isa = PBXBuildFile; fileRef = B8F27EE32970CD8F00A33E78 /* Tests_SphereFS.swift */; };
/* End PBXBuildFile section */

/* Begin PBXContainerItemProxy section */
		B80057EC27DC355E002C0129 /* PBXContainerItemProxy */ = {
			isa = PBXContainerItemProxy;
			containerPortal = B8EB29EE26F27794006E97C3 /* Project object */;
			proxyType = 1;
			remoteGlobalIDString = B8EB29FA26F27797006E97C3;
			remoteInfo = "Subconscious (iOS)";
		};
		B8EB2A0C26F27797006E97C3 /* PBXContainerItemProxy */ = {
			isa = PBXContainerItemProxy;
			containerPortal = B8EB29EE26F27794006E97C3 /* Project object */;
			proxyType = 1;
			remoteGlobalIDString = B8EB29FA26F27797006E97C3;
			remoteInfo = "Subconscious (iOS)";
		};
		B8EB2A1826F27797006E97C3 /* PBXContainerItemProxy */ = {
			isa = PBXContainerItemProxy;
			containerPortal = B8EB29EE26F27794006E97C3 /* Project object */;
			proxyType = 1;
			remoteGlobalIDString = B8EB2A0226F27797006E97C3;
			remoteInfo = "Subconscious (macOS)";
		};
/* End PBXContainerItemProxy section */

/* Begin PBXFileReference section */
		B532F8C229B1752E00CE9256 /* TranscludeBlockLayoutFragment.swift */ = {isa = PBXFileReference; lastKnownFileType = sourcecode.swift; path = TranscludeBlockLayoutFragment.swift; sourceTree = "<group>"; };
		B54B922728E669D6003ACA1F /* MementoGeist.swift */ = {isa = PBXFileReference; lastKnownFileType = sourcecode.swift; path = MementoGeist.swift; sourceTree = "<group>"; };
		B575834428ED8D9100F6EE88 /* combo.json */ = {isa = PBXFileReference; fileEncoding = 4; lastKnownFileType = text.json; path = combo.json; sourceTree = "<group>"; };
		B58FE48928DED93F00E000CC /* ComboGeist.swift */ = {isa = PBXFileReference; fileEncoding = 4; lastKnownFileType = sourcecode.swift; path = ComboGeist.swift; sourceTree = "<group>"; };
		B58FE48B28DED9B600E000CC /* StoryCombo.swift */ = {isa = PBXFileReference; lastKnownFileType = sourcecode.swift; path = StoryCombo.swift; sourceTree = "<group>"; };
		B58FE48D28DEDAEA00E000CC /* StoryComboView.swift */ = {isa = PBXFileReference; lastKnownFileType = sourcecode.swift; path = StoryComboView.swift; sourceTree = "<group>"; };
		B80057E827DC355E002C0129 /* SubconsciousTests.xctest */ = {isa = PBXFileReference; explicitFileType = wrapper.cfbundle; includeInIndex = 0; path = SubconsciousTests.xctest; sourceTree = BUILT_PRODUCTS_DIR; };
		B80057EA27DC355E002C0129 /* SubconsciousTests.swift */ = {isa = PBXFileReference; lastKnownFileType = sourcecode.swift; path = SubconsciousTests.swift; sourceTree = "<group>"; };
		B80057F327DC35BE002C0129 /* Tests_Slug.swift */ = {isa = PBXFileReference; lastKnownFileType = sourcecode.swift; path = Tests_Slug.swift; sourceTree = "<group>"; };
		B800ABE7297DE7D20024D1FD /* DataService.swift */ = {isa = PBXFileReference; lastKnownFileType = sourcecode.swift; path = DataService.swift; sourceTree = "<group>"; };
		B809AFF328D8E7BC00D0589A /* Tests_MarkupText.swift */ = {isa = PBXFileReference; lastKnownFileType = sourcecode.swift; path = Tests_MarkupText.swift; sourceTree = "<group>"; };
		B80CC804299D14C900C4D7C0 /* Tests_Memo.swift */ = {isa = PBXFileReference; lastKnownFileType = sourcecode.swift; path = Tests_Memo.swift; sourceTree = "<group>"; };
		B80CC806299D4DF000C4D7C0 /* Tests_SQLite3Database.swift */ = {isa = PBXFileReference; lastKnownFileType = sourcecode.swift; path = Tests_SQLite3Database.swift; sourceTree = "<group>"; };
		B8109C2727A8879C00CD2B6D /* AppTheme.swift */ = {isa = PBXFileReference; lastKnownFileType = sourcecode.swift; path = AppTheme.swift; sourceTree = "<group>"; };
		B81A535B27275138001A6268 /* Tape.swift */ = {isa = PBXFileReference; lastKnownFileType = sourcecode.swift; path = Tape.swift; sourceTree = "<group>"; };
		B81A535E272751EE001A6268 /* Subtext.swift */ = {isa = PBXFileReference; lastKnownFileType = sourcecode.swift; path = Subtext.swift; sourceTree = "<group>"; };
		B81EACD727B724A000B3B8DC /* ThickDividerView.swift */ = {isa = PBXFileReference; lastKnownFileType = sourcecode.swift; path = ThickDividerView.swift; sourceTree = "<group>"; };
		B822F18C27C9C0AB00943C6B /* CountChip.swift */ = {isa = PBXFileReference; lastKnownFileType = sourcecode.swift; path = CountChip.swift; sourceTree = "<group>"; };
		B8249D9F27E2668500BCDFBA /* PinTrailingBottom.swift */ = {isa = PBXFileReference; lastKnownFileType = sourcecode.swift; path = PinTrailingBottom.swift; sourceTree = "<group>"; };
		B8249DA227E2753800BCDFBA /* ViewUtilities.swift */ = {isa = PBXFileReference; lastKnownFileType = sourcecode.swift; path = ViewUtilities.swift; sourceTree = "<group>"; };
		B824FDD026FA98F300B81BBD /* EntryDetail.swift */ = {isa = PBXFileReference; lastKnownFileType = sourcecode.swift; path = EntryDetail.swift; sourceTree = "<group>"; };
		B824FDD326FAB1BC00B81BBD /* Truncate.swift */ = {isa = PBXFileReference; lastKnownFileType = sourcecode.swift; path = Truncate.swift; sourceTree = "<group>"; };
		B826B27427B5D95F003D3C03 /* SaveState.swift */ = {isa = PBXFileReference; lastKnownFileType = sourcecode.swift; path = SaveState.swift; sourceTree = "<group>"; };
		B82BB7FA2821DA61000C9FCC /* Parser.swift */ = {isa = PBXFileReference; lastKnownFileType = sourcecode.swift; path = Parser.swift; sourceTree = "<group>"; };
		B82BB7FD28243F32000C9FCC /* Tests_Parser.swift */ = {isa = PBXFileReference; lastKnownFileType = sourcecode.swift; path = Tests_Parser.swift; sourceTree = "<group>"; };
		B82C3A5226F528B000833CC8 /* DatabaseService.swift */ = {isa = PBXFileReference; lastKnownFileType = sourcecode.swift; path = DatabaseService.swift; sourceTree = "<group>"; };
		B82C3A5526F529EF00833CC8 /* CombineUtilities.swift */ = {isa = PBXFileReference; lastKnownFileType = sourcecode.swift; path = CombineUtilities.swift; sourceTree = "<group>"; };
		B82C3A5826F5761700833CC8 /* FileSync.swift */ = {isa = PBXFileReference; fileEncoding = 4; lastKnownFileType = sourcecode.swift; path = FileSync.swift; sourceTree = "<group>"; };
		B82C3A5E26F576C600833CC8 /* FileManagerUtilities.swift */ = {isa = PBXFileReference; fileEncoding = 4; lastKnownFileType = sourcecode.swift; path = FileManagerUtilities.swift; sourceTree = "<group>"; };
		B82C3A6126F576FB00833CC8 /* URLUtilities.swift */ = {isa = PBXFileReference; fileEncoding = 4; lastKnownFileType = sourcecode.swift; path = URLUtilities.swift; sourceTree = "<group>"; };
		B82C3A6426F5796300833CC8 /* OptionalUtilities.swift */ = {isa = PBXFileReference; fileEncoding = 4; lastKnownFileType = sourcecode.swift; path = OptionalUtilities.swift; sourceTree = "<group>"; };
		B82C3A7526F6B5BF00833CC8 /* StringUtilities.swift */ = {isa = PBXFileReference; fileEncoding = 4; lastKnownFileType = sourcecode.swift; path = StringUtilities.swift; sourceTree = "<group>"; };
		B82F053628D60EE60025A8B5 /* AppTabView.swift */ = {isa = PBXFileReference; lastKnownFileType = sourcecode.swift; path = AppTabView.swift; sourceTree = "<group>"; };
		B82FD4552730A62C002CB641 /* EntryRow.swift */ = {isa = PBXFileReference; lastKnownFileType = sourcecode.swift; path = EntryRow.swift; sourceTree = "<group>"; };
		B82FF241298C0DAF0097D688 /* Tests_Noosphere.swift */ = {isa = PBXFileReference; lastKnownFileType = sourcecode.swift; path = Tests_Noosphere.swift; sourceTree = "<group>"; };
		B831BDB62824DA9700C4CE92 /* Tests_Tape.swift */ = {isa = PBXFileReference; lastKnownFileType = sourcecode.swift; path = Tests_Tape.swift; sourceTree = "<group>"; };
		B831BDB82825A28A00C4CE92 /* Header.swift */ = {isa = PBXFileReference; lastKnownFileType = sourcecode.swift; path = Header.swift; sourceTree = "<group>"; };
		B831BDBB2825A4E700C4CE92 /* Tests_Header.swift */ = {isa = PBXFileReference; lastKnownFileType = sourcecode.swift; path = Tests_Header.swift; sourceTree = "<group>"; };
		B839029E28CA246A007A3A3F /* CustomLogStringConvertible.swift */ = {isa = PBXFileReference; lastKnownFileType = sourcecode.swift; path = CustomLogStringConvertible.swift; sourceTree = "<group>"; };
		B83E91D627692EC600045C6A /* FAB.swift */ = {isa = PBXFileReference; lastKnownFileType = sourcecode.swift; path = FAB.swift; sourceTree = "<group>"; };
		B848FDA82991836900245115 /* DeveloperSettingsView.swift */ = {isa = PBXFileReference; lastKnownFileType = sourcecode.swift; path = DeveloperSettingsView.swift; sourceTree = "<group>"; };
		B84AD8DE280F3659006B3153 /* Tests_EntryLink.swift */ = {isa = PBXFileReference; lastKnownFileType = sourcecode.swift; path = Tests_EntryLink.swift; sourceTree = "<group>"; };
		B84AD8E0280F7A19006B3153 /* Tests_StringUtilities.swift */ = {isa = PBXFileReference; lastKnownFileType = sourcecode.swift; path = Tests_StringUtilities.swift; sourceTree = "<group>"; };
		B84AD8E2281073CE006B3153 /* InlineFormattingBarView.swift */ = {isa = PBXFileReference; lastKnownFileType = sourcecode.swift; path = InlineFormattingBarView.swift; sourceTree = "<group>"; };
		B84AD8E52810B74E006B3153 /* Tests_SubURL.swift */ = {isa = PBXFileReference; lastKnownFileType = sourcecode.swift; path = Tests_SubURL.swift; sourceTree = "<group>"; };
		B84AD8E72811C827006B3153 /* Tests_URLComponentsUtilities.swift */ = {isa = PBXFileReference; lastKnownFileType = sourcecode.swift; path = Tests_URLComponentsUtilities.swift; sourceTree = "<group>"; };
		B84AD8E92811C863006B3153 /* URLComponentsUtilities.swift */ = {isa = PBXFileReference; lastKnownFileType = sourcecode.swift; path = URLComponentsUtilities.swift; sourceTree = "<group>"; };
		B8545F09296F8FB700BC4EA1 /* OmniboxView.swift */ = {isa = PBXFileReference; lastKnownFileType = sourcecode.swift; path = OmniboxView.swift; sourceTree = "<group>"; };
		B8545F0C2970577600BC4EA1 /* BacklinkReacts.swift */ = {isa = PBXFileReference; lastKnownFileType = sourcecode.swift; path = BacklinkReacts.swift; sourceTree = "<group>"; };
		B856521B2975B2CF00B7FCA0 /* StoryAudienceView.swift */ = {isa = PBXFileReference; lastKnownFileType = sourcecode.swift; path = StoryAudienceView.swift; sourceTree = "<group>"; };
		B856521D2975B7F100B7FCA0 /* Audience.swift */ = {isa = PBXFileReference; lastKnownFileType = sourcecode.swift; path = Audience.swift; sourceTree = "<group>"; };
		B856521F2975BA9000B7FCA0 /* MetaTableView.swift */ = {isa = PBXFileReference; lastKnownFileType = sourcecode.swift; path = MetaTableView.swift; sourceTree = "<group>"; };
		B85652212975F16B00B7FCA0 /* BylineView.swift */ = {isa = PBXFileReference; lastKnownFileType = sourcecode.swift; path = BylineView.swift; sourceTree = "<group>"; };
		B85A8057296E31860007F957 /* AudienceMenuButtonView.swift */ = {isa = PBXFileReference; lastKnownFileType = sourcecode.swift; path = AudienceMenuButtonView.swift; sourceTree = "<group>"; };
		B85BF46E27BB0FA800F55730 /* RowViewModifier.swift */ = {isa = PBXFileReference; lastKnownFileType = sourcecode.swift; path = RowViewModifier.swift; sourceTree = "<group>"; };
		B85BF47427BB3D6E00F55730 /* ToolbarTitleGroupView.swift */ = {isa = PBXFileReference; lastKnownFileType = sourcecode.swift; path = ToolbarTitleGroupView.swift; sourceTree = "<group>"; };
		B85BF47727BC2B4700F55730 /* DetailToolbarContent.swift */ = {isa = PBXFileReference; lastKnownFileType = sourcecode.swift; path = DetailToolbarContent.swift; sourceTree = "<group>"; };
		B85D5E3C28BE4B2C00EE0078 /* Tests_NotebookUpdate.swift */ = {isa = PBXFileReference; lastKnownFileType = sourcecode.swift; path = Tests_NotebookUpdate.swift; sourceTree = "<group>"; };
		B85D5E3E28BE4B4600EE0078 /* Tests_FeedUpdate.swift */ = {isa = PBXFileReference; lastKnownFileType = sourcecode.swift; path = Tests_FeedUpdate.swift; sourceTree = "<group>"; };
		B85EC45F296F099700558761 /* ProfilePic.swift */ = {isa = PBXFileReference; lastKnownFileType = sourcecode.swift; path = ProfilePic.swift; sourceTree = "<group>"; };
		B85EC462296F0CBD00558761 /* ProfilePicSm.swift */ = {isa = PBXFileReference; lastKnownFileType = sourcecode.swift; path = ProfilePicSm.swift; sourceTree = "<group>"; };
		B85EC465296F0D0A00558761 /* ProfilePicMd.swift */ = {isa = PBXFileReference; lastKnownFileType = sourcecode.swift; path = ProfilePicMd.swift; sourceTree = "<group>"; };
		B85EC468296F11F000558761 /* BylineSmView.swift */ = {isa = PBXFileReference; lastKnownFileType = sourcecode.swift; path = BylineSmView.swift; sourceTree = "<group>"; };
		B866868027AC4EF100A03A55 /* NSRangeUtilities.swift */ = {isa = PBXFileReference; lastKnownFileType = sourcecode.swift; path = NSRangeUtilities.swift; sourceTree = "<group>"; };
		B866868927AC8BED00A03A55 /* DetailKeyboardToolbarView.swift */ = {isa = PBXFileReference; fileEncoding = 4; lastKnownFileType = sourcecode.swift; path = DetailKeyboardToolbarView.swift; sourceTree = "<group>"; };
		B8682DCA2804BF04001CD8DD /* Tests_Subtext.swift */ = {isa = PBXFileReference; lastKnownFileType = sourcecode.swift; path = Tests_Subtext.swift; sourceTree = "<group>"; };
		B8682DCC2804C379001CD8DD /* Tests_CollectionUtilities.swift */ = {isa = PBXFileReference; lastKnownFileType = sourcecode.swift; path = Tests_CollectionUtilities.swift; sourceTree = "<group>"; };
		B86BC75329B143CD005B5833 /* Identified.swift */ = {isa = PBXFileReference; lastKnownFileType = sourcecode.swift; path = Identified.swift; sourceTree = "<group>"; };
		B86BC75529B15D55005B5833 /* Prose.swift */ = {isa = PBXFileReference; lastKnownFileType = sourcecode.swift; path = Prose.swift; sourceTree = "<group>"; };
		B86BC75729B23530005B5833 /* DetailEditToolbarContent.swift */ = {isa = PBXFileReference; lastKnownFileType = sourcecode.swift; path = DetailEditToolbarContent.swift; sourceTree = "<group>"; };
		B86BC75929B24BEF005B5833 /* DetailMetaSheet.swift */ = {isa = PBXFileReference; lastKnownFileType = sourcecode.swift; path = DetailMetaSheet.swift; sourceTree = "<group>"; };
		B86DFF2727BF02F0002E57ED /* CollectionUtilities.swift */ = {isa = PBXFileReference; lastKnownFileType = sourcecode.swift; path = CollectionUtilities.swift; sourceTree = "<group>"; };
		B86DFF2C27C0280B002E57ED /* EntryListView.swift */ = {isa = PBXFileReference; lastKnownFileType = sourcecode.swift; path = EntryListView.swift; sourceTree = "<group>"; };
		B86DFF3027C06EBC002E57ED /* RenameSuggestion.swift */ = {isa = PBXFileReference; lastKnownFileType = sourcecode.swift; path = RenameSuggestion.swift; sourceTree = "<group>"; };
		B86DFF3227C072CD002E57ED /* Func.swift */ = {isa = PBXFileReference; lastKnownFileType = sourcecode.swift; path = Func.swift; sourceTree = "<group>"; };
		B86DFF3427C07438002E57ED /* LinkSuggestion.swift */ = {isa = PBXFileReference; lastKnownFileType = sourcecode.swift; path = LinkSuggestion.swift; sourceTree = "<group>"; };
		B86DFF3627C09CA2002E57ED /* DateUtilities.swift */ = {isa = PBXFileReference; lastKnownFileType = sourcecode.swift; path = DateUtilities.swift; sourceTree = "<group>"; };
		B86DFF3827C15B77002E57ED /* Config.swift */ = {isa = PBXFileReference; lastKnownFileType = sourcecode.swift; path = Config.swift; sourceTree = "<group>"; };
		B86E943229AFD5680073929B /* SubtextTextViewRepresentable.swift */ = {isa = PBXFileReference; fileEncoding = 4; lastKnownFileType = sourcecode.swift; name = SubtextTextViewRepresentable.swift; path = Shared/Components/Common/SubtextTextViewRepresentable.swift; sourceTree = SOURCE_ROOT; };
		B86F1AB628C77E8C00DA264E /* Search.swift */ = {isa = PBXFileReference; lastKnownFileType = sourcecode.swift; path = Search.swift; sourceTree = "<group>"; };
		B87288DB299AB01800EF7E07 /* Noosphere.swift */ = {isa = PBXFileReference; lastKnownFileType = sourcecode.swift; path = Noosphere.swift; sourceTree = "<group>"; };
		B87288DD299AB02400EF7E07 /* SphereFS.swift */ = {isa = PBXFileReference; lastKnownFileType = sourcecode.swift; path = SphereFS.swift; sourceTree = "<group>"; };
		B87288DF299B05B500EF7E07 /* Tests_DataService.swift */ = {isa = PBXFileReference; lastKnownFileType = sourcecode.swift; path = Tests_DataService.swift; sourceTree = "<group>"; };
		B886A9B729A7E41700BFF9A2 /* Tests_MemoAddress.swift */ = {isa = PBXFileReference; lastKnownFileType = sourcecode.swift; path = Tests_MemoAddress.swift; sourceTree = "<group>"; };
		B8879E9F26F90C5100A0B4FF /* NotebookNavigationView.swift */ = {isa = PBXFileReference; lastKnownFileType = sourcecode.swift; path = NotebookNavigationView.swift; sourceTree = "<group>"; };
		B8879EA526F9348600A0B4FF /* SubURL.swift */ = {isa = PBXFileReference; lastKnownFileType = sourcecode.swift; path = SubURL.swift; sourceTree = "<group>"; };
		B8879EA826F93EBF00A0B4FF /* BacklinksView.swift */ = {isa = PBXFileReference; lastKnownFileType = sourcecode.swift; path = BacklinksView.swift; sourceTree = "<group>"; };
		B8879EAB26F944DA00A0B4FF /* Detail.swift */ = {isa = PBXFileReference; lastKnownFileType = sourcecode.swift; path = Detail.swift; sourceTree = "<group>"; };
		B88B1CDD298DE66E0062CB7F /* SettingsView.swift */ = {isa = PBXFileReference; lastKnownFileType = sourcecode.swift; path = SettingsView.swift; sourceTree = "<group>"; };
		B88B1CE0298EAE730062CB7F /* LargeButtonStyle.swift */ = {isa = PBXFileReference; lastKnownFileType = sourcecode.swift; path = LargeButtonStyle.swift; sourceTree = "<group>"; };
		B88B1CE2298EB0100062CB7F /* BarButtonStyle.swift */ = {isa = PBXFileReference; lastKnownFileType = sourcecode.swift; path = BarButtonStyle.swift; sourceTree = "<group>"; };
		B88B1CE4298EB10D0062CB7F /* RecoveryPhraseView.swift */ = {isa = PBXFileReference; lastKnownFileType = sourcecode.swift; path = RecoveryPhraseView.swift; sourceTree = "<group>"; };
		B88B1CE6298EEC240062CB7F /* GatewayURLSettingsView.swift */ = {isa = PBXFileReference; lastKnownFileType = sourcecode.swift; path = GatewayURLSettingsView.swift; sourceTree = "<group>"; };
		B88C977D276425E800B27DF0 /* IBMPlexMono-Italic.ttf */ = {isa = PBXFileReference; lastKnownFileType = file; path = "IBMPlexMono-Italic.ttf"; sourceTree = "<group>"; };
		B88C977E276425E800B27DF0 /* IBMPlexMono-BoldItalic.ttf */ = {isa = PBXFileReference; lastKnownFileType = file; path = "IBMPlexMono-BoldItalic.ttf"; sourceTree = "<group>"; };
		B88C977F276425E800B27DF0 /* IBMPlexMono-Bold.ttf */ = {isa = PBXFileReference; lastKnownFileType = file; path = "IBMPlexMono-Bold.ttf"; sourceTree = "<group>"; };
		B88C9780276425E800B27DF0 /* IBMPlexMono-Regular.ttf */ = {isa = PBXFileReference; lastKnownFileType = file; path = "IBMPlexMono-Regular.ttf"; sourceTree = "<group>"; };
		B88C978F2764264300B27DF0 /* IBMPlexSans-Regular.ttf */ = {isa = PBXFileReference; lastKnownFileType = file; path = "IBMPlexSans-Regular.ttf"; sourceTree = "<group>"; };
		B88C97902764264300B27DF0 /* IBMPlexSans-Italic.ttf */ = {isa = PBXFileReference; lastKnownFileType = file; path = "IBMPlexSans-Italic.ttf"; sourceTree = "<group>"; };
		B88C97912764264300B27DF0 /* IBMPlexSans-BoldItalic.ttf */ = {isa = PBXFileReference; lastKnownFileType = file; path = "IBMPlexSans-BoldItalic.ttf"; sourceTree = "<group>"; };
		B88C97922764264300B27DF0 /* IBMPlexSans-Bold.ttf */ = {isa = PBXFileReference; lastKnownFileType = file; path = "IBMPlexSans-Bold.ttf"; sourceTree = "<group>"; };
		B88C979B2764266A00B27DF0 /* IBMPlexSans-Light.ttf */ = {isa = PBXFileReference; lastKnownFileType = file; path = "IBMPlexSans-Light.ttf"; sourceTree = "<group>"; };
		B88C979C2764266A00B27DF0 /* IBMPlexSans-Medium.ttf */ = {isa = PBXFileReference; lastKnownFileType = file; path = "IBMPlexSans-Medium.ttf"; sourceTree = "<group>"; };
		B88C97A12764270000B27DF0 /* LICENSE.txt */ = {isa = PBXFileReference; fileEncoding = 4; lastKnownFileType = text; path = LICENSE.txt; sourceTree = "<group>"; };
		B88CC955284FCF8C00994928 /* Tests_DatabaseService.swift */ = {isa = PBXFileReference; lastKnownFileType = sourcecode.swift; path = Tests_DatabaseService.swift; sourceTree = "<group>"; };
		B88CC957284FF59900994928 /* OrderedCollectionUtilities.swift */ = {isa = PBXFileReference; lastKnownFileType = sourcecode.swift; path = OrderedCollectionUtilities.swift; sourceTree = "<group>"; };
		B88CC95A284FF64300994928 /* Tests_OrderedCollectionUtilities.swift */ = {isa = PBXFileReference; lastKnownFileType = sourcecode.swift; path = Tests_OrderedCollectionUtilities.swift; sourceTree = "<group>"; };
		B89966C628B6EE2300DF1F8C /* Notebook.swift */ = {isa = PBXFileReference; lastKnownFileType = sourcecode.swift; path = Notebook.swift; sourceTree = "<group>"; };
		B89E30762911B51A00A4721F /* Migration.swift */ = {isa = PBXFileReference; lastKnownFileType = sourcecode.swift; path = Migration.swift; sourceTree = "<group>"; };
		B89E307C2911D7F900A4721F /* IntUtilities.swift */ = {isa = PBXFileReference; lastKnownFileType = sourcecode.swift; path = IntUtilities.swift; sourceTree = "<group>"; };
		B8A408A828F61BA000A5651D /* project.json */ = {isa = PBXFileReference; fileEncoding = 4; lastKnownFileType = text.json; path = project.json; sourceTree = "<group>"; };
		B8A41D4D2811E81E0096D2E7 /* WikilinkBarView.swift */ = {isa = PBXFileReference; lastKnownFileType = sourcecode.swift; path = WikilinkBarView.swift; sourceTree = "<group>"; };
		B8A41D502811F87C0096D2E7 /* SlashlinkBarView.swift */ = {isa = PBXFileReference; lastKnownFileType = sourcecode.swift; path = SlashlinkBarView.swift; sourceTree = "<group>"; };
		B8A59D5F28B51D000010DB2F /* TranscludeView.swift */ = {isa = PBXFileReference; lastKnownFileType = sourcecode.swift; path = TranscludeView.swift; sourceTree = "<group>"; };
		B8A59D6528B690B20010DB2F /* FeedService.swift */ = {isa = PBXFileReference; lastKnownFileType = sourcecode.swift; path = FeedService.swift; sourceTree = "<group>"; };
		B8A59D6828B692900010DB2F /* StoryPrompt.swift */ = {isa = PBXFileReference; lastKnownFileType = sourcecode.swift; path = StoryPrompt.swift; sourceTree = "<group>"; };
		B8A59D6B28B692A00010DB2F /* Story.swift */ = {isa = PBXFileReference; lastKnownFileType = sourcecode.swift; path = Story.swift; sourceTree = "<group>"; };
		B8A59D7128B693100010DB2F /* StoryView.swift */ = {isa = PBXFileReference; lastKnownFileType = sourcecode.swift; path = StoryView.swift; sourceTree = "<group>"; };
		B8A59D7428B694C40010DB2F /* Geist.swift */ = {isa = PBXFileReference; lastKnownFileType = sourcecode.swift; path = Geist.swift; sourceTree = "<group>"; };
		B8A6171F2971D3000054D410 /* Slashlink.swift */ = {isa = PBXFileReference; lastKnownFileType = sourcecode.swift; path = Slashlink.swift; sourceTree = "<group>"; };
		B8A617212971E4860054D410 /* Tests_Slashlink.swift */ = {isa = PBXFileReference; lastKnownFileType = sourcecode.swift; path = Tests_Slashlink.swift; sourceTree = "<group>"; };
		B8AAAAD828CBD68600DBC8A9 /* Tests_Detail.swift */ = {isa = PBXFileReference; lastKnownFileType = sourcecode.swift; path = Tests_Detail.swift; sourceTree = "<group>"; };
		B8AAAADA28CBDED800DBC8A9 /* Tests_Search.swift */ = {isa = PBXFileReference; lastKnownFileType = sourcecode.swift; path = Tests_Search.swift; sourceTree = "<group>"; };
		B8AC6489278F53920099E96B /* EntryStub.swift */ = {isa = PBXFileReference; lastKnownFileType = sourcecode.swift; path = EntryStub.swift; sourceTree = "<group>"; };
		B8AC648B278F757B0099E96B /* ProgressScrimView.swift */ = {isa = PBXFileReference; lastKnownFileType = sourcecode.swift; path = ProgressScrimView.swift; sourceTree = "<group>"; };
		B8AC648E278F7E7B0099E96B /* BackLabelStyle.swift */ = {isa = PBXFileReference; lastKnownFileType = sourcecode.swift; path = BackLabelStyle.swift; sourceTree = "<group>"; };
		B8AE34A6276A885300777FF0 /* TextViewRepresentable.swift */ = {isa = PBXFileReference; lastKnownFileType = sourcecode.swift; path = TextViewRepresentable.swift; sourceTree = "<group>"; };
		B8AE34A9276A986000777FF0 /* PlaceholderTextView.swift */ = {isa = PBXFileReference; lastKnownFileType = sourcecode.swift; path = PlaceholderTextView.swift; sourceTree = "<group>"; };
		B8AE34AC276A9CDB00777FF0 /* PrimaryButtonStyle.swift */ = {isa = PBXFileReference; lastKnownFileType = sourcecode.swift; path = PrimaryButtonStyle.swift; sourceTree = "<group>"; };
		B8AE34AF276A9F9C00777FF0 /* ColorUtilities.swift */ = {isa = PBXFileReference; lastKnownFileType = sourcecode.swift; path = ColorUtilities.swift; sourceTree = "<group>"; };
		B8AE34B5276AAAFF00777FF0 /* RoundedTextFieldViewModifier.swift */ = {isa = PBXFileReference; lastKnownFileType = sourcecode.swift; path = RoundedTextFieldViewModifier.swift; sourceTree = "<group>"; };
		B8AE34BE276BD61400777FF0 /* RowButtonStyle.swift */ = {isa = PBXFileReference; lastKnownFileType = sourcecode.swift; path = RowButtonStyle.swift; sourceTree = "<group>"; };
		B8AE34C1276BD77C00777FF0 /* SuggestionLabelStyle.swift */ = {isa = PBXFileReference; lastKnownFileType = sourcecode.swift; path = SuggestionLabelStyle.swift; sourceTree = "<group>"; };
		B8AE34C4276BF72500777FF0 /* LinkSearchView.swift */ = {isa = PBXFileReference; lastKnownFileType = sourcecode.swift; path = LinkSearchView.swift; sourceTree = "<group>"; };
		B8AE34C7276BF77000777FF0 /* SearchTextField.swift */ = {isa = PBXFileReference; lastKnownFileType = sourcecode.swift; path = SearchTextField.swift; sourceTree = "<group>"; };
		B8AE34CA276C195E00777FF0 /* LinkSuggestionLabelView.swift */ = {isa = PBXFileReference; lastKnownFileType = sourcecode.swift; path = LinkSuggestionLabelView.swift; sourceTree = "<group>"; };
		B8B3194C2909E81D00A1E62A /* FileInfo.swift */ = {isa = PBXFileReference; lastKnownFileType = sourcecode.swift; path = FileInfo.swift; sourceTree = "<group>"; };
		B8B3194E2909F36800A1E62A /* Tests_FileFingerprint.swift */ = {isa = PBXFileReference; lastKnownFileType = sourcecode.swift; path = Tests_FileFingerprint.swift; sourceTree = "<group>"; };
		B8B3EE722979DEE900779B7F /* FirstRunView.swift */ = {isa = PBXFileReference; lastKnownFileType = sourcecode.swift; path = FirstRunView.swift; sourceTree = "<group>"; };
		B8B3EE74297AEE6600779B7F /* FirstRunCreateSphereView.swift */ = {isa = PBXFileReference; lastKnownFileType = sourcecode.swift; path = FirstRunCreateSphereView.swift; sourceTree = "<group>"; };
		B8B3EE76297AEE8B00779B7F /* FirstRunDoneView.swift */ = {isa = PBXFileReference; lastKnownFileType = sourcecode.swift; path = FirstRunDoneView.swift; sourceTree = "<group>"; };
		B8B3EE78297AF6E500779B7F /* FirstRunProfileView.swift */ = {isa = PBXFileReference; lastKnownFileType = sourcecode.swift; path = FirstRunProfileView.swift; sourceTree = "<group>"; };
		B8B3EE7A297AFB9100779B7F /* TextFieldLabel.swift */ = {isa = PBXFileReference; lastKnownFileType = sourcecode.swift; path = TextFieldLabel.swift; sourceTree = "<group>"; };
		B8B3EE7C297B1A1000779B7F /* ViewDebugUtilities.swift */ = {isa = PBXFileReference; lastKnownFileType = sourcecode.swift; path = ViewDebugUtilities.swift; sourceTree = "<group>"; };
		B8B4250B28FB43C90081B8D5 /* ContentType.swift */ = {isa = PBXFileReference; lastKnownFileType = sourcecode.swift; path = ContentType.swift; sourceTree = "<group>"; };
		B8B4250E28FDE6960081B8D5 /* FileStore.swift */ = {isa = PBXFileReference; lastKnownFileType = sourcecode.swift; path = FileStore.swift; sourceTree = "<group>"; };
		B8B4251128FDE7780081B8D5 /* Mapping.swift */ = {isa = PBXFileReference; lastKnownFileType = sourcecode.swift; path = Mapping.swift; sourceTree = "<group>"; };
		B8B4251428FDE8570081B8D5 /* Memo.swift */ = {isa = PBXFileReference; lastKnownFileType = sourcecode.swift; path = Memo.swift; sourceTree = "<group>"; };
		B8B4251728FDE8AA0081B8D5 /* MemoData.swift */ = {isa = PBXFileReference; lastKnownFileType = sourcecode.swift; path = MemoData.swift; sourceTree = "<group>"; };
		B8B4251A28FE1DA60081B8D5 /* Entry.swift */ = {isa = PBXFileReference; lastKnownFileType = sourcecode.swift; path = Entry.swift; sourceTree = "<group>"; };
		B8B4D7EB27EA890B00633B5F /* ShadowStyle.swift */ = {isa = PBXFileReference; lastKnownFileType = sourcecode.swift; path = ShadowStyle.swift; sourceTree = "<group>"; };
		B8B4D7ED27EA8AA000633B5F /* DragHandleView.swift */ = {isa = PBXFileReference; lastKnownFileType = sourcecode.swift; path = DragHandleView.swift; sourceTree = "<group>"; };
		B8B54F3A271F6C8400B9B507 /* EntryLink.swift */ = {isa = PBXFileReference; lastKnownFileType = sourcecode.swift; path = EntryLink.swift; sourceTree = "<group>"; };
		B8B54F3C271F7C6B00B9B507 /* Suggestion.swift */ = {isa = PBXFileReference; lastKnownFileType = sourcecode.swift; path = Suggestion.swift; sourceTree = "<group>"; };
		B8B604E529146DF6006FCB77 /* MemoryStore.swift */ = {isa = PBXFileReference; lastKnownFileType = sourcecode.swift; path = MemoryStore.swift; sourceTree = "<group>"; };
		B8B604E8291476E9006FCB77 /* Tests_Migrations.swift */ = {isa = PBXFileReference; lastKnownFileType = sourcecode.swift; path = Tests_Migrations.swift; sourceTree = "<group>"; };
		B8B604EA29148C82006FCB77 /* Tests_AppMigrations.swift */ = {isa = PBXFileReference; lastKnownFileType = sourcecode.swift; path = Tests_AppMigrations.swift; sourceTree = "<group>"; };
		B8C0A1B3297C938000D59532 /* Error.swift */ = {isa = PBXFileReference; lastKnownFileType = sourcecode.swift; path = Error.swift; sourceTree = "<group>"; };
		B8C7E8BD2809F19500E439DC /* Markup.swift */ = {isa = PBXFileReference; lastKnownFileType = sourcecode.swift; path = Markup.swift; sourceTree = "<group>"; };
		B8C7E8BF280A2B7700E439DC /* Test_Markup.swift */ = {isa = PBXFileReference; lastKnownFileType = sourcecode.swift; path = Test_Markup.swift; sourceTree = "<group>"; };
		B8CA8F1D288F07F9005F8802 /* zettelkasten.json */ = {isa = PBXFileReference; fileEncoding = 4; lastKnownFileType = text.json; path = zettelkasten.json; sourceTree = "<group>"; };
		B8CA8F1F288F1875005F8802 /* RandomPromptGeist.swift */ = {isa = PBXFileReference; lastKnownFileType = sourcecode.swift; path = RandomPromptGeist.swift; sourceTree = "<group>"; };
		B8CA8F2328908D65005F8802 /* BundleUtilities.swift */ = {isa = PBXFileReference; lastKnownFileType = sourcecode.swift; path = BundleUtilities.swift; sourceTree = "<group>"; };
		B8CA8F2528909E66005F8802 /* Feed.swift */ = {isa = PBXFileReference; lastKnownFileType = sourcecode.swift; path = Feed.swift; sourceTree = "<group>"; };
		B8CA8F2728909FBA005F8802 /* StoryPromptView.swift */ = {isa = PBXFileReference; lastKnownFileType = sourcecode.swift; path = StoryPromptView.swift; sourceTree = "<group>"; };
		B8CBAFA129930C660079107E /* ValidatedTextField.swift */ = {isa = PBXFileReference; lastKnownFileType = sourcecode.swift; path = ValidatedTextField.swift; sourceTree = "<group>"; };
		B8CBAFA32994491B0079107E /* MenuButtonView.swift */ = {isa = PBXFileReference; lastKnownFileType = sourcecode.swift; path = MenuButtonView.swift; sourceTree = "<group>"; };
		B8CBAFA62994499A0079107E /* AudienceIconView.swift */ = {isa = PBXFileReference; lastKnownFileType = sourcecode.swift; path = AudienceIconView.swift; sourceTree = "<group>"; };
		B8CBAFA8299580E50079107E /* StoreProtocol.swift */ = {isa = PBXFileReference; fileEncoding = 4; lastKnownFileType = sourcecode.swift; path = StoreProtocol.swift; sourceTree = "<group>"; };
		B8CBAFAB2995C4750079107E /* MemoAddress.swift */ = {isa = PBXFileReference; lastKnownFileType = sourcecode.swift; path = MemoAddress.swift; sourceTree = "<group>"; };
		B8CBAFAF2996A7D50079107E /* UnqualifiedLink.swift */ = {isa = PBXFileReference; lastKnownFileType = sourcecode.swift; path = UnqualifiedLink.swift; sourceTree = "<group>"; };
		B8CC433C27A07CE10079D2F9 /* ScrimView.swift */ = {isa = PBXFileReference; lastKnownFileType = sourcecode.swift; path = ScrimView.swift; sourceTree = "<group>"; };
		B8CC434827A0CA8D0079D2F9 /* AnimationUtilities.swift */ = {isa = PBXFileReference; lastKnownFileType = sourcecode.swift; path = AnimationUtilities.swift; sourceTree = "<group>"; };
		B8CE40E628D2707D00819064 /* QueryPromptGeist.swift */ = {isa = PBXFileReference; lastKnownFileType = sourcecode.swift; path = QueryPromptGeist.swift; sourceTree = "<group>"; };
		B8D328B429A640F200850A37 /* Tests_RecoveryPhrase.swift */ = {isa = PBXFileReference; lastKnownFileType = sourcecode.swift; path = Tests_RecoveryPhrase.swift; sourceTree = "<group>"; };
		B8D328B629A671DA00850A37 /* Transclude2View.swift */ = {isa = PBXFileReference; lastKnownFileType = sourcecode.swift; path = Transclude2View.swift; sourceTree = "<group>"; };
		B8D328B929A69D2D00850A37 /* Tests_URLUtilities.swift */ = {isa = PBXFileReference; lastKnownFileType = sourcecode.swift; path = Tests_URLUtilities.swift; sourceTree = "<group>"; };
		B8D7F03E27A4AD130042C7CF /* SuggestionLabelView.swift */ = {isa = PBXFileReference; lastKnownFileType = sourcecode.swift; path = SuggestionLabelView.swift; sourceTree = "<group>"; };
		B8D7F04127A4AE590042C7CF /* SuggestionViewModifier.swift */ = {isa = PBXFileReference; lastKnownFileType = sourcecode.swift; path = SuggestionViewModifier.swift; sourceTree = "<group>"; };
		B8DEBF182798B6A8007CB528 /* NavigationToolbar.swift */ = {isa = PBXFileReference; lastKnownFileType = sourcecode.swift; path = NavigationToolbar.swift; sourceTree = "<group>"; };
		B8DEBF1E2798EC23007CB528 /* TitleGroupView.swift */ = {isa = PBXFileReference; lastKnownFileType = sourcecode.swift; path = TitleGroupView.swift; sourceTree = "<group>"; };
		B8DEBF212798EE99007CB528 /* RenameSuggestionLabelView.swift */ = {isa = PBXFileReference; lastKnownFileType = sourcecode.swift; path = RenameSuggestionLabelView.swift; sourceTree = "<group>"; };
		B8DEBF242798EF6A007CB528 /* RenameSearchView.swift */ = {isa = PBXFileReference; lastKnownFileType = sourcecode.swift; path = RenameSearchView.swift; sourceTree = "<group>"; };
		B8E00A2929928DD2003B40C1 /* AppDefaults.swift */ = {isa = PBXFileReference; lastKnownFileType = sourcecode.swift; path = AppDefaults.swift; sourceTree = "<group>"; };
		B8E00A2C299294A0003B40C1 /* UserDefaultsProperty.swift */ = {isa = PBXFileReference; lastKnownFileType = sourcecode.swift; path = UserDefaultsProperty.swift; sourceTree = "<group>"; };
		B8E00A2F2992DAA9003B40C1 /* ProfileSettingsView.swift */ = {isa = PBXFileReference; lastKnownFileType = sourcecode.swift; path = ProfileSettingsView.swift; sourceTree = "<group>"; };
		B8E1BB7A296DEF3200B86E0E /* NoosphereService.swift */ = {isa = PBXFileReference; lastKnownFileType = sourcecode.swift; path = NoosphereService.swift; sourceTree = "<group>"; };
		B8E2B02529AD0539004A78B3 /* Tests_Petname.swift */ = {isa = PBXFileReference; lastKnownFileType = sourcecode.swift; path = Tests_Petname.swift; sourceTree = "<group>"; };
		B8E2B02829AD0E23004A78B3 /* Petname.swift */ = {isa = PBXFileReference; lastKnownFileType = sourcecode.swift; path = Petname.swift; sourceTree = "<group>"; };
		B8E2B02A29AD0E4D004A78B3 /* Slug.swift */ = {isa = PBXFileReference; lastKnownFileType = sourcecode.swift; path = Slug.swift; sourceTree = "<group>"; };
		B8EA3756299EBA5500D98E2B /* Tests_NoosphereService.swift */ = {isa = PBXFileReference; lastKnownFileType = sourcecode.swift; path = Tests_NoosphereService.swift; sourceTree = "<group>"; };
		B8EA3EE429159C5500B92C2E /* HeaderSubtextMemoStore.swift */ = {isa = PBXFileReference; lastKnownFileType = sourcecode.swift; path = HeaderSubtextMemoStore.swift; sourceTree = "<group>"; };
		B8EA3EE72915C23200B92C2E /* HeaderSubtext.swift */ = {isa = PBXFileReference; lastKnownFileType = sourcecode.swift; path = HeaderSubtext.swift; sourceTree = "<group>"; };
		B8EB29F326F27794006E97C3 /* SubconsciousApp.swift */ = {isa = PBXFileReference; lastKnownFileType = sourcecode.swift; path = SubconsciousApp.swift; sourceTree = "<group>"; };
		B8EB29F526F27794006E97C3 /* AppView.swift */ = {isa = PBXFileReference; lastKnownFileType = sourcecode.swift; path = AppView.swift; sourceTree = "<group>"; };
		B8EB29F626F27797006E97C3 /* Assets.xcassets */ = {isa = PBXFileReference; lastKnownFileType = folder.assetcatalog; path = Assets.xcassets; sourceTree = "<group>"; };
		B8EB29FB26F27797006E97C3 /* Subconscious.app */ = {isa = PBXFileReference; explicitFileType = wrapper.application; includeInIndex = 0; path = Subconscious.app; sourceTree = BUILT_PRODUCTS_DIR; };
		B8EB29FE26F27797006E97C3 /* Info.plist */ = {isa = PBXFileReference; lastKnownFileType = text.plist.xml; path = Info.plist; sourceTree = "<group>"; };
		B8EB2A0326F27797006E97C3 /* Subconscious.app */ = {isa = PBXFileReference; explicitFileType = wrapper.application; includeInIndex = 0; path = Subconscious.app; sourceTree = BUILT_PRODUCTS_DIR; };
		B8EB2A0526F27797006E97C3 /* Info.plist */ = {isa = PBXFileReference; lastKnownFileType = text.plist.xml; path = Info.plist; sourceTree = "<group>"; };
		B8EB2A0626F27797006E97C3 /* macOS.entitlements */ = {isa = PBXFileReference; lastKnownFileType = text.plist.entitlements; path = macOS.entitlements; sourceTree = "<group>"; };
		B8EB2A0B26F27797006E97C3 /* Tests iOS.xctest */ = {isa = PBXFileReference; explicitFileType = wrapper.cfbundle; includeInIndex = 0; path = "Tests iOS.xctest"; sourceTree = BUILT_PRODUCTS_DIR; };
		B8EB2A0F26F27797006E97C3 /* Tests_iOS.swift */ = {isa = PBXFileReference; lastKnownFileType = sourcecode.swift; path = Tests_iOS.swift; sourceTree = "<group>"; };
		B8EB2A1126F27797006E97C3 /* Tests_iOSLaunchTests.swift */ = {isa = PBXFileReference; lastKnownFileType = sourcecode.swift; path = Tests_iOSLaunchTests.swift; sourceTree = "<group>"; };
		B8EB2A1726F27797006E97C3 /* Tests macOS.xctest */ = {isa = PBXFileReference; explicitFileType = wrapper.cfbundle; includeInIndex = 0; path = "Tests macOS.xctest"; sourceTree = BUILT_PRODUCTS_DIR; };
		B8EB2A1B26F27797006E97C3 /* Tests_macOS.swift */ = {isa = PBXFileReference; lastKnownFileType = sourcecode.swift; path = Tests_macOS.swift; sourceTree = "<group>"; };
		B8EB2A1D26F27797006E97C3 /* Tests_macOSLaunchTests.swift */ = {isa = PBXFileReference; lastKnownFileType = sourcecode.swift; path = Tests_macOSLaunchTests.swift; sourceTree = "<group>"; };
		B8EC568826F4204F00AC64E5 /* SQLite3Database.swift */ = {isa = PBXFileReference; lastKnownFileType = sourcecode.swift; path = SQLite3Database.swift; sourceTree = "<group>"; };
		B8EF986D29034ADF0029363D /* Pathlike.swift */ = {isa = PBXFileReference; lastKnownFileType = sourcecode.swift; path = Pathlike.swift; sourceTree = "<group>"; };
		B8F27EE32970CD8F00A33E78 /* Tests_SphereFS.swift */ = {isa = PBXFileReference; lastKnownFileType = sourcecode.swift; path = Tests_SphereFS.swift; sourceTree = "<group>"; };
/* End PBXFileReference section */

/* Begin PBXFrameworksBuildPhase section */
		B80057E527DC355E002C0129 /* Frameworks */ = {
			isa = PBXFrameworksBuildPhase;
			buildActionMask = 2147483647;
			files = (
			);
			runOnlyForDeploymentPostprocessing = 0;
		};
		B8EB29F826F27797006E97C3 /* Frameworks */ = {
			isa = PBXFrameworksBuildPhase;
			buildActionMask = 2147483647;
			files = (
				B8E1BB79296DECE700B86E0E /* SwiftNoosphere in Frameworks */,
				B82C3A7126F6B1C000833CC8 /* OrderedCollections in Frameworks */,
				B822F18B27C9615600943C6B /* ObservableStore in Frameworks */,
				B8579B6527C561E900D8B4BC /* SwiftSubsurface in Frameworks */,
				B82C3A6F26F6B1C000833CC8 /* Collections in Frameworks */,
				B8CA8F1A288F038C005F8802 /* Tracery in Frameworks */,
			);
			runOnlyForDeploymentPostprocessing = 0;
		};
		B8EB2A0026F27797006E97C3 /* Frameworks */ = {
			isa = PBXFrameworksBuildPhase;
			buildActionMask = 2147483647;
			files = (
			);
			runOnlyForDeploymentPostprocessing = 0;
		};
		B8EB2A0826F27797006E97C3 /* Frameworks */ = {
			isa = PBXFrameworksBuildPhase;
			buildActionMask = 2147483647;
			files = (
			);
			runOnlyForDeploymentPostprocessing = 0;
		};
		B8EB2A1426F27797006E97C3 /* Frameworks */ = {
			isa = PBXFrameworksBuildPhase;
			buildActionMask = 2147483647;
			files = (
			);
			runOnlyForDeploymentPostprocessing = 0;
		};
/* End PBXFrameworksBuildPhase section */

/* Begin PBXGroup section */
<<<<<<< HEAD
=======
		B532F8C129B1750F00CE9256 /* Transclude */ = {
			isa = PBXGroup;
			children = (
				B8D328B629A671DA00850A37 /* Transclude2View.swift */,
				B8A59D5F28B51D000010DB2F /* TranscludeView.swift */,
				B532F8C229B1752E00CE9256 /* TranscludeBlockLayoutFragment.swift */,
			);
			path = Transclude;
			sourceTree = "<group>";
		};
>>>>>>> e5a62f59
		B80057E927DC355E002C0129 /* SubconsciousTests */ = {
			isa = PBXGroup;
			children = (
				B80057EA27DC355E002C0129 /* SubconsciousTests.swift */,
				B8C7E8BF280A2B7700E439DC /* Test_Markup.swift */,
				B8B604EA29148C82006FCB77 /* Tests_AppMigrations.swift */,
				B8682DCC2804C379001CD8DD /* Tests_CollectionUtilities.swift */,
				B88CC955284FCF8C00994928 /* Tests_DatabaseService.swift */,
				B87288DF299B05B500EF7E07 /* Tests_DataService.swift */,
				B8AAAAD828CBD68600DBC8A9 /* Tests_Detail.swift */,
				B84AD8DE280F3659006B3153 /* Tests_EntryLink.swift */,
				B85D5E3E28BE4B4600EE0078 /* Tests_FeedUpdate.swift */,
				B8B3194E2909F36800A1E62A /* Tests_FileFingerprint.swift */,
				B831BDBB2825A4E700C4CE92 /* Tests_Header.swift */,
				B809AFF328D8E7BC00D0589A /* Tests_MarkupText.swift */,
				B80CC804299D14C900C4D7C0 /* Tests_Memo.swift */,
				B886A9B729A7E41700BFF9A2 /* Tests_MemoAddress.swift */,
				B8B604E8291476E9006FCB77 /* Tests_Migrations.swift */,
				B82FF241298C0DAF0097D688 /* Tests_Noosphere.swift */,
				B8EA3756299EBA5500D98E2B /* Tests_NoosphereService.swift */,
				B85D5E3C28BE4B2C00EE0078 /* Tests_NotebookUpdate.swift */,
				B88CC95A284FF64300994928 /* Tests_OrderedCollectionUtilities.swift */,
				B82BB7FD28243F32000C9FCC /* Tests_Parser.swift */,
				B8E2B02529AD0539004A78B3 /* Tests_Petname.swift */,
				B8D328B429A640F200850A37 /* Tests_RecoveryPhrase.swift */,
				B8AAAADA28CBDED800DBC8A9 /* Tests_Search.swift */,
				B8A617212971E4860054D410 /* Tests_Slashlink.swift */,
				B80057F327DC35BE002C0129 /* Tests_Slug.swift */,
				B8F27EE32970CD8F00A33E78 /* Tests_SphereFS.swift */,
				B80CC806299D4DF000C4D7C0 /* Tests_SQLite3Database.swift */,
				B84AD8E0280F7A19006B3153 /* Tests_StringUtilities.swift */,
				B8682DCA2804BF04001CD8DD /* Tests_Subtext.swift */,
				B84AD8E52810B74E006B3153 /* Tests_SubURL.swift */,
				B831BDB62824DA9700C4CE92 /* Tests_Tape.swift */,
				B84AD8E72811C827006B3153 /* Tests_URLComponentsUtilities.swift */,
				B8D328B929A69D2D00850A37 /* Tests_URLUtilities.swift */,
			);
			path = SubconsciousTests;
			sourceTree = "<group>";
		};
		B831BDBD2825BA6900C4CE92 /* Parsers */ = {
			isa = PBXGroup;
			children = (
				B831BDB82825A28A00C4CE92 /* Header.swift */,
				B82BB7FA2821DA61000C9FCC /* Parser.swift */,
				B81A535E272751EE001A6268 /* Subtext.swift */,
				B81A535B27275138001A6268 /* Tape.swift */,
			);
			path = Parsers;
			sourceTree = "<group>";
		};
		B85652182975B29800B7FCA0 /* Story */ = {
			isa = PBXGroup;
			children = (
				B58FE48D28DEDAEA00E000CC /* StoryComboView.swift */,
				B8CA8F2728909FBA005F8802 /* StoryPromptView.swift */,
				B8A59D7128B693100010DB2F /* StoryView.swift */,
				B856521B2975B2CF00B7FCA0 /* StoryAudienceView.swift */,
			);
			path = Story;
			sourceTree = "<group>";
		};
		B87288DA299AB00700EF7E07 /* Noosphere */ = {
			isa = PBXGroup;
			children = (
				B87288DB299AB01800EF7E07 /* Noosphere.swift */,
				B8E1BB7A296DEF3200B86E0E /* NoosphereService.swift */,
				B87288DD299AB02400EF7E07 /* SphereFS.swift */,
			);
			path = Noosphere;
			sourceTree = "<group>";
		};
		B87288E1299C02BA00EF7E07 /* Notebook */ = {
			isa = PBXGroup;
			children = (
				B89966C628B6EE2300DF1F8C /* Notebook.swift */,
				B8879E9F26F90C5100A0B4FF /* NotebookNavigationView.swift */,
			);
			path = Notebook;
			sourceTree = "<group>";
		};
		B87288E2299C02E200EF7E07 /* Detail */ = {
			isa = PBXGroup;
			children = (
				B8879EAB26F944DA00A0B4FF /* Detail.swift */,
				B866868927AC8BED00A03A55 /* DetailKeyboardToolbarView.swift */,
				B85BF47727BC2B4700F55730 /* DetailToolbarContent.swift */,
				B86BC75729B23530005B5833 /* DetailEditToolbarContent.swift */,
				B86BC75929B24BEF005B5833 /* DetailMetaSheet.swift */,
			);
			path = Detail;
			sourceTree = "<group>";
		};
		B8879E9B26F8F3BD00A0B4FF /* Services */ = {
			isa = PBXGroup;
			children = (
				B87288DA299AB00700EF7E07 /* Noosphere */,
				B8E00A2929928DD2003B40C1 /* AppDefaults.swift */,
				B58FE48928DED93F00E000CC /* ComboGeist.swift */,
				B82C3A5226F528B000833CC8 /* DatabaseService.swift */,
				B800ABE7297DE7D20024D1FD /* DataService.swift */,
				B8A59D6528B690B20010DB2F /* FeedService.swift */,
				B8B4250E28FDE6960081B8D5 /* FileStore.swift */,
				B8A59D7428B694C40010DB2F /* Geist.swift */,
				B8EA3EE429159C5500B92C2E /* HeaderSubtextMemoStore.swift */,
				B54B922728E669D6003ACA1F /* MementoGeist.swift */,
				B8B604E529146DF6006FCB77 /* MemoryStore.swift */,
				B8CE40E628D2707D00819064 /* QueryPromptGeist.swift */,
				B8CA8F1F288F1875005F8802 /* RandomPromptGeist.swift */,
				B8CBAFA8299580E50079107E /* StoreProtocol.swift */,
			);
			path = Services;
			sourceTree = "<group>";
		};
		B88B1CDC298DE65E0062CB7F /* Settings */ = {
			isa = PBXGroup;
			children = (
				B848FDA82991836900245115 /* DeveloperSettingsView.swift */,
				B88B1CE6298EEC240062CB7F /* GatewayURLSettingsView.swift */,
				B88B1CDD298DE66E0062CB7F /* SettingsView.swift */,
				B8E00A2F2992DAA9003B40C1 /* ProfileSettingsView.swift */,
			);
			path = Settings;
			sourceTree = "<group>";
		};
		B88B1CDF298EAE520062CB7F /* Buttons */ = {
			isa = PBXGroup;
			children = (
				B8AE34AC276A9CDB00777FF0 /* PrimaryButtonStyle.swift */,
				B88B1CE0298EAE730062CB7F /* LargeButtonStyle.swift */,
				B88B1CE2298EB0100062CB7F /* BarButtonStyle.swift */,
			);
			path = Buttons;
			sourceTree = "<group>";
		};
		B88C977C276425C100B27DF0 /* Fonts */ = {
			isa = PBXGroup;
			children = (
				B88C977F276425E800B27DF0 /* IBMPlexMono-Bold.ttf */,
				B88C977E276425E800B27DF0 /* IBMPlexMono-BoldItalic.ttf */,
				B88C977D276425E800B27DF0 /* IBMPlexMono-Italic.ttf */,
				B88C9780276425E800B27DF0 /* IBMPlexMono-Regular.ttf */,
				B88C97922764264300B27DF0 /* IBMPlexSans-Bold.ttf */,
				B88C97912764264300B27DF0 /* IBMPlexSans-BoldItalic.ttf */,
				B88C97902764264300B27DF0 /* IBMPlexSans-Italic.ttf */,
				B88C979B2764266A00B27DF0 /* IBMPlexSans-Light.ttf */,
				B88C979C2764266A00B27DF0 /* IBMPlexSans-Medium.ttf */,
				B88C978F2764264300B27DF0 /* IBMPlexSans-Regular.ttf */,
				B88C97A12764270000B27DF0 /* LICENSE.txt */,
			);
			path = Fonts;
			sourceTree = "<group>";
		};
		B8B3EE712979DEDF00779B7F /* FirstRun */ = {
			isa = PBXGroup;
			children = (
				B8B3EE74297AEE6600779B7F /* FirstRunCreateSphereView.swift */,
				B8B3EE76297AEE8B00779B7F /* FirstRunDoneView.swift */,
				B8B3EE78297AF6E500779B7F /* FirstRunProfileView.swift */,
				B8B3EE722979DEE900779B7F /* FirstRunView.swift */,
				B88B1CE4298EB10D0062CB7F /* RecoveryPhraseView.swift */,
			);
			path = FirstRun;
			sourceTree = "<group>";
		};
		B8B54F39271F6C6800B9B507 /* Models */ = {
			isa = PBXGroup;
			children = (
				B856521D2975B7F100B7FCA0 /* Audience.swift */,
				B8B4250B28FB43C90081B8D5 /* ContentType.swift */,
				B8B4251A28FE1DA60081B8D5 /* Entry.swift */,
				B824FDD026FA98F300B81BBD /* EntryDetail.swift */,
				B8B54F3A271F6C8400B9B507 /* EntryLink.swift */,
				B8AC6489278F53920099E96B /* EntryStub.swift */,
				B8B3194C2909E81D00A1E62A /* FileInfo.swift */,
				B8EA3EE72915C23200B92C2E /* HeaderSubtext.swift */,
				B86BC75329B143CD005B5833 /* Identified.swift */,
				B86DFF3427C07438002E57ED /* LinkSuggestion.swift */,
				B8C7E8BD2809F19500E439DC /* Markup.swift */,
				B8B4251428FDE8570081B8D5 /* Memo.swift */,
				B8CBAFAB2995C4750079107E /* MemoAddress.swift */,
				B8B4251728FDE8AA0081B8D5 /* MemoData.swift */,
				B8E2B02829AD0E23004A78B3 /* Petname.swift */,
				B86DFF3027C06EBC002E57ED /* RenameSuggestion.swift */,
				B826B27427B5D95F003D3C03 /* SaveState.swift */,
				B8A6171F2971D3000054D410 /* Slashlink.swift */,
				B8E2B02A29AD0E4D004A78B3 /* Slug.swift */,
				B8A59D6B28B692A00010DB2F /* Story.swift */,
				B58FE48B28DED9B600E000CC /* StoryCombo.swift */,
				B8A59D6828B692900010DB2F /* StoryPrompt.swift */,
				B8B54F3C271F7C6B00B9B507 /* Suggestion.swift */,
				B8CBAFAF2996A7D50079107E /* UnqualifiedLink.swift */,
			);
			path = Models;
			sourceTree = "<group>";
		};
		B8CA8F1B288F07CB005F8802 /* Data */ = {
			isa = PBXGroup;
			children = (
				B8CA8F1C288F07E8005F8802 /* Geists */,
			);
			path = Data;
			sourceTree = "<group>";
		};
		B8CA8F1C288F07E8005F8802 /* Geists */ = {
			isa = PBXGroup;
			children = (
				B575834428ED8D9100F6EE88 /* combo.json */,
				B8A408A828F61BA000A5651D /* project.json */,
				B8CA8F1D288F07F9005F8802 /* zettelkasten.json */,
			);
			path = Geists;
			sourceTree = "<group>";
		};
		B8CBAFA029930C5D0079107E /* Forms */ = {
			isa = PBXGroup;
			children = (
				B8AE34A9276A986000777FF0 /* PlaceholderTextView.swift */,
				B86F1AB628C77E8C00DA264E /* Search.swift */,
				B8AE34C7276BF77000777FF0 /* SearchTextField.swift */,
				B8B3EE7A297AFB9100779B7F /* TextFieldLabel.swift */,
				B8AE34A6276A885300777FF0 /* TextViewRepresentable.swift */,
				B8CBAFA129930C660079107E /* ValidatedTextField.swift */,
			);
			path = Forms;
			sourceTree = "<group>";
		};
		B8CBAFA5299449810079107E /* Audience */ = {
			isa = PBXGroup;
			children = (
				B8CBAFA62994499A0079107E /* AudienceIconView.swift */,
				B85A8057296E31860007F957 /* AudienceMenuButtonView.swift */,
				B8CBAFA32994491B0079107E /* MenuButtonView.swift */,
			);
			path = Audience;
			sourceTree = "<group>";
		};
		B8EB29ED26F27794006E97C3 = {
			isa = PBXGroup;
			children = (
				B8EB29F226F27794006E97C3 /* Shared */,
				B8EB29FD26F27797006E97C3 /* iOS */,
				B8EB2A0426F27797006E97C3 /* macOS */,
				B8EB2A0E26F27797006E97C3 /* Tests iOS */,
				B8EB2A1A26F27797006E97C3 /* Tests macOS */,
				B80057E927DC355E002C0129 /* SubconsciousTests */,
				B8EB29FC26F27797006E97C3 /* Products */,
			);
			sourceTree = "<group>";
		};
		B8EB29F226F27794006E97C3 /* Shared */ = {
			isa = PBXGroup;
			children = (
				B8109C2727A8879C00CD2B6D /* AppTheme.swift */,
				B8EB29F626F27797006E97C3 /* Assets.xcassets */,
				B8EB2A3826F27CD1006E97C3 /* Components */,
				B86DFF3827C15B77002E57ED /* Config.swift */,
				B8CA8F1B288F07CB005F8802 /* Data */,
				B88C977C276425C100B27DF0 /* Fonts */,
				B8EC568026F4156F00AC64E5 /* Library */,
				B8B54F39271F6C6800B9B507 /* Models */,
				B831BDBD2825BA6900C4CE92 /* Parsers */,
				B8879E9B26F8F3BD00A0B4FF /* Services */,
				B8EB29F326F27794006E97C3 /* SubconsciousApp.swift */,
			);
			path = Shared;
			sourceTree = "<group>";
		};
		B8EB29FC26F27797006E97C3 /* Products */ = {
			isa = PBXGroup;
			children = (
				B8EB29FB26F27797006E97C3 /* Subconscious.app */,
				B8EB2A0326F27797006E97C3 /* Subconscious.app */,
				B8EB2A0B26F27797006E97C3 /* Tests iOS.xctest */,
				B8EB2A1726F27797006E97C3 /* Tests macOS.xctest */,
				B80057E827DC355E002C0129 /* SubconsciousTests.xctest */,
			);
			name = Products;
			sourceTree = "<group>";
		};
		B8EB29FD26F27797006E97C3 /* iOS */ = {
			isa = PBXGroup;
			children = (
				B8EB29FE26F27797006E97C3 /* Info.plist */,
			);
			path = iOS;
			sourceTree = "<group>";
		};
		B8EB2A0426F27797006E97C3 /* macOS */ = {
			isa = PBXGroup;
			children = (
				B8EB2A0526F27797006E97C3 /* Info.plist */,
				B8EB2A0626F27797006E97C3 /* macOS.entitlements */,
			);
			path = macOS;
			sourceTree = "<group>";
		};
		B8EB2A0E26F27797006E97C3 /* Tests iOS */ = {
			isa = PBXGroup;
			children = (
				B8EB2A0F26F27797006E97C3 /* Tests_iOS.swift */,
				B8EB2A1126F27797006E97C3 /* Tests_iOSLaunchTests.swift */,
			);
			path = "Tests iOS";
			sourceTree = "<group>";
		};
		B8EB2A1A26F27797006E97C3 /* Tests macOS */ = {
			isa = PBXGroup;
			children = (
				B8EB2A1B26F27797006E97C3 /* Tests_macOS.swift */,
				B8EB2A1D26F27797006E97C3 /* Tests_macOSLaunchTests.swift */,
			);
			path = "Tests macOS";
			sourceTree = "<group>";
		};
		B8EB2A3826F27CD1006E97C3 /* Components */ = {
			isa = PBXGroup;
			children = (
				B82F053628D60EE60025A8B5 /* AppTabView.swift */,
				B8EB29F526F27794006E97C3 /* AppView.swift */,
				B8879EA826F93EBF00A0B4FF /* BacklinksView.swift */,
				B8EC568426F41A2C00AC64E5 /* Common */,
				B87288E2299C02E200EF7E07 /* Detail */,
				B8CA8F2528909E66005F8802 /* Feed.swift */,
				B8B3EE712979DEDF00779B7F /* FirstRun */,
				B8AE34C4276BF72500777FF0 /* LinkSearchView.swift */,
				B87288E1299C02BA00EF7E07 /* Notebook */,
				B8545F09296F8FB700BC4EA1 /* OmniboxView.swift */,
				B8DEBF242798EF6A007CB528 /* RenameSearchView.swift */,
				B88B1CDC298DE65E0062CB7F /* Settings */,
			);
			path = Components;
			sourceTree = "<group>";
		};
		B8EC568026F4156F00AC64E5 /* Library */ = {
			isa = PBXGroup;
			children = (
				B8CC434827A0CA8D0079D2F9 /* AnimationUtilities.swift */,
				B8CA8F2328908D65005F8802 /* BundleUtilities.swift */,
				B86DFF2727BF02F0002E57ED /* CollectionUtilities.swift */,
				B8AE34AF276A9F9C00777FF0 /* ColorUtilities.swift */,
				B82C3A5526F529EF00833CC8 /* CombineUtilities.swift */,
				B839029E28CA246A007A3A3F /* CustomLogStringConvertible.swift */,
				B86DFF3627C09CA2002E57ED /* DateUtilities.swift */,
				B8C0A1B3297C938000D59532 /* Error.swift */,
				B82C3A5E26F576C600833CC8 /* FileManagerUtilities.swift */,
				B82C3A5826F5761700833CC8 /* FileSync.swift */,
				B86DFF3227C072CD002E57ED /* Func.swift */,
				B89E307C2911D7F900A4721F /* IntUtilities.swift */,
				B8B4251128FDE7780081B8D5 /* Mapping.swift */,
				B89E30762911B51A00A4721F /* Migration.swift */,
				B866868027AC4EF100A03A55 /* NSRangeUtilities.swift */,
				B82C3A6426F5796300833CC8 /* OptionalUtilities.swift */,
				B88CC957284FF59900994928 /* OrderedCollectionUtilities.swift */,
				B8EF986D29034ADF0029363D /* Pathlike.swift */,
				B8B4D7EB27EA890B00633B5F /* ShadowStyle.swift */,
				B8EC568826F4204F00AC64E5 /* SQLite3Database.swift */,
				B82C3A7526F6B5BF00833CC8 /* StringUtilities.swift */,
				B8879EA526F9348600A0B4FF /* SubURL.swift */,
				B824FDD326FAB1BC00B81BBD /* Truncate.swift */,
				B84AD8E92811C863006B3153 /* URLComponentsUtilities.swift */,
				B82C3A6126F576FB00833CC8 /* URLUtilities.swift */,
				B8E00A2C299294A0003B40C1 /* UserDefaultsProperty.swift */,
				B8B3EE7C297B1A1000779B7F /* ViewDebugUtilities.swift */,
				B8249DA227E2753800BCDFBA /* ViewUtilities.swift */,
				B86BC75529B15D55005B5833 /* Prose.swift */,
			);
			path = Library;
			sourceTree = "<group>";
		};
		B8EC568426F41A2C00AC64E5 /* Common */ = {
			isa = PBXGroup;
			children = (
				B8CBAFA5299449810079107E /* Audience */,
				B8AC648E278F7E7B0099E96B /* BackLabelStyle.swift */,
				B8545F0C2970577600BC4EA1 /* BacklinkReacts.swift */,
				B88B1CDF298EAE520062CB7F /* Buttons */,
				B85EC468296F11F000558761 /* BylineSmView.swift */,
				B85652212975F16B00B7FCA0 /* BylineView.swift */,
				B822F18C27C9C0AB00943C6B /* CountChip.swift */,
				B8B4D7ED27EA8AA000633B5F /* DragHandleView.swift */,
				B86DFF2C27C0280B002E57ED /* EntryListView.swift */,
				B82FD4552730A62C002CB641 /* EntryRow.swift */,
				B83E91D627692EC600045C6A /* FAB.swift */,
				B8CBAFA029930C5D0079107E /* Forms */,
				B84AD8E2281073CE006B3153 /* InlineFormattingBarView.swift */,
				B8AE34CA276C195E00777FF0 /* LinkSuggestionLabelView.swift */,
				B856521F2975BA9000B7FCA0 /* MetaTableView.swift */,
				B8DEBF182798B6A8007CB528 /* NavigationToolbar.swift */,
				B8249D9F27E2668500BCDFBA /* PinTrailingBottom.swift */,
				B85EC45F296F099700558761 /* ProfilePic.swift */,
				B85EC465296F0D0A00558761 /* ProfilePicMd.swift */,
				B85EC462296F0CBD00558761 /* ProfilePicSm.swift */,
				B8AC648B278F757B0099E96B /* ProgressScrimView.swift */,
				B8DEBF212798EE99007CB528 /* RenameSuggestionLabelView.swift */,
				B8AE34B5276AAAFF00777FF0 /* RoundedTextFieldViewModifier.swift */,
				B8AE34BE276BD61400777FF0 /* RowButtonStyle.swift */,
				B85BF46E27BB0FA800F55730 /* RowViewModifier.swift */,
				B8CC433C27A07CE10079D2F9 /* ScrimView.swift */,
				B8A41D502811F87C0096D2E7 /* SlashlinkBarView.swift */,
				B85652182975B29800B7FCA0 /* Story */,
				B86E943229AFD5680073929B /* SubtextTextViewRepresentable.swift */,
				B8AE34C1276BD77C00777FF0 /* SuggestionLabelStyle.swift */,
				B8D7F03E27A4AD130042C7CF /* SuggestionLabelView.swift */,
				B8D7F04127A4AE590042C7CF /* SuggestionViewModifier.swift */,
				B81EACD727B724A000B3B8DC /* ThickDividerView.swift */,
				B8DEBF1E2798EC23007CB528 /* TitleGroupView.swift */,
				B85BF47427BB3D6E00F55730 /* ToolbarTitleGroupView.swift */,
				B532F8C129B1750F00CE9256 /* Transclude */,
				B8A41D4D2811E81E0096D2E7 /* WikilinkBarView.swift */,
			);
			path = Common;
			sourceTree = "<group>";
		};
/* End PBXGroup section */

/* Begin PBXNativeTarget section */
		B80057E727DC355E002C0129 /* SubconsciousTests */ = {
			isa = PBXNativeTarget;
			buildConfigurationList = B80057F027DC355E002C0129 /* Build configuration list for PBXNativeTarget "SubconsciousTests" */;
			buildPhases = (
				B80057E427DC355E002C0129 /* Sources */,
				B80057E527DC355E002C0129 /* Frameworks */,
				B80057E627DC355E002C0129 /* Resources */,
			);
			buildRules = (
			);
			dependencies = (
				B80057ED27DC355E002C0129 /* PBXTargetDependency */,
			);
			name = SubconsciousTests;
			productName = SubconsciousTests;
			productReference = B80057E827DC355E002C0129 /* SubconsciousTests.xctest */;
			productType = "com.apple.product-type.bundle.unit-test";
		};
		B8EB29FA26F27797006E97C3 /* Subconscious (iOS) */ = {
			isa = PBXNativeTarget;
			buildConfigurationList = B8EB2A2926F27797006E97C3 /* Build configuration list for PBXNativeTarget "Subconscious (iOS)" */;
			buildPhases = (
				B8EB29F726F27797006E97C3 /* Sources */,
				B8EB29F826F27797006E97C3 /* Frameworks */,
				B8EB29F926F27797006E97C3 /* Resources */,
			);
			buildRules = (
			);
			dependencies = (
				B8579B6727C5620800D8B4BC /* PBXTargetDependency */,
				B8579B6927C5620800D8B4BC /* PBXTargetDependency */,
				B8579B6B27C5620800D8B4BC /* PBXTargetDependency */,
			);
			name = "Subconscious (iOS)";
			packageProductDependencies = (
				B82C3A6E26F6B1C000833CC8 /* Collections */,
				B82C3A7026F6B1C000833CC8 /* OrderedCollections */,
				B8579B6427C561E900D8B4BC /* SwiftSubsurface */,
				B822F18A27C9615600943C6B /* ObservableStore */,
				B8CA8F19288F038C005F8802 /* Tracery */,
				B8E1BB78296DECE700B86E0E /* SwiftNoosphere */,
			);
			productName = "Subconscious (iOS)";
			productReference = B8EB29FB26F27797006E97C3 /* Subconscious.app */;
			productType = "com.apple.product-type.application";
		};
		B8EB2A0226F27797006E97C3 /* Subconscious (macOS) */ = {
			isa = PBXNativeTarget;
			buildConfigurationList = B8EB2A2C26F27797006E97C3 /* Build configuration list for PBXNativeTarget "Subconscious (macOS)" */;
			buildPhases = (
				B8EB29FF26F27797006E97C3 /* Sources */,
				B8EB2A0026F27797006E97C3 /* Frameworks */,
				B8EB2A0126F27797006E97C3 /* Resources */,
			);
			buildRules = (
			);
			dependencies = (
			);
			name = "Subconscious (macOS)";
			productName = "Subconscious (macOS)";
			productReference = B8EB2A0326F27797006E97C3 /* Subconscious.app */;
			productType = "com.apple.product-type.application";
		};
		B8EB2A0A26F27797006E97C3 /* Tests iOS */ = {
			isa = PBXNativeTarget;
			buildConfigurationList = B8EB2A2F26F27797006E97C3 /* Build configuration list for PBXNativeTarget "Tests iOS" */;
			buildPhases = (
				B8EB2A0726F27797006E97C3 /* Sources */,
				B8EB2A0826F27797006E97C3 /* Frameworks */,
				B8EB2A0926F27797006E97C3 /* Resources */,
			);
			buildRules = (
			);
			dependencies = (
				B8EB2A0D26F27797006E97C3 /* PBXTargetDependency */,
			);
			name = "Tests iOS";
			productName = "Tests iOS";
			productReference = B8EB2A0B26F27797006E97C3 /* Tests iOS.xctest */;
			productType = "com.apple.product-type.bundle.ui-testing";
		};
		B8EB2A1626F27797006E97C3 /* Tests macOS */ = {
			isa = PBXNativeTarget;
			buildConfigurationList = B8EB2A3226F27797006E97C3 /* Build configuration list for PBXNativeTarget "Tests macOS" */;
			buildPhases = (
				B8EB2A1326F27797006E97C3 /* Sources */,
				B8EB2A1426F27797006E97C3 /* Frameworks */,
				B8EB2A1526F27797006E97C3 /* Resources */,
			);
			buildRules = (
			);
			dependencies = (
				B8EB2A1926F27797006E97C3 /* PBXTargetDependency */,
			);
			name = "Tests macOS";
			productName = "Tests macOS";
			productReference = B8EB2A1726F27797006E97C3 /* Tests macOS.xctest */;
			productType = "com.apple.product-type.bundle.ui-testing";
		};
/* End PBXNativeTarget section */

/* Begin PBXProject section */
		B8EB29EE26F27794006E97C3 /* Project object */ = {
			isa = PBXProject;
			attributes = {
				BuildIndependentTargetsInParallel = 1;
				LastSwiftUpdateCheck = 1320;
				LastUpgradeCheck = 1300;
				TargetAttributes = {
					B80057E727DC355E002C0129 = {
						CreatedOnToolsVersion = 13.2.1;
						TestTargetID = B8EB29FA26F27797006E97C3;
					};
					B8EB29FA26F27797006E97C3 = {
						CreatedOnToolsVersion = 13.0;
					};
					B8EB2A0226F27797006E97C3 = {
						CreatedOnToolsVersion = 13.0;
					};
					B8EB2A0A26F27797006E97C3 = {
						CreatedOnToolsVersion = 13.0;
						TestTargetID = B8EB29FA26F27797006E97C3;
					};
					B8EB2A1626F27797006E97C3 = {
						CreatedOnToolsVersion = 13.0;
						TestTargetID = B8EB2A0226F27797006E97C3;
					};
				};
			};
			buildConfigurationList = B8EB29F126F27794006E97C3 /* Build configuration list for PBXProject "Subconscious" */;
			compatibilityVersion = "Xcode 13.0";
			developmentRegion = en;
			hasScannedForEncodings = 0;
			knownRegions = (
				en,
				Base,
			);
			mainGroup = B8EB29ED26F27794006E97C3;
			packageReferences = (
				B82C3A6D26F6B1C000833CC8 /* XCRemoteSwiftPackageReference "swift-collections" */,
				B8579B6327C561E900D8B4BC /* XCRemoteSwiftPackageReference "SwiftSubsurface" */,
				B822F18927C9615600943C6B /* XCRemoteSwiftPackageReference "ObservableStore" */,
				B8CA8F18288F038C005F8802 /* XCRemoteSwiftPackageReference "Tracery" */,
				B8E1BB77296DECE700B86E0E /* XCRemoteSwiftPackageReference "noosphere" */,
			);
			productRefGroup = B8EB29FC26F27797006E97C3 /* Products */;
			projectDirPath = "";
			projectRoot = "";
			targets = (
				B8EB29FA26F27797006E97C3 /* Subconscious (iOS) */,
				B8EB2A0226F27797006E97C3 /* Subconscious (macOS) */,
				B8EB2A0A26F27797006E97C3 /* Tests iOS */,
				B8EB2A1626F27797006E97C3 /* Tests macOS */,
				B80057E727DC355E002C0129 /* SubconsciousTests */,
			);
		};
/* End PBXProject section */

/* Begin PBXResourcesBuildPhase section */
		B80057E627DC355E002C0129 /* Resources */ = {
			isa = PBXResourcesBuildPhase;
			buildActionMask = 2147483647;
			files = (
			);
			runOnlyForDeploymentPostprocessing = 0;
		};
		B8EB29F926F27797006E97C3 /* Resources */ = {
			isa = PBXResourcesBuildPhase;
			buildActionMask = 2147483647;
			files = (
				B8CA8F1E288F07F9005F8802 /* zettelkasten.json in Resources */,
				B88C97A22764270000B27DF0 /* LICENSE.txt in Resources */,
				B88C979D2764266A00B27DF0 /* IBMPlexSans-Light.ttf in Resources */,
				B88C97972764264300B27DF0 /* IBMPlexSans-BoldItalic.ttf in Resources */,
				B88C9785276425E900B27DF0 /* IBMPlexMono-Bold.ttf in Resources */,
				B88C9783276425E900B27DF0 /* IBMPlexMono-BoldItalic.ttf in Resources */,
				B88C9787276425E900B27DF0 /* IBMPlexMono-Regular.ttf in Resources */,
				B8EB2A2526F27797006E97C3 /* Assets.xcassets in Resources */,
				B88C97932764264300B27DF0 /* IBMPlexSans-Regular.ttf in Resources */,
				B88C9781276425E800B27DF0 /* IBMPlexMono-Italic.ttf in Resources */,
				B88C979F2764266A00B27DF0 /* IBMPlexSans-Medium.ttf in Resources */,
				B88C97952764264300B27DF0 /* IBMPlexSans-Italic.ttf in Resources */,
				B8A408A928F61BA000A5651D /* project.json in Resources */,
				B575834528ED8D9100F6EE88 /* combo.json in Resources */,
				B88C97992764264300B27DF0 /* IBMPlexSans-Bold.ttf in Resources */,
			);
			runOnlyForDeploymentPostprocessing = 0;
		};
		B8EB2A0126F27797006E97C3 /* Resources */ = {
			isa = PBXResourcesBuildPhase;
			buildActionMask = 2147483647;
			files = (
				B88C97A32764270000B27DF0 /* LICENSE.txt in Resources */,
				B88C979E2764266A00B27DF0 /* IBMPlexSans-Light.ttf in Resources */,
				B88C97982764264300B27DF0 /* IBMPlexSans-BoldItalic.ttf in Resources */,
				B8A408AA28F61BA000A5651D /* project.json in Resources */,
				B88C9786276425E900B27DF0 /* IBMPlexMono-Bold.ttf in Resources */,
				B88C9784276425E900B27DF0 /* IBMPlexMono-BoldItalic.ttf in Resources */,
				B88C9788276425E900B27DF0 /* IBMPlexMono-Regular.ttf in Resources */,
				B88C97942764264300B27DF0 /* IBMPlexSans-Regular.ttf in Resources */,
				B88C9782276425E900B27DF0 /* IBMPlexMono-Italic.ttf in Resources */,
				B88C97A02764266A00B27DF0 /* IBMPlexSans-Medium.ttf in Resources */,
				B88C97962764264300B27DF0 /* IBMPlexSans-Italic.ttf in Resources */,
				B88C979A2764264300B27DF0 /* IBMPlexSans-Bold.ttf in Resources */,
			);
			runOnlyForDeploymentPostprocessing = 0;
		};
		B8EB2A0926F27797006E97C3 /* Resources */ = {
			isa = PBXResourcesBuildPhase;
			buildActionMask = 2147483647;
			files = (
			);
			runOnlyForDeploymentPostprocessing = 0;
		};
		B8EB2A1526F27797006E97C3 /* Resources */ = {
			isa = PBXResourcesBuildPhase;
			buildActionMask = 2147483647;
			files = (
			);
			runOnlyForDeploymentPostprocessing = 0;
		};
/* End PBXResourcesBuildPhase section */

/* Begin PBXSourcesBuildPhase section */
		B80057E427DC355E002C0129 /* Sources */ = {
			isa = PBXSourcesBuildPhase;
			buildActionMask = 2147483647;
			files = (
				B84AD8E62810B74E006B3153 /* Tests_SubURL.swift in Sources */,
				B82FF242298C0DAF0097D688 /* Tests_Noosphere.swift in Sources */,
				B80CC807299D4DF000C4D7C0 /* Tests_SQLite3Database.swift in Sources */,
				B84AD8E1280F7A19006B3153 /* Tests_StringUtilities.swift in Sources */,
				B8B604EB29148C82006FCB77 /* Tests_AppMigrations.swift in Sources */,
				B8AAAAD928CBD68600DBC8A9 /* Tests_Detail.swift in Sources */,
				B8C7E8C0280A2B7700E439DC /* Test_Markup.swift in Sources */,
				B80CC805299D14C900C4D7C0 /* Tests_Memo.swift in Sources */,
				B8F27EE42970CD8F00A33E78 /* Tests_SphereFS.swift in Sources */,
				B82BB7FE28243F32000C9FCC /* Tests_Parser.swift in Sources */,
				B84AD8E82811C827006B3153 /* Tests_URLComponentsUtilities.swift in Sources */,
				B87288E0299B05B500EF7E07 /* Tests_DataService.swift in Sources */,
				B8AAAADB28CBDED800DBC8A9 /* Tests_Search.swift in Sources */,
				B886A9B829A7E41700BFF9A2 /* Tests_MemoAddress.swift in Sources */,
				B809AFF428D8E7BC00D0589A /* Tests_MarkupText.swift in Sources */,
				B85D5E3D28BE4B2C00EE0078 /* Tests_NotebookUpdate.swift in Sources */,
				B8682DCD2804C379001CD8DD /* Tests_CollectionUtilities.swift in Sources */,
				B8EA3757299EBA5500D98E2B /* Tests_NoosphereService.swift in Sources */,
				B88CC95B284FF64300994928 /* Tests_OrderedCollectionUtilities.swift in Sources */,
				B80057F427DC35BE002C0129 /* Tests_Slug.swift in Sources */,
				B8D328B529A640F200850A37 /* Tests_RecoveryPhrase.swift in Sources */,
				B831BDBC2825A4E700C4CE92 /* Tests_Header.swift in Sources */,
				B85D5E3F28BE4B4600EE0078 /* Tests_FeedUpdate.swift in Sources */,
				B8E2B02729AD053D004A78B3 /* Tests_Petname.swift in Sources */,
				B80057EB27DC355E002C0129 /* SubconsciousTests.swift in Sources */,
				B84AD8DF280F3659006B3153 /* Tests_EntryLink.swift in Sources */,
				B8B604E9291476E9006FCB77 /* Tests_Migrations.swift in Sources */,
				B8A617222971E4860054D410 /* Tests_Slashlink.swift in Sources */,
				B8B3194F2909F36800A1E62A /* Tests_FileFingerprint.swift in Sources */,
				B8682DCB2804BF04001CD8DD /* Tests_Subtext.swift in Sources */,
				B88CC956284FCF8C00994928 /* Tests_DatabaseService.swift in Sources */,
				B8D328BA29A69D2D00850A37 /* Tests_URLUtilities.swift in Sources */,
				B831BDB72824DA9700C4CE92 /* Tests_Tape.swift in Sources */,
			);
			runOnlyForDeploymentPostprocessing = 0;
		};
		B8EB29F726F27797006E97C3 /* Sources */ = {
			isa = PBXSourcesBuildPhase;
			buildActionMask = 2147483647;
			files = (
				B8B4251B28FE1DA60081B8D5 /* Entry.swift in Sources */,
				B82FD4562730A62C002CB641 /* EntryRow.swift in Sources */,
				B8C7E8BE2809F19500E439DC /* Markup.swift in Sources */,
				B8CA8F2828909FBA005F8802 /* StoryPromptView.swift in Sources */,
				B831BDB92825A28A00C4CE92 /* Header.swift in Sources */,
				B8AE34C2276BD77C00777FF0 /* SuggestionLabelStyle.swift in Sources */,
				B856521C2975B2CF00B7FCA0 /* StoryAudienceView.swift in Sources */,
				B88CC958284FF59900994928 /* OrderedCollectionUtilities.swift in Sources */,
				B8EA3EE82915C23200B92C2E /* HeaderSubtext.swift in Sources */,
				B8EF986E29034ADF0029363D /* Pathlike.swift in Sources */,
				B82C3A6526F5796300833CC8 /* OptionalUtilities.swift in Sources */,
				B8B54F3B271F6C8400B9B507 /* EntryLink.swift in Sources */,
				B8E00A302992DAA9003B40C1 /* ProfileSettingsView.swift in Sources */,
				B85652222975F16B00B7FCA0 /* BylineView.swift in Sources */,
				B8B3EE732979DEE900779B7F /* FirstRunView.swift in Sources */,
				B8AE34B0276A9F9C00777FF0 /* ColorUtilities.swift in Sources */,
				B8A59D7228B693100010DB2F /* StoryView.swift in Sources */,
				B84AD8EA2811C863006B3153 /* URLComponentsUtilities.swift in Sources */,
				B86E943329AFD5680073929B /* SubtextTextViewRepresentable.swift in Sources */,
				B8CC433D27A07CE10079D2F9 /* ScrimView.swift in Sources */,
				B86F1AB728C77E8C00DA264E /* Search.swift in Sources */,
				B8B3EE75297AEE6600779B7F /* FirstRunCreateSphereView.swift in Sources */,
				B8A59D6C28B692A00010DB2F /* Story.swift in Sources */,
				B8249DA327E2753800BCDFBA /* ViewUtilities.swift in Sources */,
				B82C3A6226F576FC00833CC8 /* URLUtilities.swift in Sources */,
				B88B1CDE298DE66E0062CB7F /* SettingsView.swift in Sources */,
				B8B4251528FDE8570081B8D5 /* Memo.swift in Sources */,
				B866868A27AC8BED00A03A55 /* DetailKeyboardToolbarView.swift in Sources */,
				B800ABE8297DE7D20024D1FD /* DataService.swift in Sources */,
				B88B1CE3298EB0100062CB7F /* BarButtonStyle.swift in Sources */,
				B81A535F272751EE001A6268 /* Subtext.swift in Sources */,
				B8CA8F20288F1875005F8802 /* RandomPromptGeist.swift in Sources */,
				B8B3EE79297AF6E500779B7F /* FirstRunProfileView.swift in Sources */,
				B8109C2827A8879C00CD2B6D /* AppTheme.swift in Sources */,
				B8D7F03F27A4AD130042C7CF /* SuggestionLabelView.swift in Sources */,
				B8B4D7EE27EA8AA000633B5F /* DragHandleView.swift in Sources */,
				B58FE48A28DED93F00E000CC /* ComboGeist.swift in Sources */,
				B8A59D6628B690B20010DB2F /* FeedService.swift in Sources */,
				B8545F0A296F8FB700BC4EA1 /* OmniboxView.swift in Sources */,
				B85BF47527BB3D6E00F55730 /* ToolbarTitleGroupView.swift in Sources */,
				B86BC75429B143CD005B5833 /* Identified.swift in Sources */,
				B8879EA926F93EBF00A0B4FF /* BacklinksView.swift in Sources */,
				B86DFF2827BF02F0002E57ED /* CollectionUtilities.swift in Sources */,
				B82F053728D60EE60025A8B5 /* AppTabView.swift in Sources */,
				B8B4251828FDE8AA0081B8D5 /* MemoData.swift in Sources */,
				B8E2B02B29AD0E4D004A78B3 /* Slug.swift in Sources */,
				B58FE48E28DEDAEA00E000CC /* StoryComboView.swift in Sources */,
				B54B922828E669D6003ACA1F /* MementoGeist.swift in Sources */,
				B824FDD426FAB1BC00B81BBD /* Truncate.swift in Sources */,
				B86DFF3327C072CD002E57ED /* Func.swift in Sources */,
				B86DFF3527C07438002E57ED /* LinkSuggestion.swift in Sources */,
				B82C3A5A26F5761700833CC8 /* FileSync.swift in Sources */,
				B8A59D7528B694C40010DB2F /* Geist.swift in Sources */,
				B8CBAFB02996A7D50079107E /* UnqualifiedLink.swift in Sources */,
				B8B4250F28FDE6960081B8D5 /* FileStore.swift in Sources */,
				B8A617202971D3000054D410 /* Slashlink.swift in Sources */,
				B81EACD827B724A000B3B8DC /* ThickDividerView.swift in Sources */,
				B8D7F04227A4AE590042C7CF /* SuggestionViewModifier.swift in Sources */,
				B8879EA626F9348600A0B4FF /* SubURL.swift in Sources */,
				B8E00A2D299294A0003B40C1 /* UserDefaultsProperty.swift in Sources */,
				B8B604E629146DF6006FCB77 /* MemoryStore.swift in Sources */,
				B8DEBF192798B6A8007CB528 /* NavigationToolbar.swift in Sources */,
				B822F18D27C9C0AB00943C6B /* CountChip.swift in Sources */,
				B87288DE299AB02400EF7E07 /* SphereFS.swift in Sources */,
				B8879EAC26F944DA00A0B4FF /* Detail.swift in Sources */,
				B82C3A7626F6B5BF00833CC8 /* StringUtilities.swift in Sources */,
				B85BF47827BC2B4700F55730 /* DetailToolbarContent.swift in Sources */,
				B8CBAFA42994491B0079107E /* MenuButtonView.swift in Sources */,
				B85EC460296F099700558761 /* ProfilePic.swift in Sources */,
				B8EB2A1F26F27797006E97C3 /* SubconsciousApp.swift in Sources */,
				B866868127AC4EF100A03A55 /* NSRangeUtilities.swift in Sources */,
				B824FDD126FA98F300B81BBD /* EntryDetail.swift in Sources */,
				B8AE34AA276A986000777FF0 /* PlaceholderTextView.swift in Sources */,
				B8CBAFA9299580E50079107E /* StoreProtocol.swift in Sources */,
				B8DEBF252798EF6A007CB528 /* RenameSearchView.swift in Sources */,
				B8B3EE7D297B1A1000779B7F /* ViewDebugUtilities.swift in Sources */,
				B826B27527B5D95F003D3C03 /* SaveState.swift in Sources */,
				B82C3A5626F529EF00833CC8 /* CombineUtilities.swift in Sources */,
				B8A59D6928B692900010DB2F /* StoryPrompt.swift in Sources */,
				B84AD8E3281073CE006B3153 /* InlineFormattingBarView.swift in Sources */,
				B8CE40E728D2707D00819064 /* QueryPromptGeist.swift in Sources */,
				B8CBAFA72994499A0079107E /* AudienceIconView.swift in Sources */,
				B8B3EE77297AEE8B00779B7F /* FirstRunDoneView.swift in Sources */,
				B85A805E296F08720007F957 /* AudienceMenuButtonView.swift in Sources */,
				B8AE34C8276BF77000777FF0 /* SearchTextField.swift in Sources */,
				B85EC469296F11F000558761 /* BylineSmView.swift in Sources */,
				B82BB7FB2821DA61000C9FCC /* Parser.swift in Sources */,
				B8249DA027E2668500BCDFBA /* PinTrailingBottom.swift in Sources */,
				B85EC466296F0D0A00558761 /* ProfilePicMd.swift in Sources */,
				B81A535C27275138001A6268 /* Tape.swift in Sources */,
				B8B3EE7B297AFB9100779B7F /* TextFieldLabel.swift in Sources */,
				B8B3194D2909E81D00A1E62A /* FileInfo.swift in Sources */,
				B86BC75829B23530005B5833 /* DetailEditToolbarContent.swift in Sources */,
				B8AC648A278F53920099E96B /* EntryStub.swift in Sources */,
				B88B1CE5298EB10D0062CB7F /* RecoveryPhraseView.swift in Sources */,
				B8B4250C28FB43C90081B8D5 /* ContentType.swift in Sources */,
				B8AE34C5276BF72500777FF0 /* LinkSearchView.swift in Sources */,
				B8AE34CB276C195E00777FF0 /* LinkSuggestionLabelView.swift in Sources */,
				B8AC648C278F757B0099E96B /* ProgressScrimView.swift in Sources */,
				B89E307D2911D7F900A4721F /* IntUtilities.swift in Sources */,
				B8D328B729A671DA00850A37 /* Transclude2View.swift in Sources */,
				B87288DC299AB01800EF7E07 /* Noosphere.swift in Sources */,
				B8E00A2A29928DD2003B40C1 /* AppDefaults.swift in Sources */,
				B82C3A5326F528B000833CC8 /* DatabaseService.swift in Sources */,
				B8A41D512811F87C0096D2E7 /* SlashlinkBarView.swift in Sources */,
				B8879EA026F90C5100A0B4FF /* NotebookNavigationView.swift in Sources */,
				B8EB2A2326F27797006E97C3 /* AppView.swift in Sources */,
				B89E30772911B51A00A4721F /* Migration.swift in Sources */,
				B8B4D7EC27EA890B00633B5F /* ShadowStyle.swift in Sources */,
				B85BF46F27BB0FA800F55730 /* RowViewModifier.swift in Sources */,
				B8EA3EE529159C5500B92C2E /* HeaderSubtextMemoStore.swift in Sources */,
				B86DFF3127C06EBC002E57ED /* RenameSuggestion.swift in Sources */,
				B88B1CE1298EAE730062CB7F /* LargeButtonStyle.swift in Sources */,
				B8AE34A7276A885300777FF0 /* TextViewRepresentable.swift in Sources */,
				B8C0A1B4297C938000D59532 /* Error.swift in Sources */,
				B8CBAFAC2995C4750079107E /* MemoAddress.swift in Sources */,
				B8CBAFA229930C660079107E /* ValidatedTextField.swift in Sources */,
				B8DEBF222798EE99007CB528 /* RenameSuggestionLabelView.swift in Sources */,
				B8DEBF1F2798EC23007CB528 /* TitleGroupView.swift in Sources */,
				B8AE34BF276BD61400777FF0 /* RowButtonStyle.swift in Sources */,
				B8CA8F2628909E66005F8802 /* Feed.swift in Sources */,
				B85652202975BA9000B7FCA0 /* MetaTableView.swift in Sources */,
				B86BC75A29B24BEF005B5833 /* DetailMetaSheet.swift in Sources */,
				B58FE48C28DED9B600E000CC /* StoryCombo.swift in Sources */,
				B86DFF3727C09CA2002E57ED /* DateUtilities.swift in Sources */,
				B8CC434927A0CA8D0079D2F9 /* AnimationUtilities.swift in Sources */,
				B89966C728B6EE2300DF1F8C /* Notebook.swift in Sources */,
				B88B1CE7298EEC240062CB7F /* GatewayURLSettingsView.swift in Sources */,
				B8B4251228FDE7780081B8D5 /* Mapping.swift in Sources */,
				B532F8C329B1752E00CE9256 /* TranscludeBlockLayoutFragment.swift in Sources */,
				B8AE34AD276A9CDB00777FF0 /* PrimaryButtonStyle.swift in Sources */,
				B86BC75629B15D55005B5833 /* Prose.swift in Sources */,
				B8A41D4E2811E81E0096D2E7 /* WikilinkBarView.swift in Sources */,
				B82C3A5F26F576C600833CC8 /* FileManagerUtilities.swift in Sources */,
				B8E1BB7B296DEF3200B86E0E /* NoosphereService.swift in Sources */,
				B8B54F3D271F7C6B00B9B507 /* Suggestion.swift in Sources */,
				B8AC648F278F7E7B0099E96B /* BackLabelStyle.swift in Sources */,
				B86DFF2D27C0280B002E57ED /* EntryListView.swift in Sources */,
				B85EC463296F0CBD00558761 /* ProfilePicSm.swift in Sources */,
				B86DFF3927C15B77002E57ED /* Config.swift in Sources */,
				B83E91D727692EC600045C6A /* FAB.swift in Sources */,
				B848FDAA2991837900245115 /* DeveloperSettingsView.swift in Sources */,
				B8545F0D2970577600BC4EA1 /* BacklinkReacts.swift in Sources */,
				B8E2B02929AD0E23004A78B3 /* Petname.swift in Sources */,
				B8A59D6028B51D000010DB2F /* TranscludeView.swift in Sources */,
				B856521E2975B7F100B7FCA0 /* Audience.swift in Sources */,
				B8AE34B6276AAAFF00777FF0 /* RoundedTextFieldViewModifier.swift in Sources */,
				B839029F28CA246A007A3A3F /* CustomLogStringConvertible.swift in Sources */,
				B8EC568926F4204F00AC64E5 /* SQLite3Database.swift in Sources */,
				B8CA8F2428908D65005F8802 /* BundleUtilities.swift in Sources */,
			);
			runOnlyForDeploymentPostprocessing = 0;
		};
		B8EB29FF26F27797006E97C3 /* Sources */ = {
			isa = PBXSourcesBuildPhase;
			buildActionMask = 2147483647;
			files = (
				B82C3A6626F5796300833CC8 /* OptionalUtilities.swift in Sources */,
				B8AC6490278F7E7B0099E96B /* BackLabelStyle.swift in Sources */,
				B866868227AC4EF100A03A55 /* NSRangeUtilities.swift in Sources */,
				B85BF47627BB3D6E00F55730 /* ToolbarTitleGroupView.swift in Sources */,
				B8DEBF202798EC23007CB528 /* TitleGroupView.swift in Sources */,
				B82C3A6326F576FC00833CC8 /* URLUtilities.swift in Sources */,
				B83E91D827692EC600045C6A /* FAB.swift in Sources */,
				B88CC959284FF59900994928 /* OrderedCollectionUtilities.swift in Sources */,
				B8A59D6128B51D000010DB2F /* TranscludeView.swift in Sources */,
				B89E307E2911D7F900A4721F /* IntUtilities.swift in Sources */,
				B8A59D6728B690B20010DB2F /* FeedService.swift in Sources */,
				B8249DA127E2668500BCDFBA /* PinTrailingBottom.swift in Sources */,
				B8EF986F29034ADF0029363D /* Pathlike.swift in Sources */,
				B8879EAA26F93EBF00A0B4FF /* BacklinksView.swift in Sources */,
				B824FDD526FAB1BC00B81BBD /* Truncate.swift in Sources */,
				B8CBAFB12996A7D50079107E /* UnqualifiedLink.swift in Sources */,
				B82C3A5B26F5761700833CC8 /* FileSync.swift in Sources */,
				B85EC467296F0D0A00558761 /* ProfilePicMd.swift in Sources */,
				B85BF47927BC2B4700F55730 /* DetailToolbarContent.swift in Sources */,
				B81EACD927B724A000B3B8DC /* ThickDividerView.swift in Sources */,
				B89E30782911B51A00A4721F /* Migration.swift in Sources */,
				B89966C828B6EE2300DF1F8C /* Notebook.swift in Sources */,
				B82FD4572730A62C002CB641 /* EntryRow.swift in Sources */,
				B82F053828D60EE60025A8B5 /* AppTabView.swift in Sources */,
				B8879EA726F9348600A0B4FF /* SubURL.swift in Sources */,
				B8CBAFAD2995C4750079107E /* MemoAddress.swift in Sources */,
				B8AE34B7276AAAFF00777FF0 /* RoundedTextFieldViewModifier.swift in Sources */,
				B8879EAD26F944DA00A0B4FF /* Detail.swift in Sources */,
				B8D7F04027A4AD130042C7CF /* SuggestionLabelView.swift in Sources */,
				B85EC464296F0CBD00558761 /* ProfilePicSm.swift in Sources */,
				B8CC433E27A07CE10079D2F9 /* ScrimView.swift in Sources */,
				B8AE34C3276BD77C00777FF0 /* SuggestionLabelStyle.swift in Sources */,
				B82C3A7726F6B5BF00833CC8 /* StringUtilities.swift in Sources */,
				B8D7F04327A4AE590042C7CF /* SuggestionViewModifier.swift in Sources */,
				B8B4251028FDE6960081B8D5 /* FileStore.swift in Sources */,
				B8EB2A2026F27797006E97C3 /* SubconsciousApp.swift in Sources */,
				B81A535D27275138001A6268 /* Tape.swift in Sources */,
				B85BF47027BB0FA800F55730 /* RowViewModifier.swift in Sources */,
				B8E00A312992DAA9003B40C1 /* ProfileSettingsView.swift in Sources */,
				B8AE34B1276A9F9C00777FF0 /* ColorUtilities.swift in Sources */,
				B8E00A2B29928DD2003B40C1 /* AppDefaults.swift in Sources */,
				B82C3A5726F529EF00833CC8 /* CombineUtilities.swift in Sources */,
				B8B4251C28FE1DA60081B8D5 /* Entry.swift in Sources */,
				B82BB7FC2821DA61000C9FCC /* Parser.swift in Sources */,
				B8DEBF1A2798B6A8007CB528 /* NavigationToolbar.swift in Sources */,
				B8CBAFAA299580E50079107E /* StoreProtocol.swift in Sources */,
				B8AE34CC276C195E00777FF0 /* LinkSuggestionLabelView.swift in Sources */,
				B8545F0E2970577600BC4EA1 /* BacklinkReacts.swift in Sources */,
				B800ABE9297DE7D20024D1FD /* DataService.swift in Sources */,
				B8249DA427E2753800BCDFBA /* ViewUtilities.swift in Sources */,
				B8A59D7328B693100010DB2F /* StoryView.swift in Sources */,
				B8A59D6D28B692A00010DB2F /* Story.swift in Sources */,
				B831BDBA2825A28A00C4CE92 /* Header.swift in Sources */,
				B8109C2927A8879C00CD2B6D /* AppTheme.swift in Sources */,
				B8AE34AE276A9CDB00777FF0 /* PrimaryButtonStyle.swift in Sources */,
				B8EA3EE629159C5500B92C2E /* HeaderSubtextMemoStore.swift in Sources */,
				B8AE34C0276BD61400777FF0 /* RowButtonStyle.swift in Sources */,
				B85EC46A296F11F000558761 /* BylineSmView.swift in Sources */,
				B8A59D7628B694C40010DB2F /* Geist.swift in Sources */,
				B85A8059296E31860007F957 /* AudienceMenuButtonView.swift in Sources */,
				B8CC434A27A0CA8D0079D2F9 /* AnimationUtilities.swift in Sources */,
				B822F18E27C9C0AB00943C6B /* CountChip.swift in Sources */,
				B8B604E729146DF6006FCB77 /* MemoryStore.swift in Sources */,
				B8DEBF262798EF6A007CB528 /* RenameSearchView.swift in Sources */,
				B81A5360272751EE001A6268 /* Subtext.swift in Sources */,
				B8545F0B296F8FB700BC4EA1 /* OmniboxView.swift in Sources */,
				B8AC648D278F757B0099E96B /* ProgressScrimView.swift in Sources */,
				B8DEBF232798EE99007CB528 /* RenameSuggestionLabelView.swift in Sources */,
				B8A41D522811F87C0096D2E7 /* SlashlinkBarView.swift in Sources */,
				B866868B27AC8BED00A03A55 /* DetailKeyboardToolbarView.swift in Sources */,
				B84AD8E4281073CE006B3153 /* InlineFormattingBarView.swift in Sources */,
				B8AE34C6276BF72500777FF0 /* LinkSearchView.swift in Sources */,
				B82C3A5426F528B000833CC8 /* DatabaseService.swift in Sources */,
				B8D328B829A671DA00850A37 /* Transclude2View.swift in Sources */,
				B8CE40E828D2707D00819064 /* QueryPromptGeist.swift in Sources */,
				B84AD8EB2811C863006B3153 /* URLComponentsUtilities.swift in Sources */,
				B8B4251328FDE7780081B8D5 /* Mapping.swift in Sources */,
				B8B4250D28FB43C90081B8D5 /* ContentType.swift in Sources */,
				B8A41D4F2811E81E0096D2E7 /* WikilinkBarView.swift in Sources */,
				B86DFF2927BF02F0002E57ED /* CollectionUtilities.swift in Sources */,
				B8879EA126F90C5100A0B4FF /* NotebookNavigationView.swift in Sources */,
				B8EB2A2426F27797006E97C3 /* AppView.swift in Sources */,
				B82C3A6026F576C600833CC8 /* FileManagerUtilities.swift in Sources */,
				B8E00A2E299294A0003B40C1 /* UserDefaultsProperty.swift in Sources */,
				B8B4251628FDE8570081B8D5 /* Memo.swift in Sources */,
				B85EC461296F099700558761 /* ProfilePic.swift in Sources */,
				B8EC568A26F4204F00AC64E5 /* SQLite3Database.swift in Sources */,
				B8B4251928FDE8AA0081B8D5 /* MemoData.swift in Sources */,
				B8A59D6A28B692900010DB2F /* StoryPrompt.swift in Sources */,
			);
			runOnlyForDeploymentPostprocessing = 0;
		};
		B8EB2A0726F27797006E97C3 /* Sources */ = {
			isa = PBXSourcesBuildPhase;
			buildActionMask = 2147483647;
			files = (
				B8EB2A1226F27797006E97C3 /* Tests_iOSLaunchTests.swift in Sources */,
				B8EB2A1026F27797006E97C3 /* Tests_iOS.swift in Sources */,
			);
			runOnlyForDeploymentPostprocessing = 0;
		};
		B8EB2A1326F27797006E97C3 /* Sources */ = {
			isa = PBXSourcesBuildPhase;
			buildActionMask = 2147483647;
			files = (
				B8EB2A1E26F27797006E97C3 /* Tests_macOSLaunchTests.swift in Sources */,
				B8EB2A1C26F27797006E97C3 /* Tests_macOS.swift in Sources */,
			);
			runOnlyForDeploymentPostprocessing = 0;
		};
/* End PBXSourcesBuildPhase section */

/* Begin PBXTargetDependency section */
		B80057ED27DC355E002C0129 /* PBXTargetDependency */ = {
			isa = PBXTargetDependency;
			target = B8EB29FA26F27797006E97C3 /* Subconscious (iOS) */;
			targetProxy = B80057EC27DC355E002C0129 /* PBXContainerItemProxy */;
		};
		B8579B6727C5620800D8B4BC /* PBXTargetDependency */ = {
			isa = PBXTargetDependency;
			productRef = B8579B6627C5620800D8B4BC /* Collections */;
		};
		B8579B6927C5620800D8B4BC /* PBXTargetDependency */ = {
			isa = PBXTargetDependency;
			productRef = B8579B6827C5620800D8B4BC /* OrderedCollections */;
		};
		B8579B6B27C5620800D8B4BC /* PBXTargetDependency */ = {
			isa = PBXTargetDependency;
			productRef = B8579B6A27C5620800D8B4BC /* SwiftSubsurface */;
		};
		B8EB2A0D26F27797006E97C3 /* PBXTargetDependency */ = {
			isa = PBXTargetDependency;
			target = B8EB29FA26F27797006E97C3 /* Subconscious (iOS) */;
			targetProxy = B8EB2A0C26F27797006E97C3 /* PBXContainerItemProxy */;
		};
		B8EB2A1926F27797006E97C3 /* PBXTargetDependency */ = {
			isa = PBXTargetDependency;
			target = B8EB2A0226F27797006E97C3 /* Subconscious (macOS) */;
			targetProxy = B8EB2A1826F27797006E97C3 /* PBXContainerItemProxy */;
		};
/* End PBXTargetDependency section */

/* Begin XCBuildConfiguration section */
		B80057EE27DC355E002C0129 /* Debug */ = {
			isa = XCBuildConfiguration;
			buildSettings = {
				BUNDLE_LOADER = "$(TEST_HOST)";
				CODE_SIGN_STYLE = Automatic;
				CURRENT_PROJECT_VERSION = 1;
				DEVELOPMENT_TEAM = LA8RNJ2LQP;
				GENERATE_INFOPLIST_FILE = YES;
				IPHONEOS_DEPLOYMENT_TARGET = 16.0;
				MARKETING_VERSION = 1.0;
				PRODUCT_BUNDLE_IDENTIFIER = com.subconscious.SubconsciousTests;
				PRODUCT_NAME = "$(TARGET_NAME)";
				SDKROOT = iphoneos;
				SWIFT_EMIT_LOC_STRINGS = NO;
				SWIFT_VERSION = 5.0;
				TARGETED_DEVICE_FAMILY = "1,2";
				TEST_HOST = "$(BUILT_PRODUCTS_DIR)/Subconscious.app/Subconscious";
			};
			name = Debug;
		};
		B80057EF27DC355E002C0129 /* Release */ = {
			isa = XCBuildConfiguration;
			buildSettings = {
				BUNDLE_LOADER = "$(TEST_HOST)";
				CODE_SIGN_STYLE = Automatic;
				CURRENT_PROJECT_VERSION = 1;
				DEVELOPMENT_TEAM = LA8RNJ2LQP;
				GENERATE_INFOPLIST_FILE = YES;
				IPHONEOS_DEPLOYMENT_TARGET = 16.0;
				MARKETING_VERSION = 1.0;
				PRODUCT_BUNDLE_IDENTIFIER = com.subconscious.SubconsciousTests;
				PRODUCT_NAME = "$(TARGET_NAME)";
				SDKROOT = iphoneos;
				SWIFT_EMIT_LOC_STRINGS = NO;
				SWIFT_VERSION = 5.0;
				TARGETED_DEVICE_FAMILY = "1,2";
				TEST_HOST = "$(BUILT_PRODUCTS_DIR)/Subconscious.app/Subconscious";
				VALIDATE_PRODUCT = YES;
			};
			name = Release;
		};
		B8EB2A2726F27797006E97C3 /* Debug */ = {
			isa = XCBuildConfiguration;
			buildSettings = {
				ALWAYS_SEARCH_USER_PATHS = NO;
				CLANG_ANALYZER_NONNULL = YES;
				CLANG_ANALYZER_NUMBER_OBJECT_CONVERSION = YES_AGGRESSIVE;
				CLANG_CXX_LANGUAGE_STANDARD = "gnu++17";
				CLANG_CXX_LIBRARY = "libc++";
				CLANG_ENABLE_MODULES = YES;
				CLANG_ENABLE_OBJC_ARC = YES;
				CLANG_ENABLE_OBJC_WEAK = YES;
				CLANG_WARN_BLOCK_CAPTURE_AUTORELEASING = YES;
				CLANG_WARN_BOOL_CONVERSION = YES;
				CLANG_WARN_COMMA = YES;
				CLANG_WARN_CONSTANT_CONVERSION = YES;
				CLANG_WARN_DEPRECATED_OBJC_IMPLEMENTATIONS = YES;
				CLANG_WARN_DIRECT_OBJC_ISA_USAGE = YES_ERROR;
				CLANG_WARN_DOCUMENTATION_COMMENTS = YES;
				CLANG_WARN_EMPTY_BODY = YES;
				CLANG_WARN_ENUM_CONVERSION = YES;
				CLANG_WARN_INFINITE_RECURSION = YES;
				CLANG_WARN_INT_CONVERSION = YES;
				CLANG_WARN_NON_LITERAL_NULL_CONVERSION = YES;
				CLANG_WARN_OBJC_IMPLICIT_RETAIN_SELF = YES;
				CLANG_WARN_OBJC_LITERAL_CONVERSION = YES;
				CLANG_WARN_OBJC_ROOT_CLASS = YES_ERROR;
				CLANG_WARN_QUOTED_INCLUDE_IN_FRAMEWORK_HEADER = YES;
				CLANG_WARN_RANGE_LOOP_ANALYSIS = YES;
				CLANG_WARN_STRICT_PROTOTYPES = YES;
				CLANG_WARN_SUSPICIOUS_MOVE = YES;
				CLANG_WARN_UNGUARDED_AVAILABILITY = YES_AGGRESSIVE;
				CLANG_WARN_UNREACHABLE_CODE = YES;
				CLANG_WARN__DUPLICATE_METHOD_MATCH = YES;
				COPY_PHASE_STRIP = NO;
				DEBUG_INFORMATION_FORMAT = dwarf;
				ENABLE_STRICT_OBJC_MSGSEND = YES;
				ENABLE_TESTABILITY = YES;
				GCC_C_LANGUAGE_STANDARD = gnu11;
				GCC_DYNAMIC_NO_PIC = NO;
				GCC_NO_COMMON_BLOCKS = YES;
				GCC_OPTIMIZATION_LEVEL = 0;
				GCC_PREPROCESSOR_DEFINITIONS = (
					"DEBUG=1",
					"$(inherited)",
				);
				GCC_WARN_64_TO_32_BIT_CONVERSION = YES;
				GCC_WARN_ABOUT_RETURN_TYPE = YES_ERROR;
				GCC_WARN_UNDECLARED_SELECTOR = YES;
				GCC_WARN_UNINITIALIZED_AUTOS = YES_AGGRESSIVE;
				GCC_WARN_UNUSED_FUNCTION = YES;
				GCC_WARN_UNUSED_VARIABLE = YES;
				IPHONEOS_DEPLOYMENT_TARGET = 16.0;
				MTL_ENABLE_DEBUG_INFO = INCLUDE_SOURCE;
				MTL_FAST_MATH = YES;
				ONLY_ACTIVE_ARCH = YES;
				SWIFT_ACTIVE_COMPILATION_CONDITIONS = DEBUG;
				SWIFT_OPTIMIZATION_LEVEL = "-Onone";
			};
			name = Debug;
		};
		B8EB2A2826F27797006E97C3 /* Release */ = {
			isa = XCBuildConfiguration;
			buildSettings = {
				ALWAYS_SEARCH_USER_PATHS = NO;
				CLANG_ANALYZER_NONNULL = YES;
				CLANG_ANALYZER_NUMBER_OBJECT_CONVERSION = YES_AGGRESSIVE;
				CLANG_CXX_LANGUAGE_STANDARD = "gnu++17";
				CLANG_CXX_LIBRARY = "libc++";
				CLANG_ENABLE_MODULES = YES;
				CLANG_ENABLE_OBJC_ARC = YES;
				CLANG_ENABLE_OBJC_WEAK = YES;
				CLANG_WARN_BLOCK_CAPTURE_AUTORELEASING = YES;
				CLANG_WARN_BOOL_CONVERSION = YES;
				CLANG_WARN_COMMA = YES;
				CLANG_WARN_CONSTANT_CONVERSION = YES;
				CLANG_WARN_DEPRECATED_OBJC_IMPLEMENTATIONS = YES;
				CLANG_WARN_DIRECT_OBJC_ISA_USAGE = YES_ERROR;
				CLANG_WARN_DOCUMENTATION_COMMENTS = YES;
				CLANG_WARN_EMPTY_BODY = YES;
				CLANG_WARN_ENUM_CONVERSION = YES;
				CLANG_WARN_INFINITE_RECURSION = YES;
				CLANG_WARN_INT_CONVERSION = YES;
				CLANG_WARN_NON_LITERAL_NULL_CONVERSION = YES;
				CLANG_WARN_OBJC_IMPLICIT_RETAIN_SELF = YES;
				CLANG_WARN_OBJC_LITERAL_CONVERSION = YES;
				CLANG_WARN_OBJC_ROOT_CLASS = YES_ERROR;
				CLANG_WARN_QUOTED_INCLUDE_IN_FRAMEWORK_HEADER = YES;
				CLANG_WARN_RANGE_LOOP_ANALYSIS = YES;
				CLANG_WARN_STRICT_PROTOTYPES = YES;
				CLANG_WARN_SUSPICIOUS_MOVE = YES;
				CLANG_WARN_UNGUARDED_AVAILABILITY = YES_AGGRESSIVE;
				CLANG_WARN_UNREACHABLE_CODE = YES;
				CLANG_WARN__DUPLICATE_METHOD_MATCH = YES;
				COPY_PHASE_STRIP = NO;
				DEBUG_INFORMATION_FORMAT = "dwarf-with-dsym";
				ENABLE_NS_ASSERTIONS = NO;
				ENABLE_STRICT_OBJC_MSGSEND = YES;
				GCC_C_LANGUAGE_STANDARD = gnu11;
				GCC_NO_COMMON_BLOCKS = YES;
				GCC_WARN_64_TO_32_BIT_CONVERSION = YES;
				GCC_WARN_ABOUT_RETURN_TYPE = YES_ERROR;
				GCC_WARN_UNDECLARED_SELECTOR = YES;
				GCC_WARN_UNINITIALIZED_AUTOS = YES_AGGRESSIVE;
				GCC_WARN_UNUSED_FUNCTION = YES;
				GCC_WARN_UNUSED_VARIABLE = YES;
				IPHONEOS_DEPLOYMENT_TARGET = 16.0;
				MTL_ENABLE_DEBUG_INFO = NO;
				MTL_FAST_MATH = YES;
				SWIFT_COMPILATION_MODE = wholemodule;
				SWIFT_OPTIMIZATION_LEVEL = "-O";
			};
			name = Release;
		};
		B8EB2A2A26F27797006E97C3 /* Debug */ = {
			isa = XCBuildConfiguration;
			buildSettings = {
				ASSETCATALOG_COMPILER_APPICON_NAME = AppIcon;
				ASSETCATALOG_COMPILER_GLOBAL_ACCENT_COLOR_NAME = AccentColor;
				CODE_SIGN_STYLE = Automatic;
				CURRENT_PROJECT_VERSION = 1;
				DEVELOPMENT_TEAM = LA8RNJ2LQP;
				ENABLE_BITCODE = NO;
				ENABLE_PREVIEWS = YES;
				GENERATE_INFOPLIST_FILE = YES;
				INFOPLIST_FILE = iOS/Info.plist;
				INFOPLIST_KEY_CFBundleDisplayName = Subconscious;
				INFOPLIST_KEY_LSSupportsOpeningDocumentsInPlace = YES;
				INFOPLIST_KEY_UIApplicationSceneManifest_Generation = YES;
				INFOPLIST_KEY_UIApplicationSupportsIndirectInputEvents = YES;
				INFOPLIST_KEY_UILaunchScreen_Generation = YES;
				INFOPLIST_KEY_UISupportedInterfaceOrientations = UIInterfaceOrientationPortrait;
				INFOPLIST_KEY_UISupportedInterfaceOrientations_iPad = "UIInterfaceOrientationPortrait UIInterfaceOrientationPortraitUpsideDown UIInterfaceOrientationLandscapeLeft UIInterfaceOrientationLandscapeRight";
				INFOPLIST_KEY_UISupportedInterfaceOrientations_iPhone = "UIInterfaceOrientationPortrait UIInterfaceOrientationLandscapeLeft UIInterfaceOrientationLandscapeRight";
				INFOPLIST_KEY_UISupportsDocumentBrowser = YES;
				IPHONEOS_DEPLOYMENT_TARGET = 16.0;
				LD_RUNPATH_SEARCH_PATHS = (
					"$(inherited)",
					"@executable_path/Frameworks",
				);
				MARKETING_VERSION = 0.0.7;
				PRODUCT_BUNDLE_IDENTIFIER = com.subconscious.Subconscious;
				PRODUCT_NAME = Subconscious;
				SDKROOT = iphoneos;
				SUPPORTED_PLATFORMS = "iphoneos iphonesimulator";
				SUPPORTS_MACCATALYST = NO;
				SUPPORTS_MAC_DESIGNED_FOR_IPHONE_IPAD = NO;
				SWIFT_EMIT_LOC_STRINGS = YES;
				SWIFT_VERSION = 5.0;
				TARGETED_DEVICE_FAMILY = 1;
			};
			name = Debug;
		};
		B8EB2A2B26F27797006E97C3 /* Release */ = {
			isa = XCBuildConfiguration;
			buildSettings = {
				ASSETCATALOG_COMPILER_APPICON_NAME = AppIcon;
				ASSETCATALOG_COMPILER_GLOBAL_ACCENT_COLOR_NAME = AccentColor;
				CODE_SIGN_STYLE = Automatic;
				CURRENT_PROJECT_VERSION = 1;
				DEVELOPMENT_TEAM = LA8RNJ2LQP;
				ENABLE_BITCODE = NO;
				ENABLE_PREVIEWS = YES;
				GENERATE_INFOPLIST_FILE = YES;
				INFOPLIST_FILE = iOS/Info.plist;
				INFOPLIST_KEY_CFBundleDisplayName = Subconscious;
				INFOPLIST_KEY_LSSupportsOpeningDocumentsInPlace = YES;
				INFOPLIST_KEY_UIApplicationSceneManifest_Generation = YES;
				INFOPLIST_KEY_UIApplicationSupportsIndirectInputEvents = YES;
				INFOPLIST_KEY_UILaunchScreen_Generation = YES;
				INFOPLIST_KEY_UISupportedInterfaceOrientations = UIInterfaceOrientationPortrait;
				INFOPLIST_KEY_UISupportedInterfaceOrientations_iPad = "UIInterfaceOrientationPortrait UIInterfaceOrientationPortraitUpsideDown UIInterfaceOrientationLandscapeLeft UIInterfaceOrientationLandscapeRight";
				INFOPLIST_KEY_UISupportedInterfaceOrientations_iPhone = "UIInterfaceOrientationPortrait UIInterfaceOrientationLandscapeLeft UIInterfaceOrientationLandscapeRight";
				INFOPLIST_KEY_UISupportsDocumentBrowser = YES;
				IPHONEOS_DEPLOYMENT_TARGET = 16.0;
				LD_RUNPATH_SEARCH_PATHS = (
					"$(inherited)",
					"@executable_path/Frameworks",
				);
				MARKETING_VERSION = 0.0.7;
				PRODUCT_BUNDLE_IDENTIFIER = com.subconscious.Subconscious;
				PRODUCT_NAME = Subconscious;
				SDKROOT = iphoneos;
				SUPPORTED_PLATFORMS = "iphoneos iphonesimulator";
				SUPPORTS_MACCATALYST = NO;
				SUPPORTS_MAC_DESIGNED_FOR_IPHONE_IPAD = NO;
				SWIFT_EMIT_LOC_STRINGS = YES;
				SWIFT_VERSION = 5.0;
				TARGETED_DEVICE_FAMILY = 1;
				VALIDATE_PRODUCT = YES;
			};
			name = Release;
		};
		B8EB2A2D26F27797006E97C3 /* Debug */ = {
			isa = XCBuildConfiguration;
			buildSettings = {
				ASSETCATALOG_COMPILER_APPICON_NAME = AppIcon;
				ASSETCATALOG_COMPILER_GLOBAL_ACCENT_COLOR_NAME = AccentColor;
				CODE_SIGN_ENTITLEMENTS = macOS/macOS.entitlements;
				CODE_SIGN_IDENTITY = "-";
				CODE_SIGN_STYLE = Automatic;
				COMBINE_HIDPI_IMAGES = YES;
				CURRENT_PROJECT_VERSION = 1;
				DEVELOPMENT_TEAM = LA8RNJ2LQP;
				ENABLE_HARDENED_RUNTIME = YES;
				ENABLE_PREVIEWS = YES;
				GENERATE_INFOPLIST_FILE = YES;
				INFOPLIST_FILE = macOS/Info.plist;
				INFOPLIST_KEY_NSHumanReadableCopyright = "";
				LD_RUNPATH_SEARCH_PATHS = (
					"$(inherited)",
					"@executable_path/../Frameworks",
				);
				MACOSX_DEPLOYMENT_TARGET = 11.0;
				MARKETING_VERSION = 1.0;
				PRODUCT_BUNDLE_IDENTIFIER = com.subconscious.Subconscious;
				PRODUCT_NAME = Subconscious;
				SDKROOT = macosx;
				SWIFT_EMIT_LOC_STRINGS = YES;
				SWIFT_VERSION = 5.0;
			};
			name = Debug;
		};
		B8EB2A2E26F27797006E97C3 /* Release */ = {
			isa = XCBuildConfiguration;
			buildSettings = {
				ASSETCATALOG_COMPILER_APPICON_NAME = AppIcon;
				ASSETCATALOG_COMPILER_GLOBAL_ACCENT_COLOR_NAME = AccentColor;
				CODE_SIGN_ENTITLEMENTS = macOS/macOS.entitlements;
				CODE_SIGN_IDENTITY = "-";
				CODE_SIGN_STYLE = Automatic;
				COMBINE_HIDPI_IMAGES = YES;
				CURRENT_PROJECT_VERSION = 1;
				DEVELOPMENT_TEAM = LA8RNJ2LQP;
				ENABLE_HARDENED_RUNTIME = YES;
				ENABLE_PREVIEWS = YES;
				GENERATE_INFOPLIST_FILE = YES;
				INFOPLIST_FILE = macOS/Info.plist;
				INFOPLIST_KEY_NSHumanReadableCopyright = "";
				LD_RUNPATH_SEARCH_PATHS = (
					"$(inherited)",
					"@executable_path/../Frameworks",
				);
				MACOSX_DEPLOYMENT_TARGET = 11.0;
				MARKETING_VERSION = 1.0;
				PRODUCT_BUNDLE_IDENTIFIER = com.subconscious.Subconscious;
				PRODUCT_NAME = Subconscious;
				SDKROOT = macosx;
				SWIFT_EMIT_LOC_STRINGS = YES;
				SWIFT_VERSION = 5.0;
			};
			name = Release;
		};
		B8EB2A3026F27797006E97C3 /* Debug */ = {
			isa = XCBuildConfiguration;
			buildSettings = {
				ALWAYS_EMBED_SWIFT_STANDARD_LIBRARIES = YES;
				CODE_SIGN_STYLE = Automatic;
				CURRENT_PROJECT_VERSION = 1;
				DEVELOPMENT_TEAM = LA8RNJ2LQP;
				GENERATE_INFOPLIST_FILE = YES;
				IPHONEOS_DEPLOYMENT_TARGET = 15.0;
				LD_RUNPATH_SEARCH_PATHS = (
					"$(inherited)",
					"@executable_path/Frameworks",
					"@loader_path/Frameworks",
				);
				MARKETING_VERSION = 1.0;
				PRODUCT_BUNDLE_IDENTIFIER = "com.subconscious.Tests-iOS";
				PRODUCT_NAME = "$(TARGET_NAME)";
				SDKROOT = iphoneos;
				SWIFT_EMIT_LOC_STRINGS = NO;
				SWIFT_VERSION = 5.0;
				TARGETED_DEVICE_FAMILY = "1,2";
				TEST_TARGET_NAME = "Subconscious (iOS)";
			};
			name = Debug;
		};
		B8EB2A3126F27797006E97C3 /* Release */ = {
			isa = XCBuildConfiguration;
			buildSettings = {
				ALWAYS_EMBED_SWIFT_STANDARD_LIBRARIES = YES;
				CODE_SIGN_STYLE = Automatic;
				CURRENT_PROJECT_VERSION = 1;
				DEVELOPMENT_TEAM = LA8RNJ2LQP;
				GENERATE_INFOPLIST_FILE = YES;
				IPHONEOS_DEPLOYMENT_TARGET = 15.0;
				LD_RUNPATH_SEARCH_PATHS = (
					"$(inherited)",
					"@executable_path/Frameworks",
					"@loader_path/Frameworks",
				);
				MARKETING_VERSION = 1.0;
				PRODUCT_BUNDLE_IDENTIFIER = "com.subconscious.Tests-iOS";
				PRODUCT_NAME = "$(TARGET_NAME)";
				SDKROOT = iphoneos;
				SWIFT_EMIT_LOC_STRINGS = NO;
				SWIFT_VERSION = 5.0;
				TARGETED_DEVICE_FAMILY = "1,2";
				TEST_TARGET_NAME = "Subconscious (iOS)";
				VALIDATE_PRODUCT = YES;
			};
			name = Release;
		};
		B8EB2A3326F27797006E97C3 /* Debug */ = {
			isa = XCBuildConfiguration;
			buildSettings = {
				ALWAYS_EMBED_SWIFT_STANDARD_LIBRARIES = YES;
				CODE_SIGN_STYLE = Automatic;
				COMBINE_HIDPI_IMAGES = YES;
				CURRENT_PROJECT_VERSION = 1;
				DEVELOPMENT_TEAM = LA8RNJ2LQP;
				GENERATE_INFOPLIST_FILE = YES;
				LD_RUNPATH_SEARCH_PATHS = (
					"$(inherited)",
					"@executable_path/../Frameworks",
					"@loader_path/../Frameworks",
				);
				MACOSX_DEPLOYMENT_TARGET = 11.3;
				MARKETING_VERSION = 1.0;
				PRODUCT_BUNDLE_IDENTIFIER = "com.subconscious.Tests-macOS";
				PRODUCT_NAME = "$(TARGET_NAME)";
				SDKROOT = macosx;
				SWIFT_EMIT_LOC_STRINGS = NO;
				SWIFT_VERSION = 5.0;
				TEST_TARGET_NAME = "Subconscious (macOS)";
			};
			name = Debug;
		};
		B8EB2A3426F27797006E97C3 /* Release */ = {
			isa = XCBuildConfiguration;
			buildSettings = {
				ALWAYS_EMBED_SWIFT_STANDARD_LIBRARIES = YES;
				CODE_SIGN_STYLE = Automatic;
				COMBINE_HIDPI_IMAGES = YES;
				CURRENT_PROJECT_VERSION = 1;
				DEVELOPMENT_TEAM = LA8RNJ2LQP;
				GENERATE_INFOPLIST_FILE = YES;
				LD_RUNPATH_SEARCH_PATHS = (
					"$(inherited)",
					"@executable_path/../Frameworks",
					"@loader_path/../Frameworks",
				);
				MACOSX_DEPLOYMENT_TARGET = 11.3;
				MARKETING_VERSION = 1.0;
				PRODUCT_BUNDLE_IDENTIFIER = "com.subconscious.Tests-macOS";
				PRODUCT_NAME = "$(TARGET_NAME)";
				SDKROOT = macosx;
				SWIFT_EMIT_LOC_STRINGS = NO;
				SWIFT_VERSION = 5.0;
				TEST_TARGET_NAME = "Subconscious (macOS)";
			};
			name = Release;
		};
/* End XCBuildConfiguration section */

/* Begin XCConfigurationList section */
		B80057F027DC355E002C0129 /* Build configuration list for PBXNativeTarget "SubconsciousTests" */ = {
			isa = XCConfigurationList;
			buildConfigurations = (
				B80057EE27DC355E002C0129 /* Debug */,
				B80057EF27DC355E002C0129 /* Release */,
			);
			defaultConfigurationIsVisible = 0;
			defaultConfigurationName = Release;
		};
		B8EB29F126F27794006E97C3 /* Build configuration list for PBXProject "Subconscious" */ = {
			isa = XCConfigurationList;
			buildConfigurations = (
				B8EB2A2726F27797006E97C3 /* Debug */,
				B8EB2A2826F27797006E97C3 /* Release */,
			);
			defaultConfigurationIsVisible = 0;
			defaultConfigurationName = Release;
		};
		B8EB2A2926F27797006E97C3 /* Build configuration list for PBXNativeTarget "Subconscious (iOS)" */ = {
			isa = XCConfigurationList;
			buildConfigurations = (
				B8EB2A2A26F27797006E97C3 /* Debug */,
				B8EB2A2B26F27797006E97C3 /* Release */,
			);
			defaultConfigurationIsVisible = 0;
			defaultConfigurationName = Release;
		};
		B8EB2A2C26F27797006E97C3 /* Build configuration list for PBXNativeTarget "Subconscious (macOS)" */ = {
			isa = XCConfigurationList;
			buildConfigurations = (
				B8EB2A2D26F27797006E97C3 /* Debug */,
				B8EB2A2E26F27797006E97C3 /* Release */,
			);
			defaultConfigurationIsVisible = 0;
			defaultConfigurationName = Release;
		};
		B8EB2A2F26F27797006E97C3 /* Build configuration list for PBXNativeTarget "Tests iOS" */ = {
			isa = XCConfigurationList;
			buildConfigurations = (
				B8EB2A3026F27797006E97C3 /* Debug */,
				B8EB2A3126F27797006E97C3 /* Release */,
			);
			defaultConfigurationIsVisible = 0;
			defaultConfigurationName = Release;
		};
		B8EB2A3226F27797006E97C3 /* Build configuration list for PBXNativeTarget "Tests macOS" */ = {
			isa = XCConfigurationList;
			buildConfigurations = (
				B8EB2A3326F27797006E97C3 /* Debug */,
				B8EB2A3426F27797006E97C3 /* Release */,
			);
			defaultConfigurationIsVisible = 0;
			defaultConfigurationName = Release;
		};
/* End XCConfigurationList section */

/* Begin XCRemoteSwiftPackageReference section */
		B822F18927C9615600943C6B /* XCRemoteSwiftPackageReference "ObservableStore" */ = {
			isa = XCRemoteSwiftPackageReference;
			repositoryURL = "https://github.com/gordonbrander/ObservableStore";
			requirement = {
				kind = upToNextMajorVersion;
				minimumVersion = 0.3.0;
			};
		};
		B82C3A6D26F6B1C000833CC8 /* XCRemoteSwiftPackageReference "swift-collections" */ = {
			isa = XCRemoteSwiftPackageReference;
			repositoryURL = "https://github.com/apple/swift-collections.git";
			requirement = {
				kind = upToNextMajorVersion;
				minimumVersion = 1.0.3;
			};
		};
		B8579B6327C561E900D8B4BC /* XCRemoteSwiftPackageReference "SwiftSubsurface" */ = {
			isa = XCRemoteSwiftPackageReference;
			repositoryURL = "https://github.com/cdata/SwiftSubsurface";
			requirement = {
				branch = main;
				kind = branch;
			};
		};
		B8CA8F18288F038C005F8802 /* XCRemoteSwiftPackageReference "Tracery" */ = {
			isa = XCRemoteSwiftPackageReference;
			repositoryURL = "https://github.com/BenziAhamed/Tracery";
			requirement = {
				kind = upToNextMajorVersion;
				minimumVersion = 0.0.2;
			};
		};
		B8E1BB77296DECE700B86E0E /* XCRemoteSwiftPackageReference "noosphere" */ = {
			isa = XCRemoteSwiftPackageReference;
			repositoryURL = "https://github.com/subconsciousnetwork/noosphere";
			requirement = {
				branch = main;
				kind = branch;
			};
		};
/* End XCRemoteSwiftPackageReference section */

/* Begin XCSwiftPackageProductDependency section */
		B822F18A27C9615600943C6B /* ObservableStore */ = {
			isa = XCSwiftPackageProductDependency;
			package = B822F18927C9615600943C6B /* XCRemoteSwiftPackageReference "ObservableStore" */;
			productName = ObservableStore;
		};
		B82C3A6E26F6B1C000833CC8 /* Collections */ = {
			isa = XCSwiftPackageProductDependency;
			package = B82C3A6D26F6B1C000833CC8 /* XCRemoteSwiftPackageReference "swift-collections" */;
			productName = Collections;
		};
		B82C3A7026F6B1C000833CC8 /* OrderedCollections */ = {
			isa = XCSwiftPackageProductDependency;
			package = B82C3A6D26F6B1C000833CC8 /* XCRemoteSwiftPackageReference "swift-collections" */;
			productName = OrderedCollections;
		};
		B8579B6427C561E900D8B4BC /* SwiftSubsurface */ = {
			isa = XCSwiftPackageProductDependency;
			package = B8579B6327C561E900D8B4BC /* XCRemoteSwiftPackageReference "SwiftSubsurface" */;
			productName = SwiftSubsurface;
		};
		B8579B6627C5620800D8B4BC /* Collections */ = {
			isa = XCSwiftPackageProductDependency;
			package = B82C3A6D26F6B1C000833CC8 /* XCRemoteSwiftPackageReference "swift-collections" */;
			productName = Collections;
		};
		B8579B6827C5620800D8B4BC /* OrderedCollections */ = {
			isa = XCSwiftPackageProductDependency;
			package = B82C3A6D26F6B1C000833CC8 /* XCRemoteSwiftPackageReference "swift-collections" */;
			productName = OrderedCollections;
		};
		B8579B6A27C5620800D8B4BC /* SwiftSubsurface */ = {
			isa = XCSwiftPackageProductDependency;
			package = B8579B6327C561E900D8B4BC /* XCRemoteSwiftPackageReference "SwiftSubsurface" */;
			productName = SwiftSubsurface;
		};
		B8CA8F19288F038C005F8802 /* Tracery */ = {
			isa = XCSwiftPackageProductDependency;
			package = B8CA8F18288F038C005F8802 /* XCRemoteSwiftPackageReference "Tracery" */;
			productName = Tracery;
		};
		B8E1BB78296DECE700B86E0E /* SwiftNoosphere */ = {
			isa = XCSwiftPackageProductDependency;
			package = B8E1BB77296DECE700B86E0E /* XCRemoteSwiftPackageReference "noosphere" */;
			productName = SwiftNoosphere;
		};
/* End XCSwiftPackageProductDependency section */
	};
	rootObject = B8EB29EE26F27794006E97C3 /* Project object */;
}<|MERGE_RESOLUTION|>--- conflicted
+++ resolved
@@ -600,8 +600,6 @@
 /* End PBXFrameworksBuildPhase section */
 
 /* Begin PBXGroup section */
-<<<<<<< HEAD
-=======
 		B532F8C129B1750F00CE9256 /* Transclude */ = {
 			isa = PBXGroup;
 			children = (
@@ -612,7 +610,6 @@
 			path = Transclude;
 			sourceTree = "<group>";
 		};
->>>>>>> e5a62f59
 		B80057E927DC355E002C0129 /* SubconsciousTests */ = {
 			isa = PBXGroup;
 			children = (

--- conflicted
+++ resolved
@@ -1737,11 +1737,8 @@
 		B8EB2A3826F27CD1006E97C3 /* Components */ = {
 			isa = PBXGroup;
 			children = (
-<<<<<<< HEAD
 				B8C28C772B923215003CA696 /* BlockEditor */,
-=======
 				B54BC3BF2B8315F800D6C76D /* Discover */,
->>>>>>> 8313cc34
 				B53DC52F2B7B2B0E00D20CCB /* AICommentsView.swift */,
 				B82F053628D60EE60025A8B5 /* AppTabView.swift */,
 				B8DA32B429CB999500EA166E /* AppUpgradeView.swift */,

// !$*UTF8*$!
{
	archiveVersion = 1;
	classes = {
	};
	objectVersion = 55;
	objects = {

/* Begin PBXBuildFile section */
		B54B922828E669D6003ACA1F /* MementoGeist.swift in Sources */ = {isa = PBXBuildFile; fileRef = B54B922728E669D6003ACA1F /* MementoGeist.swift */; };
		B575834528ED8D9100F6EE88 /* combo.json in Resources */ = {isa = PBXBuildFile; fileRef = B575834428ED8D9100F6EE88 /* combo.json */; };
		B58FE48A28DED93F00E000CC /* ComboGeist.swift in Sources */ = {isa = PBXBuildFile; fileRef = B58FE48928DED93F00E000CC /* ComboGeist.swift */; };
		B58FE48C28DED9B600E000CC /* StoryCombo.swift in Sources */ = {isa = PBXBuildFile; fileRef = B58FE48B28DED9B600E000CC /* StoryCombo.swift */; };
		B58FE48E28DEDAEA00E000CC /* StoryComboView.swift in Sources */ = {isa = PBXBuildFile; fileRef = B58FE48D28DEDAEA00E000CC /* StoryComboView.swift */; };
		B80057EB27DC355E002C0129 /* SubconsciousTests.swift in Sources */ = {isa = PBXBuildFile; fileRef = B80057EA27DC355E002C0129 /* SubconsciousTests.swift */; };
		B80057F427DC35BE002C0129 /* Tests_Slug.swift in Sources */ = {isa = PBXBuildFile; fileRef = B80057F327DC35BE002C0129 /* Tests_Slug.swift */; };
		B800ABE8297DE7D20024D1FD /* DataService.swift in Sources */ = {isa = PBXBuildFile; fileRef = B800ABE7297DE7D20024D1FD /* DataService.swift */; };
		B800ABE9297DE7D20024D1FD /* DataService.swift in Sources */ = {isa = PBXBuildFile; fileRef = B800ABE7297DE7D20024D1FD /* DataService.swift */; };
		B809AFF428D8E7BC00D0589A /* Tests_MarkupText.swift in Sources */ = {isa = PBXBuildFile; fileRef = B809AFF328D8E7BC00D0589A /* Tests_MarkupText.swift */; };
		B80CC805299D14C900C4D7C0 /* Tests_Memo.swift in Sources */ = {isa = PBXBuildFile; fileRef = B80CC804299D14C900C4D7C0 /* Tests_Memo.swift */; };
		B80CC807299D4DF000C4D7C0 /* Tests_SQLite3Database.swift in Sources */ = {isa = PBXBuildFile; fileRef = B80CC806299D4DF000C4D7C0 /* Tests_SQLite3Database.swift */; };
		B8109C2827A8879C00CD2B6D /* AppTheme.swift in Sources */ = {isa = PBXBuildFile; fileRef = B8109C2727A8879C00CD2B6D /* AppTheme.swift */; };
		B8109C2927A8879C00CD2B6D /* AppTheme.swift in Sources */ = {isa = PBXBuildFile; fileRef = B8109C2727A8879C00CD2B6D /* AppTheme.swift */; };
		B813749A28BFCCCA00CCC6FB /* MarkupTextViewRepresentable.swift in Sources */ = {isa = PBXBuildFile; fileRef = B813749928BFCCCA00CCC6FB /* MarkupTextViewRepresentable.swift */; };
		B813749B28BFCCCA00CCC6FB /* MarkupTextViewRepresentable.swift in Sources */ = {isa = PBXBuildFile; fileRef = B813749928BFCCCA00CCC6FB /* MarkupTextViewRepresentable.swift */; };
		B81A535C27275138001A6268 /* Tape.swift in Sources */ = {isa = PBXBuildFile; fileRef = B81A535B27275138001A6268 /* Tape.swift */; };
		B81A535D27275138001A6268 /* Tape.swift in Sources */ = {isa = PBXBuildFile; fileRef = B81A535B27275138001A6268 /* Tape.swift */; };
		B81A535F272751EE001A6268 /* Subtext.swift in Sources */ = {isa = PBXBuildFile; fileRef = B81A535E272751EE001A6268 /* Subtext.swift */; };
		B81A5360272751EE001A6268 /* Subtext.swift in Sources */ = {isa = PBXBuildFile; fileRef = B81A535E272751EE001A6268 /* Subtext.swift */; };
		B81EACD827B724A000B3B8DC /* ThickDividerView.swift in Sources */ = {isa = PBXBuildFile; fileRef = B81EACD727B724A000B3B8DC /* ThickDividerView.swift */; };
		B81EACD927B724A000B3B8DC /* ThickDividerView.swift in Sources */ = {isa = PBXBuildFile; fileRef = B81EACD727B724A000B3B8DC /* ThickDividerView.swift */; };
		B81EBB0927025C1500B87594 /* BacklinkButtonStyle.swift in Sources */ = {isa = PBXBuildFile; fileRef = B81EBB0827025C1500B87594 /* BacklinkButtonStyle.swift */; };
		B81EBB0A27025C1500B87594 /* BacklinkButtonStyle.swift in Sources */ = {isa = PBXBuildFile; fileRef = B81EBB0827025C1500B87594 /* BacklinkButtonStyle.swift */; };
		B822F18B27C9615600943C6B /* ObservableStore in Frameworks */ = {isa = PBXBuildFile; productRef = B822F18A27C9615600943C6B /* ObservableStore */; };
		B822F18D27C9C0AB00943C6B /* CountChip.swift in Sources */ = {isa = PBXBuildFile; fileRef = B822F18C27C9C0AB00943C6B /* CountChip.swift */; };
		B822F18E27C9C0AB00943C6B /* CountChip.swift in Sources */ = {isa = PBXBuildFile; fileRef = B822F18C27C9C0AB00943C6B /* CountChip.swift */; };
		B8249DA027E2668500BCDFBA /* PinTrailingBottom.swift in Sources */ = {isa = PBXBuildFile; fileRef = B8249D9F27E2668500BCDFBA /* PinTrailingBottom.swift */; };
		B8249DA127E2668500BCDFBA /* PinTrailingBottom.swift in Sources */ = {isa = PBXBuildFile; fileRef = B8249D9F27E2668500BCDFBA /* PinTrailingBottom.swift */; };
		B8249DA327E2753800BCDFBA /* ViewUtilities.swift in Sources */ = {isa = PBXBuildFile; fileRef = B8249DA227E2753800BCDFBA /* ViewUtilities.swift */; };
		B8249DA427E2753800BCDFBA /* ViewUtilities.swift in Sources */ = {isa = PBXBuildFile; fileRef = B8249DA227E2753800BCDFBA /* ViewUtilities.swift */; };
		B824FDD126FA98F300B81BBD /* EntryDetail.swift in Sources */ = {isa = PBXBuildFile; fileRef = B824FDD026FA98F300B81BBD /* EntryDetail.swift */; };
		B824FDD426FAB1BC00B81BBD /* Truncate.swift in Sources */ = {isa = PBXBuildFile; fileRef = B824FDD326FAB1BC00B81BBD /* Truncate.swift */; };
		B824FDD526FAB1BC00B81BBD /* Truncate.swift in Sources */ = {isa = PBXBuildFile; fileRef = B824FDD326FAB1BC00B81BBD /* Truncate.swift */; };
		B826B27527B5D95F003D3C03 /* SaveState.swift in Sources */ = {isa = PBXBuildFile; fileRef = B826B27427B5D95F003D3C03 /* SaveState.swift */; };
		B82BB7FB2821DA61000C9FCC /* Parser.swift in Sources */ = {isa = PBXBuildFile; fileRef = B82BB7FA2821DA61000C9FCC /* Parser.swift */; };
		B82BB7FC2821DA61000C9FCC /* Parser.swift in Sources */ = {isa = PBXBuildFile; fileRef = B82BB7FA2821DA61000C9FCC /* Parser.swift */; };
		B82BB7FE28243F32000C9FCC /* Tests_Parser.swift in Sources */ = {isa = PBXBuildFile; fileRef = B82BB7FD28243F32000C9FCC /* Tests_Parser.swift */; };
		B82C3A5326F528B000833CC8 /* DatabaseService.swift in Sources */ = {isa = PBXBuildFile; fileRef = B82C3A5226F528B000833CC8 /* DatabaseService.swift */; };
		B82C3A5426F528B000833CC8 /* DatabaseService.swift in Sources */ = {isa = PBXBuildFile; fileRef = B82C3A5226F528B000833CC8 /* DatabaseService.swift */; };
		B82C3A5626F529EF00833CC8 /* CombineUtilities.swift in Sources */ = {isa = PBXBuildFile; fileRef = B82C3A5526F529EF00833CC8 /* CombineUtilities.swift */; };
		B82C3A5726F529EF00833CC8 /* CombineUtilities.swift in Sources */ = {isa = PBXBuildFile; fileRef = B82C3A5526F529EF00833CC8 /* CombineUtilities.swift */; };
		B82C3A5A26F5761700833CC8 /* FileSync.swift in Sources */ = {isa = PBXBuildFile; fileRef = B82C3A5826F5761700833CC8 /* FileSync.swift */; };
		B82C3A5B26F5761700833CC8 /* FileSync.swift in Sources */ = {isa = PBXBuildFile; fileRef = B82C3A5826F5761700833CC8 /* FileSync.swift */; };
		B82C3A5F26F576C600833CC8 /* FileManagerUtilities.swift in Sources */ = {isa = PBXBuildFile; fileRef = B82C3A5E26F576C600833CC8 /* FileManagerUtilities.swift */; };
		B82C3A6026F576C600833CC8 /* FileManagerUtilities.swift in Sources */ = {isa = PBXBuildFile; fileRef = B82C3A5E26F576C600833CC8 /* FileManagerUtilities.swift */; };
		B82C3A6226F576FC00833CC8 /* URLUtilities.swift in Sources */ = {isa = PBXBuildFile; fileRef = B82C3A6126F576FB00833CC8 /* URLUtilities.swift */; };
		B82C3A6326F576FC00833CC8 /* URLUtilities.swift in Sources */ = {isa = PBXBuildFile; fileRef = B82C3A6126F576FB00833CC8 /* URLUtilities.swift */; };
		B82C3A6526F5796300833CC8 /* OptionalUtilities.swift in Sources */ = {isa = PBXBuildFile; fileRef = B82C3A6426F5796300833CC8 /* OptionalUtilities.swift */; };
		B82C3A6626F5796300833CC8 /* OptionalUtilities.swift in Sources */ = {isa = PBXBuildFile; fileRef = B82C3A6426F5796300833CC8 /* OptionalUtilities.swift */; };
		B82C3A6F26F6B1C000833CC8 /* Collections in Frameworks */ = {isa = PBXBuildFile; productRef = B82C3A6E26F6B1C000833CC8 /* Collections */; };
		B82C3A7126F6B1C000833CC8 /* OrderedCollections in Frameworks */ = {isa = PBXBuildFile; productRef = B82C3A7026F6B1C000833CC8 /* OrderedCollections */; };
		B82C3A7626F6B5BF00833CC8 /* StringUtilities.swift in Sources */ = {isa = PBXBuildFile; fileRef = B82C3A7526F6B5BF00833CC8 /* StringUtilities.swift */; };
		B82C3A7726F6B5BF00833CC8 /* StringUtilities.swift in Sources */ = {isa = PBXBuildFile; fileRef = B82C3A7526F6B5BF00833CC8 /* StringUtilities.swift */; };
		B82F053728D60EE60025A8B5 /* AppTabView.swift in Sources */ = {isa = PBXBuildFile; fileRef = B82F053628D60EE60025A8B5 /* AppTabView.swift */; };
		B82F053828D60EE60025A8B5 /* AppTabView.swift in Sources */ = {isa = PBXBuildFile; fileRef = B82F053628D60EE60025A8B5 /* AppTabView.swift */; };
		B82FD4562730A62C002CB641 /* EntryRow.swift in Sources */ = {isa = PBXBuildFile; fileRef = B82FD4552730A62C002CB641 /* EntryRow.swift */; };
		B82FD4572730A62C002CB641 /* EntryRow.swift in Sources */ = {isa = PBXBuildFile; fileRef = B82FD4552730A62C002CB641 /* EntryRow.swift */; };
		B82FF242298C0DAF0097D688 /* Tests_Noosphere.swift in Sources */ = {isa = PBXBuildFile; fileRef = B82FF241298C0DAF0097D688 /* Tests_Noosphere.swift */; };
		B831BDB72824DA9700C4CE92 /* Tests_Tape.swift in Sources */ = {isa = PBXBuildFile; fileRef = B831BDB62824DA9700C4CE92 /* Tests_Tape.swift */; };
		B831BDB92825A28A00C4CE92 /* Header.swift in Sources */ = {isa = PBXBuildFile; fileRef = B831BDB82825A28A00C4CE92 /* Header.swift */; };
		B831BDBA2825A28A00C4CE92 /* Header.swift in Sources */ = {isa = PBXBuildFile; fileRef = B831BDB82825A28A00C4CE92 /* Header.swift */; };
		B831BDBC2825A4E700C4CE92 /* Tests_Header.swift in Sources */ = {isa = PBXBuildFile; fileRef = B831BDBB2825A4E700C4CE92 /* Tests_Header.swift */; };
		B839029F28CA246A007A3A3F /* CustomLogStringConvertible.swift in Sources */ = {isa = PBXBuildFile; fileRef = B839029E28CA246A007A3A3F /* CustomLogStringConvertible.swift */; };
		B83E91D727692EC600045C6A /* FAB.swift in Sources */ = {isa = PBXBuildFile; fileRef = B83E91D627692EC600045C6A /* FAB.swift */; };
		B83E91D827692EC600045C6A /* FAB.swift in Sources */ = {isa = PBXBuildFile; fileRef = B83E91D627692EC600045C6A /* FAB.swift */; };
		B848FDA229916F4600245115 /* Nickname.swift in Sources */ = {isa = PBXBuildFile; fileRef = B848FDA129916F4600245115 /* Nickname.swift */; };
		B848FDA42991701500245115 /* Tests_Nickname.swift in Sources */ = {isa = PBXBuildFile; fileRef = B848FDA32991701500245115 /* Tests_Nickname.swift */; };
		B848FDAA2991837900245115 /* DeveloperSettingsView.swift in Sources */ = {isa = PBXBuildFile; fileRef = B848FDA82991836900245115 /* DeveloperSettingsView.swift */; };
		B84AD8DF280F3659006B3153 /* Tests_EntryLink.swift in Sources */ = {isa = PBXBuildFile; fileRef = B84AD8DE280F3659006B3153 /* Tests_EntryLink.swift */; };
		B84AD8E1280F7A19006B3153 /* Tests_StringUtilities.swift in Sources */ = {isa = PBXBuildFile; fileRef = B84AD8E0280F7A19006B3153 /* Tests_StringUtilities.swift */; };
		B84AD8E3281073CE006B3153 /* InlineFormattingBarView.swift in Sources */ = {isa = PBXBuildFile; fileRef = B84AD8E2281073CE006B3153 /* InlineFormattingBarView.swift */; };
		B84AD8E4281073CE006B3153 /* InlineFormattingBarView.swift in Sources */ = {isa = PBXBuildFile; fileRef = B84AD8E2281073CE006B3153 /* InlineFormattingBarView.swift */; };
		B84AD8E62810B74E006B3153 /* Tests_SubURLs.swift in Sources */ = {isa = PBXBuildFile; fileRef = B84AD8E52810B74E006B3153 /* Tests_SubURLs.swift */; };
		B84AD8E82811C827006B3153 /* Tests_URLComponentsUtilities.swift in Sources */ = {isa = PBXBuildFile; fileRef = B84AD8E72811C827006B3153 /* Tests_URLComponentsUtilities.swift */; };
		B84AD8EA2811C863006B3153 /* URLComponentsUtilities.swift in Sources */ = {isa = PBXBuildFile; fileRef = B84AD8E92811C863006B3153 /* URLComponentsUtilities.swift */; };
		B84AD8EB2811C863006B3153 /* URLComponentsUtilities.swift in Sources */ = {isa = PBXBuildFile; fileRef = B84AD8E92811C863006B3153 /* URLComponentsUtilities.swift */; };
		B8545F0A296F8FB700BC4EA1 /* OmniboxView.swift in Sources */ = {isa = PBXBuildFile; fileRef = B8545F09296F8FB700BC4EA1 /* OmniboxView.swift */; };
		B8545F0B296F8FB700BC4EA1 /* OmniboxView.swift in Sources */ = {isa = PBXBuildFile; fileRef = B8545F09296F8FB700BC4EA1 /* OmniboxView.swift */; };
		B8545F0D2970577600BC4EA1 /* BacklinkReacts.swift in Sources */ = {isa = PBXBuildFile; fileRef = B8545F0C2970577600BC4EA1 /* BacklinkReacts.swift */; };
		B8545F0E2970577600BC4EA1 /* BacklinkReacts.swift in Sources */ = {isa = PBXBuildFile; fileRef = B8545F0C2970577600BC4EA1 /* BacklinkReacts.swift */; };
		B856521C2975B2CF00B7FCA0 /* StoryAudienceView.swift in Sources */ = {isa = PBXBuildFile; fileRef = B856521B2975B2CF00B7FCA0 /* StoryAudienceView.swift */; };
		B856521E2975B7F100B7FCA0 /* Audience.swift in Sources */ = {isa = PBXBuildFile; fileRef = B856521D2975B7F100B7FCA0 /* Audience.swift */; };
		B85652202975BA9000B7FCA0 /* MetaTableView.swift in Sources */ = {isa = PBXBuildFile; fileRef = B856521F2975BA9000B7FCA0 /* MetaTableView.swift */; };
		B85652222975F16B00B7FCA0 /* BylineView.swift in Sources */ = {isa = PBXBuildFile; fileRef = B85652212975F16B00B7FCA0 /* BylineView.swift */; };
		B8579B6527C561E900D8B4BC /* SwiftSubsurface in Frameworks */ = {isa = PBXBuildFile; productRef = B8579B6427C561E900D8B4BC /* SwiftSubsurface */; };
		B85A8059296E31860007F957 /* AudienceMenuButtonView.swift in Sources */ = {isa = PBXBuildFile; fileRef = B85A8057296E31860007F957 /* AudienceMenuButtonView.swift */; };
		B85A805E296F08720007F957 /* AudienceMenuButtonView.swift in Sources */ = {isa = PBXBuildFile; fileRef = B85A8057296E31860007F957 /* AudienceMenuButtonView.swift */; };
		B85BF46F27BB0FA800F55730 /* RowViewModifier.swift in Sources */ = {isa = PBXBuildFile; fileRef = B85BF46E27BB0FA800F55730 /* RowViewModifier.swift */; };
		B85BF47027BB0FA800F55730 /* RowViewModifier.swift in Sources */ = {isa = PBXBuildFile; fileRef = B85BF46E27BB0FA800F55730 /* RowViewModifier.swift */; };
		B85BF47527BB3D6E00F55730 /* ToolbarTitleGroupView.swift in Sources */ = {isa = PBXBuildFile; fileRef = B85BF47427BB3D6E00F55730 /* ToolbarTitleGroupView.swift */; };
		B85BF47627BB3D6E00F55730 /* ToolbarTitleGroupView.swift in Sources */ = {isa = PBXBuildFile; fileRef = B85BF47427BB3D6E00F55730 /* ToolbarTitleGroupView.swift */; };
		B85BF47827BC2B4700F55730 /* DetailToolbarContent.swift in Sources */ = {isa = PBXBuildFile; fileRef = B85BF47727BC2B4700F55730 /* DetailToolbarContent.swift */; };
		B85BF47927BC2B4700F55730 /* DetailToolbarContent.swift in Sources */ = {isa = PBXBuildFile; fileRef = B85BF47727BC2B4700F55730 /* DetailToolbarContent.swift */; };
		B85D5E3D28BE4B2C00EE0078 /* Tests_NotebookUpdate.swift in Sources */ = {isa = PBXBuildFile; fileRef = B85D5E3C28BE4B2C00EE0078 /* Tests_NotebookUpdate.swift */; };
		B85D5E3F28BE4B4600EE0078 /* Tests_FeedUpdate.swift in Sources */ = {isa = PBXBuildFile; fileRef = B85D5E3E28BE4B4600EE0078 /* Tests_FeedUpdate.swift */; };
		B85EC460296F099700558761 /* ProfilePic.swift in Sources */ = {isa = PBXBuildFile; fileRef = B85EC45F296F099700558761 /* ProfilePic.swift */; };
		B85EC461296F099700558761 /* ProfilePic.swift in Sources */ = {isa = PBXBuildFile; fileRef = B85EC45F296F099700558761 /* ProfilePic.swift */; };
		B85EC463296F0CBD00558761 /* ProfilePicSm.swift in Sources */ = {isa = PBXBuildFile; fileRef = B85EC462296F0CBD00558761 /* ProfilePicSm.swift */; };
		B85EC464296F0CBD00558761 /* ProfilePicSm.swift in Sources */ = {isa = PBXBuildFile; fileRef = B85EC462296F0CBD00558761 /* ProfilePicSm.swift */; };
		B85EC466296F0D0A00558761 /* ProfilePicMd.swift in Sources */ = {isa = PBXBuildFile; fileRef = B85EC465296F0D0A00558761 /* ProfilePicMd.swift */; };
		B85EC467296F0D0A00558761 /* ProfilePicMd.swift in Sources */ = {isa = PBXBuildFile; fileRef = B85EC465296F0D0A00558761 /* ProfilePicMd.swift */; };
		B85EC469296F11F000558761 /* BylineSmView.swift in Sources */ = {isa = PBXBuildFile; fileRef = B85EC468296F11F000558761 /* BylineSmView.swift */; };
		B85EC46A296F11F000558761 /* BylineSmView.swift in Sources */ = {isa = PBXBuildFile; fileRef = B85EC468296F11F000558761 /* BylineSmView.swift */; };
		B866868127AC4EF100A03A55 /* NSRangeUtilities.swift in Sources */ = {isa = PBXBuildFile; fileRef = B866868027AC4EF100A03A55 /* NSRangeUtilities.swift */; };
		B866868227AC4EF100A03A55 /* NSRangeUtilities.swift in Sources */ = {isa = PBXBuildFile; fileRef = B866868027AC4EF100A03A55 /* NSRangeUtilities.swift */; };
		B866868A27AC8BED00A03A55 /* DetailKeyboardToolbarView.swift in Sources */ = {isa = PBXBuildFile; fileRef = B866868927AC8BED00A03A55 /* DetailKeyboardToolbarView.swift */; };
		B866868B27AC8BED00A03A55 /* DetailKeyboardToolbarView.swift in Sources */ = {isa = PBXBuildFile; fileRef = B866868927AC8BED00A03A55 /* DetailKeyboardToolbarView.swift */; };
		B8682DCB2804BF04001CD8DD /* Tests_Subtext.swift in Sources */ = {isa = PBXBuildFile; fileRef = B8682DCA2804BF04001CD8DD /* Tests_Subtext.swift */; };
		B8682DCD2804C379001CD8DD /* Tests_CollectionUtilities.swift in Sources */ = {isa = PBXBuildFile; fileRef = B8682DCC2804C379001CD8DD /* Tests_CollectionUtilities.swift */; };
		B86DFF2827BF02F0002E57ED /* CollectionUtilities.swift in Sources */ = {isa = PBXBuildFile; fileRef = B86DFF2727BF02F0002E57ED /* CollectionUtilities.swift */; };
		B86DFF2927BF02F0002E57ED /* CollectionUtilities.swift in Sources */ = {isa = PBXBuildFile; fileRef = B86DFF2727BF02F0002E57ED /* CollectionUtilities.swift */; };
		B86DFF2D27C0280B002E57ED /* EntryListView.swift in Sources */ = {isa = PBXBuildFile; fileRef = B86DFF2C27C0280B002E57ED /* EntryListView.swift */; };
		B86DFF3127C06EBC002E57ED /* RenameSuggestion.swift in Sources */ = {isa = PBXBuildFile; fileRef = B86DFF3027C06EBC002E57ED /* RenameSuggestion.swift */; };
		B86DFF3327C072CD002E57ED /* Func.swift in Sources */ = {isa = PBXBuildFile; fileRef = B86DFF3227C072CD002E57ED /* Func.swift */; };
		B86DFF3527C07438002E57ED /* LinkSuggestion.swift in Sources */ = {isa = PBXBuildFile; fileRef = B86DFF3427C07438002E57ED /* LinkSuggestion.swift */; };
		B86DFF3727C09CA2002E57ED /* DateUtilities.swift in Sources */ = {isa = PBXBuildFile; fileRef = B86DFF3627C09CA2002E57ED /* DateUtilities.swift */; };
		B86DFF3927C15B77002E57ED /* Config.swift in Sources */ = {isa = PBXBuildFile; fileRef = B86DFF3827C15B77002E57ED /* Config.swift */; };
		B86F1AB728C77E8C00DA264E /* Search.swift in Sources */ = {isa = PBXBuildFile; fileRef = B86F1AB628C77E8C00DA264E /* Search.swift */; };
		B87288DC299AB01800EF7E07 /* Noosphere.swift in Sources */ = {isa = PBXBuildFile; fileRef = B87288DB299AB01800EF7E07 /* Noosphere.swift */; };
		B87288DE299AB02400EF7E07 /* SphereFS.swift in Sources */ = {isa = PBXBuildFile; fileRef = B87288DD299AB02400EF7E07 /* SphereFS.swift */; };
		B87288E0299B05B500EF7E07 /* Tests_DataService.swift in Sources */ = {isa = PBXBuildFile; fileRef = B87288DF299B05B500EF7E07 /* Tests_DataService.swift */; };
		B8879EA026F90C5100A0B4FF /* NotebookNavigationView.swift in Sources */ = {isa = PBXBuildFile; fileRef = B8879E9F26F90C5100A0B4FF /* NotebookNavigationView.swift */; };
		B8879EA126F90C5100A0B4FF /* NotebookNavigationView.swift in Sources */ = {isa = PBXBuildFile; fileRef = B8879E9F26F90C5100A0B4FF /* NotebookNavigationView.swift */; };
		B8879EA626F9348600A0B4FF /* SubURL.swift in Sources */ = {isa = PBXBuildFile; fileRef = B8879EA526F9348600A0B4FF /* SubURL.swift */; };
		B8879EA726F9348600A0B4FF /* SubURL.swift in Sources */ = {isa = PBXBuildFile; fileRef = B8879EA526F9348600A0B4FF /* SubURL.swift */; };
		B8879EA926F93EBF00A0B4FF /* BacklinksView.swift in Sources */ = {isa = PBXBuildFile; fileRef = B8879EA826F93EBF00A0B4FF /* BacklinksView.swift */; };
		B8879EAA26F93EBF00A0B4FF /* BacklinksView.swift in Sources */ = {isa = PBXBuildFile; fileRef = B8879EA826F93EBF00A0B4FF /* BacklinksView.swift */; };
		B8879EAC26F944DA00A0B4FF /* Detail.swift in Sources */ = {isa = PBXBuildFile; fileRef = B8879EAB26F944DA00A0B4FF /* Detail.swift */; };
		B8879EAD26F944DA00A0B4FF /* Detail.swift in Sources */ = {isa = PBXBuildFile; fileRef = B8879EAB26F944DA00A0B4FF /* Detail.swift */; };
		B88B1CDE298DE66E0062CB7F /* SettingsView.swift in Sources */ = {isa = PBXBuildFile; fileRef = B88B1CDD298DE66E0062CB7F /* SettingsView.swift */; };
		B88B1CE1298EAE730062CB7F /* LargeButtonStyle.swift in Sources */ = {isa = PBXBuildFile; fileRef = B88B1CE0298EAE730062CB7F /* LargeButtonStyle.swift */; };
		B88B1CE3298EB0100062CB7F /* BarButtonStyle.swift in Sources */ = {isa = PBXBuildFile; fileRef = B88B1CE2298EB0100062CB7F /* BarButtonStyle.swift */; };
		B88B1CE5298EB10D0062CB7F /* RecoveryPhraseView.swift in Sources */ = {isa = PBXBuildFile; fileRef = B88B1CE4298EB10D0062CB7F /* RecoveryPhraseView.swift */; };
		B88B1CE7298EEC240062CB7F /* GatewayURLSettingsView.swift in Sources */ = {isa = PBXBuildFile; fileRef = B88B1CE6298EEC240062CB7F /* GatewayURLSettingsView.swift */; };
		B88C9781276425E800B27DF0 /* IBMPlexMono-Italic.ttf in Resources */ = {isa = PBXBuildFile; fileRef = B88C977D276425E800B27DF0 /* IBMPlexMono-Italic.ttf */; };
		B88C9782276425E900B27DF0 /* IBMPlexMono-Italic.ttf in Resources */ = {isa = PBXBuildFile; fileRef = B88C977D276425E800B27DF0 /* IBMPlexMono-Italic.ttf */; };
		B88C9783276425E900B27DF0 /* IBMPlexMono-BoldItalic.ttf in Resources */ = {isa = PBXBuildFile; fileRef = B88C977E276425E800B27DF0 /* IBMPlexMono-BoldItalic.ttf */; };
		B88C9784276425E900B27DF0 /* IBMPlexMono-BoldItalic.ttf in Resources */ = {isa = PBXBuildFile; fileRef = B88C977E276425E800B27DF0 /* IBMPlexMono-BoldItalic.ttf */; };
		B88C9785276425E900B27DF0 /* IBMPlexMono-Bold.ttf in Resources */ = {isa = PBXBuildFile; fileRef = B88C977F276425E800B27DF0 /* IBMPlexMono-Bold.ttf */; };
		B88C9786276425E900B27DF0 /* IBMPlexMono-Bold.ttf in Resources */ = {isa = PBXBuildFile; fileRef = B88C977F276425E800B27DF0 /* IBMPlexMono-Bold.ttf */; };
		B88C9787276425E900B27DF0 /* IBMPlexMono-Regular.ttf in Resources */ = {isa = PBXBuildFile; fileRef = B88C9780276425E800B27DF0 /* IBMPlexMono-Regular.ttf */; };
		B88C9788276425E900B27DF0 /* IBMPlexMono-Regular.ttf in Resources */ = {isa = PBXBuildFile; fileRef = B88C9780276425E800B27DF0 /* IBMPlexMono-Regular.ttf */; };
		B88C97932764264300B27DF0 /* IBMPlexSans-Regular.ttf in Resources */ = {isa = PBXBuildFile; fileRef = B88C978F2764264300B27DF0 /* IBMPlexSans-Regular.ttf */; };
		B88C97942764264300B27DF0 /* IBMPlexSans-Regular.ttf in Resources */ = {isa = PBXBuildFile; fileRef = B88C978F2764264300B27DF0 /* IBMPlexSans-Regular.ttf */; };
		B88C97952764264300B27DF0 /* IBMPlexSans-Italic.ttf in Resources */ = {isa = PBXBuildFile; fileRef = B88C97902764264300B27DF0 /* IBMPlexSans-Italic.ttf */; };
		B88C97962764264300B27DF0 /* IBMPlexSans-Italic.ttf in Resources */ = {isa = PBXBuildFile; fileRef = B88C97902764264300B27DF0 /* IBMPlexSans-Italic.ttf */; };
		B88C97972764264300B27DF0 /* IBMPlexSans-BoldItalic.ttf in Resources */ = {isa = PBXBuildFile; fileRef = B88C97912764264300B27DF0 /* IBMPlexSans-BoldItalic.ttf */; };
		B88C97982764264300B27DF0 /* IBMPlexSans-BoldItalic.ttf in Resources */ = {isa = PBXBuildFile; fileRef = B88C97912764264300B27DF0 /* IBMPlexSans-BoldItalic.ttf */; };
		B88C97992764264300B27DF0 /* IBMPlexSans-Bold.ttf in Resources */ = {isa = PBXBuildFile; fileRef = B88C97922764264300B27DF0 /* IBMPlexSans-Bold.ttf */; };
		B88C979A2764264300B27DF0 /* IBMPlexSans-Bold.ttf in Resources */ = {isa = PBXBuildFile; fileRef = B88C97922764264300B27DF0 /* IBMPlexSans-Bold.ttf */; };
		B88C979D2764266A00B27DF0 /* IBMPlexSans-Light.ttf in Resources */ = {isa = PBXBuildFile; fileRef = B88C979B2764266A00B27DF0 /* IBMPlexSans-Light.ttf */; };
		B88C979E2764266A00B27DF0 /* IBMPlexSans-Light.ttf in Resources */ = {isa = PBXBuildFile; fileRef = B88C979B2764266A00B27DF0 /* IBMPlexSans-Light.ttf */; };
		B88C979F2764266A00B27DF0 /* IBMPlexSans-Medium.ttf in Resources */ = {isa = PBXBuildFile; fileRef = B88C979C2764266A00B27DF0 /* IBMPlexSans-Medium.ttf */; };
		B88C97A02764266A00B27DF0 /* IBMPlexSans-Medium.ttf in Resources */ = {isa = PBXBuildFile; fileRef = B88C979C2764266A00B27DF0 /* IBMPlexSans-Medium.ttf */; };
		B88C97A22764270000B27DF0 /* LICENSE.txt in Resources */ = {isa = PBXBuildFile; fileRef = B88C97A12764270000B27DF0 /* LICENSE.txt */; };
		B88C97A32764270000B27DF0 /* LICENSE.txt in Resources */ = {isa = PBXBuildFile; fileRef = B88C97A12764270000B27DF0 /* LICENSE.txt */; };
		B88CC956284FCF8C00994928 /* Tests_DatabaseService.swift in Sources */ = {isa = PBXBuildFile; fileRef = B88CC955284FCF8C00994928 /* Tests_DatabaseService.swift */; };
		B88CC958284FF59900994928 /* OrderedCollectionUtilities.swift in Sources */ = {isa = PBXBuildFile; fileRef = B88CC957284FF59900994928 /* OrderedCollectionUtilities.swift */; };
		B88CC959284FF59900994928 /* OrderedCollectionUtilities.swift in Sources */ = {isa = PBXBuildFile; fileRef = B88CC957284FF59900994928 /* OrderedCollectionUtilities.swift */; };
		B88CC95B284FF64300994928 /* Tests_OrderedCollectionUtilities.swift in Sources */ = {isa = PBXBuildFile; fileRef = B88CC95A284FF64300994928 /* Tests_OrderedCollectionUtilities.swift */; };
		B8901CF327978FDE007C9021 /* Slug.swift in Sources */ = {isa = PBXBuildFile; fileRef = B8901CF227978FDE007C9021 /* Slug.swift */; };
		B89966C728B6EE2300DF1F8C /* Notebook.swift in Sources */ = {isa = PBXBuildFile; fileRef = B89966C628B6EE2300DF1F8C /* Notebook.swift */; };
		B89966C828B6EE2300DF1F8C /* Notebook.swift in Sources */ = {isa = PBXBuildFile; fileRef = B89966C628B6EE2300DF1F8C /* Notebook.swift */; };
		B89E30772911B51A00A4721F /* Migration.swift in Sources */ = {isa = PBXBuildFile; fileRef = B89E30762911B51A00A4721F /* Migration.swift */; };
		B89E30782911B51A00A4721F /* Migration.swift in Sources */ = {isa = PBXBuildFile; fileRef = B89E30762911B51A00A4721F /* Migration.swift */; };
		B89E307D2911D7F900A4721F /* IntUtilities.swift in Sources */ = {isa = PBXBuildFile; fileRef = B89E307C2911D7F900A4721F /* IntUtilities.swift */; };
		B89E307E2911D7F900A4721F /* IntUtilities.swift in Sources */ = {isa = PBXBuildFile; fileRef = B89E307C2911D7F900A4721F /* IntUtilities.swift */; };
		B8A408A928F61BA000A5651D /* project.json in Resources */ = {isa = PBXBuildFile; fileRef = B8A408A828F61BA000A5651D /* project.json */; };
		B8A408AA28F61BA000A5651D /* project.json in Resources */ = {isa = PBXBuildFile; fileRef = B8A408A828F61BA000A5651D /* project.json */; };
		B8A41D4E2811E81E0096D2E7 /* WikilinkBarView.swift in Sources */ = {isa = PBXBuildFile; fileRef = B8A41D4D2811E81E0096D2E7 /* WikilinkBarView.swift */; };
		B8A41D4F2811E81E0096D2E7 /* WikilinkBarView.swift in Sources */ = {isa = PBXBuildFile; fileRef = B8A41D4D2811E81E0096D2E7 /* WikilinkBarView.swift */; };
		B8A41D512811F87C0096D2E7 /* SlashlinkBarView.swift in Sources */ = {isa = PBXBuildFile; fileRef = B8A41D502811F87C0096D2E7 /* SlashlinkBarView.swift */; };
		B8A41D522811F87C0096D2E7 /* SlashlinkBarView.swift in Sources */ = {isa = PBXBuildFile; fileRef = B8A41D502811F87C0096D2E7 /* SlashlinkBarView.swift */; };
		B8A59D6028B51D000010DB2F /* TranscludeView.swift in Sources */ = {isa = PBXBuildFile; fileRef = B8A59D5F28B51D000010DB2F /* TranscludeView.swift */; };
		B8A59D6128B51D000010DB2F /* TranscludeView.swift in Sources */ = {isa = PBXBuildFile; fileRef = B8A59D5F28B51D000010DB2F /* TranscludeView.swift */; };
		B8A59D6628B690B20010DB2F /* FeedService.swift in Sources */ = {isa = PBXBuildFile; fileRef = B8A59D6528B690B20010DB2F /* FeedService.swift */; };
		B8A59D6728B690B20010DB2F /* FeedService.swift in Sources */ = {isa = PBXBuildFile; fileRef = B8A59D6528B690B20010DB2F /* FeedService.swift */; };
		B8A59D6928B692900010DB2F /* StoryPrompt.swift in Sources */ = {isa = PBXBuildFile; fileRef = B8A59D6828B692900010DB2F /* StoryPrompt.swift */; };
		B8A59D6A28B692900010DB2F /* StoryPrompt.swift in Sources */ = {isa = PBXBuildFile; fileRef = B8A59D6828B692900010DB2F /* StoryPrompt.swift */; };
		B8A59D6C28B692A00010DB2F /* Story.swift in Sources */ = {isa = PBXBuildFile; fileRef = B8A59D6B28B692A00010DB2F /* Story.swift */; };
		B8A59D6D28B692A00010DB2F /* Story.swift in Sources */ = {isa = PBXBuildFile; fileRef = B8A59D6B28B692A00010DB2F /* Story.swift */; };
		B8A59D7228B693100010DB2F /* StoryView.swift in Sources */ = {isa = PBXBuildFile; fileRef = B8A59D7128B693100010DB2F /* StoryView.swift */; };
		B8A59D7328B693100010DB2F /* StoryView.swift in Sources */ = {isa = PBXBuildFile; fileRef = B8A59D7128B693100010DB2F /* StoryView.swift */; };
		B8A59D7528B694C40010DB2F /* Geist.swift in Sources */ = {isa = PBXBuildFile; fileRef = B8A59D7428B694C40010DB2F /* Geist.swift */; };
		B8A59D7628B694C40010DB2F /* Geist.swift in Sources */ = {isa = PBXBuildFile; fileRef = B8A59D7428B694C40010DB2F /* Geist.swift */; };
		B8A617202971D3000054D410 /* Slashlink.swift in Sources */ = {isa = PBXBuildFile; fileRef = B8A6171F2971D3000054D410 /* Slashlink.swift */; };
		B8A617222971E4860054D410 /* Tests_Slashlink.swift in Sources */ = {isa = PBXBuildFile; fileRef = B8A617212971E4860054D410 /* Tests_Slashlink.swift */; };
		B8AAAAD928CBD68600DBC8A9 /* Tests_Detail.swift in Sources */ = {isa = PBXBuildFile; fileRef = B8AAAAD828CBD68600DBC8A9 /* Tests_Detail.swift */; };
		B8AAAADB28CBDED800DBC8A9 /* Tests_Search.swift in Sources */ = {isa = PBXBuildFile; fileRef = B8AAAADA28CBDED800DBC8A9 /* Tests_Search.swift */; };
		B8AC648A278F53920099E96B /* EntryStub.swift in Sources */ = {isa = PBXBuildFile; fileRef = B8AC6489278F53920099E96B /* EntryStub.swift */; };
		B8AC648C278F757B0099E96B /* ProgressScrimView.swift in Sources */ = {isa = PBXBuildFile; fileRef = B8AC648B278F757B0099E96B /* ProgressScrimView.swift */; };
		B8AC648D278F757B0099E96B /* ProgressScrimView.swift in Sources */ = {isa = PBXBuildFile; fileRef = B8AC648B278F757B0099E96B /* ProgressScrimView.swift */; };
		B8AC648F278F7E7B0099E96B /* BackLabelStyle.swift in Sources */ = {isa = PBXBuildFile; fileRef = B8AC648E278F7E7B0099E96B /* BackLabelStyle.swift */; };
		B8AC6490278F7E7B0099E96B /* BackLabelStyle.swift in Sources */ = {isa = PBXBuildFile; fileRef = B8AC648E278F7E7B0099E96B /* BackLabelStyle.swift */; };
		B8AE34A7276A885300777FF0 /* TextViewRepresentable.swift in Sources */ = {isa = PBXBuildFile; fileRef = B8AE34A6276A885300777FF0 /* TextViewRepresentable.swift */; };
		B8AE34AA276A986000777FF0 /* PlaceholderTextView.swift in Sources */ = {isa = PBXBuildFile; fileRef = B8AE34A9276A986000777FF0 /* PlaceholderTextView.swift */; };
		B8AE34AD276A9CDB00777FF0 /* PrimaryButtonStyle.swift in Sources */ = {isa = PBXBuildFile; fileRef = B8AE34AC276A9CDB00777FF0 /* PrimaryButtonStyle.swift */; };
		B8AE34AE276A9CDB00777FF0 /* PrimaryButtonStyle.swift in Sources */ = {isa = PBXBuildFile; fileRef = B8AE34AC276A9CDB00777FF0 /* PrimaryButtonStyle.swift */; };
		B8AE34B0276A9F9C00777FF0 /* ColorUtilities.swift in Sources */ = {isa = PBXBuildFile; fileRef = B8AE34AF276A9F9C00777FF0 /* ColorUtilities.swift */; };
		B8AE34B1276A9F9C00777FF0 /* ColorUtilities.swift in Sources */ = {isa = PBXBuildFile; fileRef = B8AE34AF276A9F9C00777FF0 /* ColorUtilities.swift */; };
		B8AE34B6276AAAFF00777FF0 /* RoundedTextFieldViewModifier.swift in Sources */ = {isa = PBXBuildFile; fileRef = B8AE34B5276AAAFF00777FF0 /* RoundedTextFieldViewModifier.swift */; };
		B8AE34B7276AAAFF00777FF0 /* RoundedTextFieldViewModifier.swift in Sources */ = {isa = PBXBuildFile; fileRef = B8AE34B5276AAAFF00777FF0 /* RoundedTextFieldViewModifier.swift */; };
		B8AE34BF276BD61400777FF0 /* RowButtonStyle.swift in Sources */ = {isa = PBXBuildFile; fileRef = B8AE34BE276BD61400777FF0 /* RowButtonStyle.swift */; };
		B8AE34C0276BD61400777FF0 /* RowButtonStyle.swift in Sources */ = {isa = PBXBuildFile; fileRef = B8AE34BE276BD61400777FF0 /* RowButtonStyle.swift */; };
		B8AE34C2276BD77C00777FF0 /* SuggestionLabelStyle.swift in Sources */ = {isa = PBXBuildFile; fileRef = B8AE34C1276BD77C00777FF0 /* SuggestionLabelStyle.swift */; };
		B8AE34C3276BD77C00777FF0 /* SuggestionLabelStyle.swift in Sources */ = {isa = PBXBuildFile; fileRef = B8AE34C1276BD77C00777FF0 /* SuggestionLabelStyle.swift */; };
		B8AE34C5276BF72500777FF0 /* LinkSearchView.swift in Sources */ = {isa = PBXBuildFile; fileRef = B8AE34C4276BF72500777FF0 /* LinkSearchView.swift */; };
		B8AE34C6276BF72500777FF0 /* LinkSearchView.swift in Sources */ = {isa = PBXBuildFile; fileRef = B8AE34C4276BF72500777FF0 /* LinkSearchView.swift */; };
		B8AE34C8276BF77000777FF0 /* SearchTextField.swift in Sources */ = {isa = PBXBuildFile; fileRef = B8AE34C7276BF77000777FF0 /* SearchTextField.swift */; };
		B8AE34CB276C195E00777FF0 /* LinkSuggestionLabelView.swift in Sources */ = {isa = PBXBuildFile; fileRef = B8AE34CA276C195E00777FF0 /* LinkSuggestionLabelView.swift */; };
		B8AE34CC276C195E00777FF0 /* LinkSuggestionLabelView.swift in Sources */ = {isa = PBXBuildFile; fileRef = B8AE34CA276C195E00777FF0 /* LinkSuggestionLabelView.swift */; };
		B8B3194D2909E81D00A1E62A /* FileInfo.swift in Sources */ = {isa = PBXBuildFile; fileRef = B8B3194C2909E81D00A1E62A /* FileInfo.swift */; };
		B8B3194F2909F36800A1E62A /* Tests_FileFingerprint.swift in Sources */ = {isa = PBXBuildFile; fileRef = B8B3194E2909F36800A1E62A /* Tests_FileFingerprint.swift */; };
		B8B3EE732979DEE900779B7F /* FirstRunView.swift in Sources */ = {isa = PBXBuildFile; fileRef = B8B3EE722979DEE900779B7F /* FirstRunView.swift */; };
		B8B3EE75297AEE6600779B7F /* FirstRunCreateSphereView.swift in Sources */ = {isa = PBXBuildFile; fileRef = B8B3EE74297AEE6600779B7F /* FirstRunCreateSphereView.swift */; };
		B8B3EE77297AEE8B00779B7F /* FirstRunDoneView.swift in Sources */ = {isa = PBXBuildFile; fileRef = B8B3EE76297AEE8B00779B7F /* FirstRunDoneView.swift */; };
		B8B3EE79297AF6E500779B7F /* FirstRunProfileView.swift in Sources */ = {isa = PBXBuildFile; fileRef = B8B3EE78297AF6E500779B7F /* FirstRunProfileView.swift */; };
		B8B3EE7B297AFB9100779B7F /* TextFieldLabel.swift in Sources */ = {isa = PBXBuildFile; fileRef = B8B3EE7A297AFB9100779B7F /* TextFieldLabel.swift */; };
		B8B3EE7D297B1A1000779B7F /* ViewDebugUtilities.swift in Sources */ = {isa = PBXBuildFile; fileRef = B8B3EE7C297B1A1000779B7F /* ViewDebugUtilities.swift */; };
		B8B4250C28FB43C90081B8D5 /* ContentType.swift in Sources */ = {isa = PBXBuildFile; fileRef = B8B4250B28FB43C90081B8D5 /* ContentType.swift */; };
		B8B4250D28FB43C90081B8D5 /* ContentType.swift in Sources */ = {isa = PBXBuildFile; fileRef = B8B4250B28FB43C90081B8D5 /* ContentType.swift */; };
		B8B4250F28FDE6960081B8D5 /* FileStore.swift in Sources */ = {isa = PBXBuildFile; fileRef = B8B4250E28FDE6960081B8D5 /* FileStore.swift */; };
		B8B4251028FDE6960081B8D5 /* FileStore.swift in Sources */ = {isa = PBXBuildFile; fileRef = B8B4250E28FDE6960081B8D5 /* FileStore.swift */; };
		B8B4251228FDE7780081B8D5 /* Mapping.swift in Sources */ = {isa = PBXBuildFile; fileRef = B8B4251128FDE7780081B8D5 /* Mapping.swift */; };
		B8B4251328FDE7780081B8D5 /* Mapping.swift in Sources */ = {isa = PBXBuildFile; fileRef = B8B4251128FDE7780081B8D5 /* Mapping.swift */; };
		B8B4251528FDE8570081B8D5 /* Memo.swift in Sources */ = {isa = PBXBuildFile; fileRef = B8B4251428FDE8570081B8D5 /* Memo.swift */; };
		B8B4251628FDE8570081B8D5 /* Memo.swift in Sources */ = {isa = PBXBuildFile; fileRef = B8B4251428FDE8570081B8D5 /* Memo.swift */; };
		B8B4251828FDE8AA0081B8D5 /* MemoData.swift in Sources */ = {isa = PBXBuildFile; fileRef = B8B4251728FDE8AA0081B8D5 /* MemoData.swift */; };
		B8B4251928FDE8AA0081B8D5 /* MemoData.swift in Sources */ = {isa = PBXBuildFile; fileRef = B8B4251728FDE8AA0081B8D5 /* MemoData.swift */; };
		B8B4251B28FE1DA60081B8D5 /* Entry.swift in Sources */ = {isa = PBXBuildFile; fileRef = B8B4251A28FE1DA60081B8D5 /* Entry.swift */; };
		B8B4251C28FE1DA60081B8D5 /* Entry.swift in Sources */ = {isa = PBXBuildFile; fileRef = B8B4251A28FE1DA60081B8D5 /* Entry.swift */; };
		B8B4D7EC27EA890B00633B5F /* ShadowStyle.swift in Sources */ = {isa = PBXBuildFile; fileRef = B8B4D7EB27EA890B00633B5F /* ShadowStyle.swift */; };
		B8B4D7EE27EA8AA000633B5F /* DragHandleView.swift in Sources */ = {isa = PBXBuildFile; fileRef = B8B4D7ED27EA8AA000633B5F /* DragHandleView.swift */; };
		B8B54F3B271F6C8400B9B507 /* EntryLink.swift in Sources */ = {isa = PBXBuildFile; fileRef = B8B54F3A271F6C8400B9B507 /* EntryLink.swift */; };
		B8B54F3D271F7C6B00B9B507 /* Suggestion.swift in Sources */ = {isa = PBXBuildFile; fileRef = B8B54F3C271F7C6B00B9B507 /* Suggestion.swift */; };
		B8B604E629146DF6006FCB77 /* MemoryStore.swift in Sources */ = {isa = PBXBuildFile; fileRef = B8B604E529146DF6006FCB77 /* MemoryStore.swift */; };
		B8B604E729146DF6006FCB77 /* MemoryStore.swift in Sources */ = {isa = PBXBuildFile; fileRef = B8B604E529146DF6006FCB77 /* MemoryStore.swift */; };
		B8B604E9291476E9006FCB77 /* Tests_Migrations.swift in Sources */ = {isa = PBXBuildFile; fileRef = B8B604E8291476E9006FCB77 /* Tests_Migrations.swift */; };
		B8B604EB29148C82006FCB77 /* Tests_AppMigrations.swift in Sources */ = {isa = PBXBuildFile; fileRef = B8B604EA29148C82006FCB77 /* Tests_AppMigrations.swift */; };
		B8C0A1B4297C938000D59532 /* Error.swift in Sources */ = {isa = PBXBuildFile; fileRef = B8C0A1B3297C938000D59532 /* Error.swift */; };
		B8C7E8BE2809F19500E439DC /* Markup.swift in Sources */ = {isa = PBXBuildFile; fileRef = B8C7E8BD2809F19500E439DC /* Markup.swift */; };
		B8C7E8C0280A2B7700E439DC /* Test_Markup.swift in Sources */ = {isa = PBXBuildFile; fileRef = B8C7E8BF280A2B7700E439DC /* Test_Markup.swift */; };
		B8CA8F1A288F038C005F8802 /* Tracery in Frameworks */ = {isa = PBXBuildFile; productRef = B8CA8F19288F038C005F8802 /* Tracery */; };
		B8CA8F1E288F07F9005F8802 /* zettelkasten.json in Resources */ = {isa = PBXBuildFile; fileRef = B8CA8F1D288F07F9005F8802 /* zettelkasten.json */; };
		B8CA8F20288F1875005F8802 /* RandomPromptGeist.swift in Sources */ = {isa = PBXBuildFile; fileRef = B8CA8F1F288F1875005F8802 /* RandomPromptGeist.swift */; };
		B8CA8F2428908D65005F8802 /* BundleUtilities.swift in Sources */ = {isa = PBXBuildFile; fileRef = B8CA8F2328908D65005F8802 /* BundleUtilities.swift */; };
		B8CA8F2628909E66005F8802 /* Feed.swift in Sources */ = {isa = PBXBuildFile; fileRef = B8CA8F2528909E66005F8802 /* Feed.swift */; };
		B8CA8F2828909FBA005F8802 /* StoryPromptView.swift in Sources */ = {isa = PBXBuildFile; fileRef = B8CA8F2728909FBA005F8802 /* StoryPromptView.swift */; };
		B8CBAFA229930C660079107E /* ValidatedTextField.swift in Sources */ = {isa = PBXBuildFile; fileRef = B8CBAFA129930C660079107E /* ValidatedTextField.swift */; };
		B8CBAFA42994491B0079107E /* MenuButtonView.swift in Sources */ = {isa = PBXBuildFile; fileRef = B8CBAFA32994491B0079107E /* MenuButtonView.swift */; };
		B8CBAFA72994499A0079107E /* AudienceIconView.swift in Sources */ = {isa = PBXBuildFile; fileRef = B8CBAFA62994499A0079107E /* AudienceIconView.swift */; };
		B8CBAFA9299580E50079107E /* StoreProtocol.swift in Sources */ = {isa = PBXBuildFile; fileRef = B8CBAFA8299580E50079107E /* StoreProtocol.swift */; };
		B8CBAFAA299580E50079107E /* StoreProtocol.swift in Sources */ = {isa = PBXBuildFile; fileRef = B8CBAFA8299580E50079107E /* StoreProtocol.swift */; };
		B8CBAFAC2995C4750079107E /* MemoAddress.swift in Sources */ = {isa = PBXBuildFile; fileRef = B8CBAFAB2995C4750079107E /* MemoAddress.swift */; };
		B8CBAFAD2995C4750079107E /* MemoAddress.swift in Sources */ = {isa = PBXBuildFile; fileRef = B8CBAFAB2995C4750079107E /* MemoAddress.swift */; };
		B8CBAFB02996A7D50079107E /* UnqualifiedLink.swift in Sources */ = {isa = PBXBuildFile; fileRef = B8CBAFAF2996A7D50079107E /* UnqualifiedLink.swift */; };
		B8CBAFB12996A7D50079107E /* UnqualifiedLink.swift in Sources */ = {isa = PBXBuildFile; fileRef = B8CBAFAF2996A7D50079107E /* UnqualifiedLink.swift */; };
		B8CC433D27A07CE10079D2F9 /* ScrimView.swift in Sources */ = {isa = PBXBuildFile; fileRef = B8CC433C27A07CE10079D2F9 /* ScrimView.swift */; };
		B8CC433E27A07CE10079D2F9 /* ScrimView.swift in Sources */ = {isa = PBXBuildFile; fileRef = B8CC433C27A07CE10079D2F9 /* ScrimView.swift */; };
		B8CC434927A0CA8D0079D2F9 /* AnimationUtilities.swift in Sources */ = {isa = PBXBuildFile; fileRef = B8CC434827A0CA8D0079D2F9 /* AnimationUtilities.swift */; };
		B8CC434A27A0CA8D0079D2F9 /* AnimationUtilities.swift in Sources */ = {isa = PBXBuildFile; fileRef = B8CC434827A0CA8D0079D2F9 /* AnimationUtilities.swift */; };
		B8CE40E728D2707D00819064 /* QueryPromptGeist.swift in Sources */ = {isa = PBXBuildFile; fileRef = B8CE40E628D2707D00819064 /* QueryPromptGeist.swift */; };
		B8CE40E828D2707D00819064 /* QueryPromptGeist.swift in Sources */ = {isa = PBXBuildFile; fileRef = B8CE40E628D2707D00819064 /* QueryPromptGeist.swift */; };
<<<<<<< HEAD
		B8D328B529A640F200850A37 /* Tests_RecoveryPhrase.swift in Sources */ = {isa = PBXBuildFile; fileRef = B8D328B429A640F200850A37 /* Tests_RecoveryPhrase.swift */; };
=======
		B8D328BA29A69D2D00850A37 /* Tests_URLUtilities.swift in Sources */ = {isa = PBXBuildFile; fileRef = B8D328B929A69D2D00850A37 /* Tests_URLUtilities.swift */; };
>>>>>>> dbed2439
		B8D7F03F27A4AD130042C7CF /* SuggestionLabelView.swift in Sources */ = {isa = PBXBuildFile; fileRef = B8D7F03E27A4AD130042C7CF /* SuggestionLabelView.swift */; };
		B8D7F04027A4AD130042C7CF /* SuggestionLabelView.swift in Sources */ = {isa = PBXBuildFile; fileRef = B8D7F03E27A4AD130042C7CF /* SuggestionLabelView.swift */; };
		B8D7F04227A4AE590042C7CF /* SuggestionViewModifier.swift in Sources */ = {isa = PBXBuildFile; fileRef = B8D7F04127A4AE590042C7CF /* SuggestionViewModifier.swift */; };
		B8D7F04327A4AE590042C7CF /* SuggestionViewModifier.swift in Sources */ = {isa = PBXBuildFile; fileRef = B8D7F04127A4AE590042C7CF /* SuggestionViewModifier.swift */; };
		B8DEBF192798B6A8007CB528 /* NavigationToolbar.swift in Sources */ = {isa = PBXBuildFile; fileRef = B8DEBF182798B6A8007CB528 /* NavigationToolbar.swift */; };
		B8DEBF1A2798B6A8007CB528 /* NavigationToolbar.swift in Sources */ = {isa = PBXBuildFile; fileRef = B8DEBF182798B6A8007CB528 /* NavigationToolbar.swift */; };
		B8DEBF1F2798EC23007CB528 /* TitleGroupView.swift in Sources */ = {isa = PBXBuildFile; fileRef = B8DEBF1E2798EC23007CB528 /* TitleGroupView.swift */; };
		B8DEBF202798EC23007CB528 /* TitleGroupView.swift in Sources */ = {isa = PBXBuildFile; fileRef = B8DEBF1E2798EC23007CB528 /* TitleGroupView.swift */; };
		B8DEBF222798EE99007CB528 /* RenameSuggestionLabelView.swift in Sources */ = {isa = PBXBuildFile; fileRef = B8DEBF212798EE99007CB528 /* RenameSuggestionLabelView.swift */; };
		B8DEBF232798EE99007CB528 /* RenameSuggestionLabelView.swift in Sources */ = {isa = PBXBuildFile; fileRef = B8DEBF212798EE99007CB528 /* RenameSuggestionLabelView.swift */; };
		B8DEBF252798EF6A007CB528 /* RenameSearchView.swift in Sources */ = {isa = PBXBuildFile; fileRef = B8DEBF242798EF6A007CB528 /* RenameSearchView.swift */; };
		B8DEBF262798EF6A007CB528 /* RenameSearchView.swift in Sources */ = {isa = PBXBuildFile; fileRef = B8DEBF242798EF6A007CB528 /* RenameSearchView.swift */; };
		B8E00A2A29928DD2003B40C1 /* AppDefaults.swift in Sources */ = {isa = PBXBuildFile; fileRef = B8E00A2929928DD2003B40C1 /* AppDefaults.swift */; };
		B8E00A2B29928DD2003B40C1 /* AppDefaults.swift in Sources */ = {isa = PBXBuildFile; fileRef = B8E00A2929928DD2003B40C1 /* AppDefaults.swift */; };
		B8E00A2D299294A0003B40C1 /* UserDefaultsProperty.swift in Sources */ = {isa = PBXBuildFile; fileRef = B8E00A2C299294A0003B40C1 /* UserDefaultsProperty.swift */; };
		B8E00A2E299294A0003B40C1 /* UserDefaultsProperty.swift in Sources */ = {isa = PBXBuildFile; fileRef = B8E00A2C299294A0003B40C1 /* UserDefaultsProperty.swift */; };
		B8E00A302992DAA9003B40C1 /* ProfileSettingsView.swift in Sources */ = {isa = PBXBuildFile; fileRef = B8E00A2F2992DAA9003B40C1 /* ProfileSettingsView.swift */; };
		B8E00A312992DAA9003B40C1 /* ProfileSettingsView.swift in Sources */ = {isa = PBXBuildFile; fileRef = B8E00A2F2992DAA9003B40C1 /* ProfileSettingsView.swift */; };
		B8E1BB79296DECE700B86E0E /* SwiftNoosphere in Frameworks */ = {isa = PBXBuildFile; productRef = B8E1BB78296DECE700B86E0E /* SwiftNoosphere */; };
		B8E1BB7B296DEF3200B86E0E /* NoosphereService.swift in Sources */ = {isa = PBXBuildFile; fileRef = B8E1BB7A296DEF3200B86E0E /* NoosphereService.swift */; };
		B8EA3757299EBA5500D98E2B /* Tests_NoosphereService.swift in Sources */ = {isa = PBXBuildFile; fileRef = B8EA3756299EBA5500D98E2B /* Tests_NoosphereService.swift */; };
		B8EA3EE529159C5500B92C2E /* HeaderSubtextMemoStore.swift in Sources */ = {isa = PBXBuildFile; fileRef = B8EA3EE429159C5500B92C2E /* HeaderSubtextMemoStore.swift */; };
		B8EA3EE629159C5500B92C2E /* HeaderSubtextMemoStore.swift in Sources */ = {isa = PBXBuildFile; fileRef = B8EA3EE429159C5500B92C2E /* HeaderSubtextMemoStore.swift */; };
		B8EA3EE82915C23200B92C2E /* HeaderSubtext.swift in Sources */ = {isa = PBXBuildFile; fileRef = B8EA3EE72915C23200B92C2E /* HeaderSubtext.swift */; };
		B8EB2A1026F27797006E97C3 /* Tests_iOS.swift in Sources */ = {isa = PBXBuildFile; fileRef = B8EB2A0F26F27797006E97C3 /* Tests_iOS.swift */; };
		B8EB2A1226F27797006E97C3 /* Tests_iOSLaunchTests.swift in Sources */ = {isa = PBXBuildFile; fileRef = B8EB2A1126F27797006E97C3 /* Tests_iOSLaunchTests.swift */; };
		B8EB2A1C26F27797006E97C3 /* Tests_macOS.swift in Sources */ = {isa = PBXBuildFile; fileRef = B8EB2A1B26F27797006E97C3 /* Tests_macOS.swift */; };
		B8EB2A1E26F27797006E97C3 /* Tests_macOSLaunchTests.swift in Sources */ = {isa = PBXBuildFile; fileRef = B8EB2A1D26F27797006E97C3 /* Tests_macOSLaunchTests.swift */; };
		B8EB2A1F26F27797006E97C3 /* SubconsciousApp.swift in Sources */ = {isa = PBXBuildFile; fileRef = B8EB29F326F27794006E97C3 /* SubconsciousApp.swift */; };
		B8EB2A2026F27797006E97C3 /* SubconsciousApp.swift in Sources */ = {isa = PBXBuildFile; fileRef = B8EB29F326F27794006E97C3 /* SubconsciousApp.swift */; };
		B8EB2A2326F27797006E97C3 /* AppView.swift in Sources */ = {isa = PBXBuildFile; fileRef = B8EB29F526F27794006E97C3 /* AppView.swift */; };
		B8EB2A2426F27797006E97C3 /* AppView.swift in Sources */ = {isa = PBXBuildFile; fileRef = B8EB29F526F27794006E97C3 /* AppView.swift */; };
		B8EB2A2526F27797006E97C3 /* Assets.xcassets in Resources */ = {isa = PBXBuildFile; fileRef = B8EB29F626F27797006E97C3 /* Assets.xcassets */; };
		B8EC568926F4204F00AC64E5 /* SQLite3Database.swift in Sources */ = {isa = PBXBuildFile; fileRef = B8EC568826F4204F00AC64E5 /* SQLite3Database.swift */; };
		B8EC568A26F4204F00AC64E5 /* SQLite3Database.swift in Sources */ = {isa = PBXBuildFile; fileRef = B8EC568826F4204F00AC64E5 /* SQLite3Database.swift */; };
		B8EF986E29034ADF0029363D /* Pathlike.swift in Sources */ = {isa = PBXBuildFile; fileRef = B8EF986D29034ADF0029363D /* Pathlike.swift */; };
		B8EF986F29034ADF0029363D /* Pathlike.swift in Sources */ = {isa = PBXBuildFile; fileRef = B8EF986D29034ADF0029363D /* Pathlike.swift */; };
		B8F27EE42970CD8F00A33E78 /* Tests_SphereFS.swift in Sources */ = {isa = PBXBuildFile; fileRef = B8F27EE32970CD8F00A33E78 /* Tests_SphereFS.swift */; };
/* End PBXBuildFile section */

/* Begin PBXContainerItemProxy section */
		B80057EC27DC355E002C0129 /* PBXContainerItemProxy */ = {
			isa = PBXContainerItemProxy;
			containerPortal = B8EB29EE26F27794006E97C3 /* Project object */;
			proxyType = 1;
			remoteGlobalIDString = B8EB29FA26F27797006E97C3;
			remoteInfo = "Subconscious (iOS)";
		};
		B8EB2A0C26F27797006E97C3 /* PBXContainerItemProxy */ = {
			isa = PBXContainerItemProxy;
			containerPortal = B8EB29EE26F27794006E97C3 /* Project object */;
			proxyType = 1;
			remoteGlobalIDString = B8EB29FA26F27797006E97C3;
			remoteInfo = "Subconscious (iOS)";
		};
		B8EB2A1826F27797006E97C3 /* PBXContainerItemProxy */ = {
			isa = PBXContainerItemProxy;
			containerPortal = B8EB29EE26F27794006E97C3 /* Project object */;
			proxyType = 1;
			remoteGlobalIDString = B8EB2A0226F27797006E97C3;
			remoteInfo = "Subconscious (macOS)";
		};
/* End PBXContainerItemProxy section */

/* Begin PBXFileReference section */
		B54B922728E669D6003ACA1F /* MementoGeist.swift */ = {isa = PBXFileReference; lastKnownFileType = sourcecode.swift; path = MementoGeist.swift; sourceTree = "<group>"; };
		B575834428ED8D9100F6EE88 /* combo.json */ = {isa = PBXFileReference; fileEncoding = 4; lastKnownFileType = text.json; path = combo.json; sourceTree = "<group>"; };
		B58FE48928DED93F00E000CC /* ComboGeist.swift */ = {isa = PBXFileReference; fileEncoding = 4; lastKnownFileType = sourcecode.swift; path = ComboGeist.swift; sourceTree = "<group>"; };
		B58FE48B28DED9B600E000CC /* StoryCombo.swift */ = {isa = PBXFileReference; lastKnownFileType = sourcecode.swift; path = StoryCombo.swift; sourceTree = "<group>"; };
		B58FE48D28DEDAEA00E000CC /* StoryComboView.swift */ = {isa = PBXFileReference; lastKnownFileType = sourcecode.swift; path = StoryComboView.swift; sourceTree = "<group>"; };
		B80057E827DC355E002C0129 /* SubconsciousTests.xctest */ = {isa = PBXFileReference; explicitFileType = wrapper.cfbundle; includeInIndex = 0; path = SubconsciousTests.xctest; sourceTree = BUILT_PRODUCTS_DIR; };
		B80057EA27DC355E002C0129 /* SubconsciousTests.swift */ = {isa = PBXFileReference; lastKnownFileType = sourcecode.swift; path = SubconsciousTests.swift; sourceTree = "<group>"; };
		B80057F327DC35BE002C0129 /* Tests_Slug.swift */ = {isa = PBXFileReference; lastKnownFileType = sourcecode.swift; path = Tests_Slug.swift; sourceTree = "<group>"; };
		B800ABE7297DE7D20024D1FD /* DataService.swift */ = {isa = PBXFileReference; lastKnownFileType = sourcecode.swift; path = DataService.swift; sourceTree = "<group>"; };
		B809AFF328D8E7BC00D0589A /* Tests_MarkupText.swift */ = {isa = PBXFileReference; lastKnownFileType = sourcecode.swift; path = Tests_MarkupText.swift; sourceTree = "<group>"; };
		B80CC804299D14C900C4D7C0 /* Tests_Memo.swift */ = {isa = PBXFileReference; lastKnownFileType = sourcecode.swift; path = Tests_Memo.swift; sourceTree = "<group>"; };
		B80CC806299D4DF000C4D7C0 /* Tests_SQLite3Database.swift */ = {isa = PBXFileReference; lastKnownFileType = sourcecode.swift; path = Tests_SQLite3Database.swift; sourceTree = "<group>"; };
		B8109C2727A8879C00CD2B6D /* AppTheme.swift */ = {isa = PBXFileReference; lastKnownFileType = sourcecode.swift; path = AppTheme.swift; sourceTree = "<group>"; };
		B813749928BFCCCA00CCC6FB /* MarkupTextViewRepresentable.swift */ = {isa = PBXFileReference; lastKnownFileType = sourcecode.swift; path = MarkupTextViewRepresentable.swift; sourceTree = "<group>"; };
		B81A535B27275138001A6268 /* Tape.swift */ = {isa = PBXFileReference; lastKnownFileType = sourcecode.swift; path = Tape.swift; sourceTree = "<group>"; };
		B81A535E272751EE001A6268 /* Subtext.swift */ = {isa = PBXFileReference; lastKnownFileType = sourcecode.swift; path = Subtext.swift; sourceTree = "<group>"; };
		B81EACD727B724A000B3B8DC /* ThickDividerView.swift */ = {isa = PBXFileReference; lastKnownFileType = sourcecode.swift; path = ThickDividerView.swift; sourceTree = "<group>"; };
		B81EBB0827025C1500B87594 /* BacklinkButtonStyle.swift */ = {isa = PBXFileReference; lastKnownFileType = sourcecode.swift; path = BacklinkButtonStyle.swift; sourceTree = "<group>"; };
		B822F18C27C9C0AB00943C6B /* CountChip.swift */ = {isa = PBXFileReference; lastKnownFileType = sourcecode.swift; path = CountChip.swift; sourceTree = "<group>"; };
		B8249D9F27E2668500BCDFBA /* PinTrailingBottom.swift */ = {isa = PBXFileReference; lastKnownFileType = sourcecode.swift; path = PinTrailingBottom.swift; sourceTree = "<group>"; };
		B8249DA227E2753800BCDFBA /* ViewUtilities.swift */ = {isa = PBXFileReference; lastKnownFileType = sourcecode.swift; path = ViewUtilities.swift; sourceTree = "<group>"; };
		B824FDD026FA98F300B81BBD /* EntryDetail.swift */ = {isa = PBXFileReference; lastKnownFileType = sourcecode.swift; path = EntryDetail.swift; sourceTree = "<group>"; };
		B824FDD326FAB1BC00B81BBD /* Truncate.swift */ = {isa = PBXFileReference; lastKnownFileType = sourcecode.swift; path = Truncate.swift; sourceTree = "<group>"; };
		B826B27427B5D95F003D3C03 /* SaveState.swift */ = {isa = PBXFileReference; lastKnownFileType = sourcecode.swift; path = SaveState.swift; sourceTree = "<group>"; };
		B82BB7FA2821DA61000C9FCC /* Parser.swift */ = {isa = PBXFileReference; lastKnownFileType = sourcecode.swift; path = Parser.swift; sourceTree = "<group>"; };
		B82BB7FD28243F32000C9FCC /* Tests_Parser.swift */ = {isa = PBXFileReference; lastKnownFileType = sourcecode.swift; path = Tests_Parser.swift; sourceTree = "<group>"; };
		B82C3A5226F528B000833CC8 /* DatabaseService.swift */ = {isa = PBXFileReference; lastKnownFileType = sourcecode.swift; path = DatabaseService.swift; sourceTree = "<group>"; };
		B82C3A5526F529EF00833CC8 /* CombineUtilities.swift */ = {isa = PBXFileReference; lastKnownFileType = sourcecode.swift; path = CombineUtilities.swift; sourceTree = "<group>"; };
		B82C3A5826F5761700833CC8 /* FileSync.swift */ = {isa = PBXFileReference; fileEncoding = 4; lastKnownFileType = sourcecode.swift; path = FileSync.swift; sourceTree = "<group>"; };
		B82C3A5E26F576C600833CC8 /* FileManagerUtilities.swift */ = {isa = PBXFileReference; fileEncoding = 4; lastKnownFileType = sourcecode.swift; path = FileManagerUtilities.swift; sourceTree = "<group>"; };
		B82C3A6126F576FB00833CC8 /* URLUtilities.swift */ = {isa = PBXFileReference; fileEncoding = 4; lastKnownFileType = sourcecode.swift; path = URLUtilities.swift; sourceTree = "<group>"; };
		B82C3A6426F5796300833CC8 /* OptionalUtilities.swift */ = {isa = PBXFileReference; fileEncoding = 4; lastKnownFileType = sourcecode.swift; path = OptionalUtilities.swift; sourceTree = "<group>"; };
		B82C3A7526F6B5BF00833CC8 /* StringUtilities.swift */ = {isa = PBXFileReference; fileEncoding = 4; lastKnownFileType = sourcecode.swift; path = StringUtilities.swift; sourceTree = "<group>"; };
		B82F053628D60EE60025A8B5 /* AppTabView.swift */ = {isa = PBXFileReference; lastKnownFileType = sourcecode.swift; path = AppTabView.swift; sourceTree = "<group>"; };
		B82FD4552730A62C002CB641 /* EntryRow.swift */ = {isa = PBXFileReference; lastKnownFileType = sourcecode.swift; path = EntryRow.swift; sourceTree = "<group>"; };
		B82FF241298C0DAF0097D688 /* Tests_Noosphere.swift */ = {isa = PBXFileReference; lastKnownFileType = sourcecode.swift; path = Tests_Noosphere.swift; sourceTree = "<group>"; };
		B831BDB62824DA9700C4CE92 /* Tests_Tape.swift */ = {isa = PBXFileReference; lastKnownFileType = sourcecode.swift; path = Tests_Tape.swift; sourceTree = "<group>"; };
		B831BDB82825A28A00C4CE92 /* Header.swift */ = {isa = PBXFileReference; lastKnownFileType = sourcecode.swift; path = Header.swift; sourceTree = "<group>"; };
		B831BDBB2825A4E700C4CE92 /* Tests_Header.swift */ = {isa = PBXFileReference; lastKnownFileType = sourcecode.swift; path = Tests_Header.swift; sourceTree = "<group>"; };
		B839029E28CA246A007A3A3F /* CustomLogStringConvertible.swift */ = {isa = PBXFileReference; lastKnownFileType = sourcecode.swift; path = CustomLogStringConvertible.swift; sourceTree = "<group>"; };
		B83E91D627692EC600045C6A /* FAB.swift */ = {isa = PBXFileReference; lastKnownFileType = sourcecode.swift; path = FAB.swift; sourceTree = "<group>"; };
		B848FDA129916F4600245115 /* Nickname.swift */ = {isa = PBXFileReference; lastKnownFileType = sourcecode.swift; path = Nickname.swift; sourceTree = "<group>"; };
		B848FDA32991701500245115 /* Tests_Nickname.swift */ = {isa = PBXFileReference; lastKnownFileType = sourcecode.swift; path = Tests_Nickname.swift; sourceTree = "<group>"; };
		B848FDA82991836900245115 /* DeveloperSettingsView.swift */ = {isa = PBXFileReference; lastKnownFileType = sourcecode.swift; path = DeveloperSettingsView.swift; sourceTree = "<group>"; };
		B84AD8DE280F3659006B3153 /* Tests_EntryLink.swift */ = {isa = PBXFileReference; lastKnownFileType = sourcecode.swift; path = Tests_EntryLink.swift; sourceTree = "<group>"; };
		B84AD8E0280F7A19006B3153 /* Tests_StringUtilities.swift */ = {isa = PBXFileReference; lastKnownFileType = sourcecode.swift; path = Tests_StringUtilities.swift; sourceTree = "<group>"; };
		B84AD8E2281073CE006B3153 /* InlineFormattingBarView.swift */ = {isa = PBXFileReference; lastKnownFileType = sourcecode.swift; path = InlineFormattingBarView.swift; sourceTree = "<group>"; };
		B84AD8E52810B74E006B3153 /* Tests_SubURLs.swift */ = {isa = PBXFileReference; lastKnownFileType = sourcecode.swift; path = Tests_SubURLs.swift; sourceTree = "<group>"; };
		B84AD8E72811C827006B3153 /* Tests_URLComponentsUtilities.swift */ = {isa = PBXFileReference; lastKnownFileType = sourcecode.swift; path = Tests_URLComponentsUtilities.swift; sourceTree = "<group>"; };
		B84AD8E92811C863006B3153 /* URLComponentsUtilities.swift */ = {isa = PBXFileReference; lastKnownFileType = sourcecode.swift; path = URLComponentsUtilities.swift; sourceTree = "<group>"; };
		B8545F09296F8FB700BC4EA1 /* OmniboxView.swift */ = {isa = PBXFileReference; lastKnownFileType = sourcecode.swift; path = OmniboxView.swift; sourceTree = "<group>"; };
		B8545F0C2970577600BC4EA1 /* BacklinkReacts.swift */ = {isa = PBXFileReference; lastKnownFileType = sourcecode.swift; path = BacklinkReacts.swift; sourceTree = "<group>"; };
		B856521B2975B2CF00B7FCA0 /* StoryAudienceView.swift */ = {isa = PBXFileReference; lastKnownFileType = sourcecode.swift; path = StoryAudienceView.swift; sourceTree = "<group>"; };
		B856521D2975B7F100B7FCA0 /* Audience.swift */ = {isa = PBXFileReference; lastKnownFileType = sourcecode.swift; path = Audience.swift; sourceTree = "<group>"; };
		B856521F2975BA9000B7FCA0 /* MetaTableView.swift */ = {isa = PBXFileReference; lastKnownFileType = sourcecode.swift; path = MetaTableView.swift; sourceTree = "<group>"; };
		B85652212975F16B00B7FCA0 /* BylineView.swift */ = {isa = PBXFileReference; lastKnownFileType = sourcecode.swift; path = BylineView.swift; sourceTree = "<group>"; };
		B85A8057296E31860007F957 /* AudienceMenuButtonView.swift */ = {isa = PBXFileReference; lastKnownFileType = sourcecode.swift; path = AudienceMenuButtonView.swift; sourceTree = "<group>"; };
		B85BF46E27BB0FA800F55730 /* RowViewModifier.swift */ = {isa = PBXFileReference; lastKnownFileType = sourcecode.swift; path = RowViewModifier.swift; sourceTree = "<group>"; };
		B85BF47427BB3D6E00F55730 /* ToolbarTitleGroupView.swift */ = {isa = PBXFileReference; lastKnownFileType = sourcecode.swift; path = ToolbarTitleGroupView.swift; sourceTree = "<group>"; };
		B85BF47727BC2B4700F55730 /* DetailToolbarContent.swift */ = {isa = PBXFileReference; lastKnownFileType = sourcecode.swift; path = DetailToolbarContent.swift; sourceTree = "<group>"; };
		B85D5E3C28BE4B2C00EE0078 /* Tests_NotebookUpdate.swift */ = {isa = PBXFileReference; lastKnownFileType = sourcecode.swift; path = Tests_NotebookUpdate.swift; sourceTree = "<group>"; };
		B85D5E3E28BE4B4600EE0078 /* Tests_FeedUpdate.swift */ = {isa = PBXFileReference; lastKnownFileType = sourcecode.swift; path = Tests_FeedUpdate.swift; sourceTree = "<group>"; };
		B85EC45F296F099700558761 /* ProfilePic.swift */ = {isa = PBXFileReference; lastKnownFileType = sourcecode.swift; path = ProfilePic.swift; sourceTree = "<group>"; };
		B85EC462296F0CBD00558761 /* ProfilePicSm.swift */ = {isa = PBXFileReference; lastKnownFileType = sourcecode.swift; path = ProfilePicSm.swift; sourceTree = "<group>"; };
		B85EC465296F0D0A00558761 /* ProfilePicMd.swift */ = {isa = PBXFileReference; lastKnownFileType = sourcecode.swift; path = ProfilePicMd.swift; sourceTree = "<group>"; };
		B85EC468296F11F000558761 /* BylineSmView.swift */ = {isa = PBXFileReference; lastKnownFileType = sourcecode.swift; path = BylineSmView.swift; sourceTree = "<group>"; };
		B866868027AC4EF100A03A55 /* NSRangeUtilities.swift */ = {isa = PBXFileReference; lastKnownFileType = sourcecode.swift; path = NSRangeUtilities.swift; sourceTree = "<group>"; };
		B866868927AC8BED00A03A55 /* DetailKeyboardToolbarView.swift */ = {isa = PBXFileReference; fileEncoding = 4; lastKnownFileType = sourcecode.swift; path = DetailKeyboardToolbarView.swift; sourceTree = "<group>"; };
		B8682DCA2804BF04001CD8DD /* Tests_Subtext.swift */ = {isa = PBXFileReference; lastKnownFileType = sourcecode.swift; path = Tests_Subtext.swift; sourceTree = "<group>"; };
		B8682DCC2804C379001CD8DD /* Tests_CollectionUtilities.swift */ = {isa = PBXFileReference; lastKnownFileType = sourcecode.swift; path = Tests_CollectionUtilities.swift; sourceTree = "<group>"; };
		B86DFF2727BF02F0002E57ED /* CollectionUtilities.swift */ = {isa = PBXFileReference; lastKnownFileType = sourcecode.swift; path = CollectionUtilities.swift; sourceTree = "<group>"; };
		B86DFF2C27C0280B002E57ED /* EntryListView.swift */ = {isa = PBXFileReference; lastKnownFileType = sourcecode.swift; path = EntryListView.swift; sourceTree = "<group>"; };
		B86DFF3027C06EBC002E57ED /* RenameSuggestion.swift */ = {isa = PBXFileReference; lastKnownFileType = sourcecode.swift; path = RenameSuggestion.swift; sourceTree = "<group>"; };
		B86DFF3227C072CD002E57ED /* Func.swift */ = {isa = PBXFileReference; lastKnownFileType = sourcecode.swift; path = Func.swift; sourceTree = "<group>"; };
		B86DFF3427C07438002E57ED /* LinkSuggestion.swift */ = {isa = PBXFileReference; lastKnownFileType = sourcecode.swift; path = LinkSuggestion.swift; sourceTree = "<group>"; };
		B86DFF3627C09CA2002E57ED /* DateUtilities.swift */ = {isa = PBXFileReference; lastKnownFileType = sourcecode.swift; path = DateUtilities.swift; sourceTree = "<group>"; };
		B86DFF3827C15B77002E57ED /* Config.swift */ = {isa = PBXFileReference; lastKnownFileType = sourcecode.swift; path = Config.swift; sourceTree = "<group>"; };
		B86F1AB628C77E8C00DA264E /* Search.swift */ = {isa = PBXFileReference; lastKnownFileType = sourcecode.swift; path = Search.swift; sourceTree = "<group>"; };
		B87288DB299AB01800EF7E07 /* Noosphere.swift */ = {isa = PBXFileReference; lastKnownFileType = sourcecode.swift; path = Noosphere.swift; sourceTree = "<group>"; };
		B87288DD299AB02400EF7E07 /* SphereFS.swift */ = {isa = PBXFileReference; lastKnownFileType = sourcecode.swift; path = SphereFS.swift; sourceTree = "<group>"; };
		B87288DF299B05B500EF7E07 /* Tests_DataService.swift */ = {isa = PBXFileReference; lastKnownFileType = sourcecode.swift; path = Tests_DataService.swift; sourceTree = "<group>"; };
		B8879E9F26F90C5100A0B4FF /* NotebookNavigationView.swift */ = {isa = PBXFileReference; lastKnownFileType = sourcecode.swift; path = NotebookNavigationView.swift; sourceTree = "<group>"; };
		B8879EA526F9348600A0B4FF /* SubURL.swift */ = {isa = PBXFileReference; lastKnownFileType = sourcecode.swift; path = SubURL.swift; sourceTree = "<group>"; };
		B8879EA826F93EBF00A0B4FF /* BacklinksView.swift */ = {isa = PBXFileReference; lastKnownFileType = sourcecode.swift; path = BacklinksView.swift; sourceTree = "<group>"; };
		B8879EAB26F944DA00A0B4FF /* Detail.swift */ = {isa = PBXFileReference; lastKnownFileType = sourcecode.swift; path = Detail.swift; sourceTree = "<group>"; };
		B88B1CDD298DE66E0062CB7F /* SettingsView.swift */ = {isa = PBXFileReference; lastKnownFileType = sourcecode.swift; path = SettingsView.swift; sourceTree = "<group>"; };
		B88B1CE0298EAE730062CB7F /* LargeButtonStyle.swift */ = {isa = PBXFileReference; lastKnownFileType = sourcecode.swift; path = LargeButtonStyle.swift; sourceTree = "<group>"; };
		B88B1CE2298EB0100062CB7F /* BarButtonStyle.swift */ = {isa = PBXFileReference; lastKnownFileType = sourcecode.swift; path = BarButtonStyle.swift; sourceTree = "<group>"; };
		B88B1CE4298EB10D0062CB7F /* RecoveryPhraseView.swift */ = {isa = PBXFileReference; lastKnownFileType = sourcecode.swift; path = RecoveryPhraseView.swift; sourceTree = "<group>"; };
		B88B1CE6298EEC240062CB7F /* GatewayURLSettingsView.swift */ = {isa = PBXFileReference; lastKnownFileType = sourcecode.swift; path = GatewayURLSettingsView.swift; sourceTree = "<group>"; };
		B88C977D276425E800B27DF0 /* IBMPlexMono-Italic.ttf */ = {isa = PBXFileReference; lastKnownFileType = file; path = "IBMPlexMono-Italic.ttf"; sourceTree = "<group>"; };
		B88C977E276425E800B27DF0 /* IBMPlexMono-BoldItalic.ttf */ = {isa = PBXFileReference; lastKnownFileType = file; path = "IBMPlexMono-BoldItalic.ttf"; sourceTree = "<group>"; };
		B88C977F276425E800B27DF0 /* IBMPlexMono-Bold.ttf */ = {isa = PBXFileReference; lastKnownFileType = file; path = "IBMPlexMono-Bold.ttf"; sourceTree = "<group>"; };
		B88C9780276425E800B27DF0 /* IBMPlexMono-Regular.ttf */ = {isa = PBXFileReference; lastKnownFileType = file; path = "IBMPlexMono-Regular.ttf"; sourceTree = "<group>"; };
		B88C978F2764264300B27DF0 /* IBMPlexSans-Regular.ttf */ = {isa = PBXFileReference; lastKnownFileType = file; path = "IBMPlexSans-Regular.ttf"; sourceTree = "<group>"; };
		B88C97902764264300B27DF0 /* IBMPlexSans-Italic.ttf */ = {isa = PBXFileReference; lastKnownFileType = file; path = "IBMPlexSans-Italic.ttf"; sourceTree = "<group>"; };
		B88C97912764264300B27DF0 /* IBMPlexSans-BoldItalic.ttf */ = {isa = PBXFileReference; lastKnownFileType = file; path = "IBMPlexSans-BoldItalic.ttf"; sourceTree = "<group>"; };
		B88C97922764264300B27DF0 /* IBMPlexSans-Bold.ttf */ = {isa = PBXFileReference; lastKnownFileType = file; path = "IBMPlexSans-Bold.ttf"; sourceTree = "<group>"; };
		B88C979B2764266A00B27DF0 /* IBMPlexSans-Light.ttf */ = {isa = PBXFileReference; lastKnownFileType = file; path = "IBMPlexSans-Light.ttf"; sourceTree = "<group>"; };
		B88C979C2764266A00B27DF0 /* IBMPlexSans-Medium.ttf */ = {isa = PBXFileReference; lastKnownFileType = file; path = "IBMPlexSans-Medium.ttf"; sourceTree = "<group>"; };
		B88C97A12764270000B27DF0 /* LICENSE.txt */ = {isa = PBXFileReference; fileEncoding = 4; lastKnownFileType = text; path = LICENSE.txt; sourceTree = "<group>"; };
		B88CC955284FCF8C00994928 /* Tests_DatabaseService.swift */ = {isa = PBXFileReference; lastKnownFileType = sourcecode.swift; path = Tests_DatabaseService.swift; sourceTree = "<group>"; };
		B88CC957284FF59900994928 /* OrderedCollectionUtilities.swift */ = {isa = PBXFileReference; lastKnownFileType = sourcecode.swift; path = OrderedCollectionUtilities.swift; sourceTree = "<group>"; };
		B88CC95A284FF64300994928 /* Tests_OrderedCollectionUtilities.swift */ = {isa = PBXFileReference; lastKnownFileType = sourcecode.swift; path = Tests_OrderedCollectionUtilities.swift; sourceTree = "<group>"; };
		B8901CF227978FDE007C9021 /* Slug.swift */ = {isa = PBXFileReference; lastKnownFileType = sourcecode.swift; path = Slug.swift; sourceTree = "<group>"; };
		B89966C628B6EE2300DF1F8C /* Notebook.swift */ = {isa = PBXFileReference; lastKnownFileType = sourcecode.swift; path = Notebook.swift; sourceTree = "<group>"; };
		B89E30762911B51A00A4721F /* Migration.swift */ = {isa = PBXFileReference; lastKnownFileType = sourcecode.swift; path = Migration.swift; sourceTree = "<group>"; };
		B89E307C2911D7F900A4721F /* IntUtilities.swift */ = {isa = PBXFileReference; lastKnownFileType = sourcecode.swift; path = IntUtilities.swift; sourceTree = "<group>"; };
		B8A408A828F61BA000A5651D /* project.json */ = {isa = PBXFileReference; fileEncoding = 4; lastKnownFileType = text.json; path = project.json; sourceTree = "<group>"; };
		B8A41D4D2811E81E0096D2E7 /* WikilinkBarView.swift */ = {isa = PBXFileReference; lastKnownFileType = sourcecode.swift; path = WikilinkBarView.swift; sourceTree = "<group>"; };
		B8A41D502811F87C0096D2E7 /* SlashlinkBarView.swift */ = {isa = PBXFileReference; lastKnownFileType = sourcecode.swift; path = SlashlinkBarView.swift; sourceTree = "<group>"; };
		B8A59D5F28B51D000010DB2F /* TranscludeView.swift */ = {isa = PBXFileReference; lastKnownFileType = sourcecode.swift; path = TranscludeView.swift; sourceTree = "<group>"; };
		B8A59D6528B690B20010DB2F /* FeedService.swift */ = {isa = PBXFileReference; lastKnownFileType = sourcecode.swift; path = FeedService.swift; sourceTree = "<group>"; };
		B8A59D6828B692900010DB2F /* StoryPrompt.swift */ = {isa = PBXFileReference; lastKnownFileType = sourcecode.swift; path = StoryPrompt.swift; sourceTree = "<group>"; };
		B8A59D6B28B692A00010DB2F /* Story.swift */ = {isa = PBXFileReference; lastKnownFileType = sourcecode.swift; path = Story.swift; sourceTree = "<group>"; };
		B8A59D7128B693100010DB2F /* StoryView.swift */ = {isa = PBXFileReference; lastKnownFileType = sourcecode.swift; path = StoryView.swift; sourceTree = "<group>"; };
		B8A59D7428B694C40010DB2F /* Geist.swift */ = {isa = PBXFileReference; lastKnownFileType = sourcecode.swift; path = Geist.swift; sourceTree = "<group>"; };
		B8A6171F2971D3000054D410 /* Slashlink.swift */ = {isa = PBXFileReference; lastKnownFileType = sourcecode.swift; path = Slashlink.swift; sourceTree = "<group>"; };
		B8A617212971E4860054D410 /* Tests_Slashlink.swift */ = {isa = PBXFileReference; lastKnownFileType = sourcecode.swift; path = Tests_Slashlink.swift; sourceTree = "<group>"; };
		B8AAAAD828CBD68600DBC8A9 /* Tests_Detail.swift */ = {isa = PBXFileReference; lastKnownFileType = sourcecode.swift; path = Tests_Detail.swift; sourceTree = "<group>"; };
		B8AAAADA28CBDED800DBC8A9 /* Tests_Search.swift */ = {isa = PBXFileReference; lastKnownFileType = sourcecode.swift; path = Tests_Search.swift; sourceTree = "<group>"; };
		B8AC6489278F53920099E96B /* EntryStub.swift */ = {isa = PBXFileReference; lastKnownFileType = sourcecode.swift; path = EntryStub.swift; sourceTree = "<group>"; };
		B8AC648B278F757B0099E96B /* ProgressScrimView.swift */ = {isa = PBXFileReference; lastKnownFileType = sourcecode.swift; path = ProgressScrimView.swift; sourceTree = "<group>"; };
		B8AC648E278F7E7B0099E96B /* BackLabelStyle.swift */ = {isa = PBXFileReference; lastKnownFileType = sourcecode.swift; path = BackLabelStyle.swift; sourceTree = "<group>"; };
		B8AE34A6276A885300777FF0 /* TextViewRepresentable.swift */ = {isa = PBXFileReference; lastKnownFileType = sourcecode.swift; path = TextViewRepresentable.swift; sourceTree = "<group>"; };
		B8AE34A9276A986000777FF0 /* PlaceholderTextView.swift */ = {isa = PBXFileReference; lastKnownFileType = sourcecode.swift; path = PlaceholderTextView.swift; sourceTree = "<group>"; };
		B8AE34AC276A9CDB00777FF0 /* PrimaryButtonStyle.swift */ = {isa = PBXFileReference; lastKnownFileType = sourcecode.swift; path = PrimaryButtonStyle.swift; sourceTree = "<group>"; };
		B8AE34AF276A9F9C00777FF0 /* ColorUtilities.swift */ = {isa = PBXFileReference; lastKnownFileType = sourcecode.swift; path = ColorUtilities.swift; sourceTree = "<group>"; };
		B8AE34B5276AAAFF00777FF0 /* RoundedTextFieldViewModifier.swift */ = {isa = PBXFileReference; lastKnownFileType = sourcecode.swift; path = RoundedTextFieldViewModifier.swift; sourceTree = "<group>"; };
		B8AE34BE276BD61400777FF0 /* RowButtonStyle.swift */ = {isa = PBXFileReference; lastKnownFileType = sourcecode.swift; path = RowButtonStyle.swift; sourceTree = "<group>"; };
		B8AE34C1276BD77C00777FF0 /* SuggestionLabelStyle.swift */ = {isa = PBXFileReference; lastKnownFileType = sourcecode.swift; path = SuggestionLabelStyle.swift; sourceTree = "<group>"; };
		B8AE34C4276BF72500777FF0 /* LinkSearchView.swift */ = {isa = PBXFileReference; lastKnownFileType = sourcecode.swift; path = LinkSearchView.swift; sourceTree = "<group>"; };
		B8AE34C7276BF77000777FF0 /* SearchTextField.swift */ = {isa = PBXFileReference; lastKnownFileType = sourcecode.swift; path = SearchTextField.swift; sourceTree = "<group>"; };
		B8AE34CA276C195E00777FF0 /* LinkSuggestionLabelView.swift */ = {isa = PBXFileReference; lastKnownFileType = sourcecode.swift; path = LinkSuggestionLabelView.swift; sourceTree = "<group>"; };
		B8B3194C2909E81D00A1E62A /* FileInfo.swift */ = {isa = PBXFileReference; lastKnownFileType = sourcecode.swift; path = FileInfo.swift; sourceTree = "<group>"; };
		B8B3194E2909F36800A1E62A /* Tests_FileFingerprint.swift */ = {isa = PBXFileReference; lastKnownFileType = sourcecode.swift; path = Tests_FileFingerprint.swift; sourceTree = "<group>"; };
		B8B3EE722979DEE900779B7F /* FirstRunView.swift */ = {isa = PBXFileReference; lastKnownFileType = sourcecode.swift; path = FirstRunView.swift; sourceTree = "<group>"; };
		B8B3EE74297AEE6600779B7F /* FirstRunCreateSphereView.swift */ = {isa = PBXFileReference; lastKnownFileType = sourcecode.swift; path = FirstRunCreateSphereView.swift; sourceTree = "<group>"; };
		B8B3EE76297AEE8B00779B7F /* FirstRunDoneView.swift */ = {isa = PBXFileReference; lastKnownFileType = sourcecode.swift; path = FirstRunDoneView.swift; sourceTree = "<group>"; };
		B8B3EE78297AF6E500779B7F /* FirstRunProfileView.swift */ = {isa = PBXFileReference; lastKnownFileType = sourcecode.swift; path = FirstRunProfileView.swift; sourceTree = "<group>"; };
		B8B3EE7A297AFB9100779B7F /* TextFieldLabel.swift */ = {isa = PBXFileReference; lastKnownFileType = sourcecode.swift; path = TextFieldLabel.swift; sourceTree = "<group>"; };
		B8B3EE7C297B1A1000779B7F /* ViewDebugUtilities.swift */ = {isa = PBXFileReference; lastKnownFileType = sourcecode.swift; path = ViewDebugUtilities.swift; sourceTree = "<group>"; };
		B8B4250B28FB43C90081B8D5 /* ContentType.swift */ = {isa = PBXFileReference; lastKnownFileType = sourcecode.swift; path = ContentType.swift; sourceTree = "<group>"; };
		B8B4250E28FDE6960081B8D5 /* FileStore.swift */ = {isa = PBXFileReference; lastKnownFileType = sourcecode.swift; path = FileStore.swift; sourceTree = "<group>"; };
		B8B4251128FDE7780081B8D5 /* Mapping.swift */ = {isa = PBXFileReference; lastKnownFileType = sourcecode.swift; path = Mapping.swift; sourceTree = "<group>"; };
		B8B4251428FDE8570081B8D5 /* Memo.swift */ = {isa = PBXFileReference; lastKnownFileType = sourcecode.swift; path = Memo.swift; sourceTree = "<group>"; };
		B8B4251728FDE8AA0081B8D5 /* MemoData.swift */ = {isa = PBXFileReference; lastKnownFileType = sourcecode.swift; path = MemoData.swift; sourceTree = "<group>"; };
		B8B4251A28FE1DA60081B8D5 /* Entry.swift */ = {isa = PBXFileReference; lastKnownFileType = sourcecode.swift; path = Entry.swift; sourceTree = "<group>"; };
		B8B4D7EB27EA890B00633B5F /* ShadowStyle.swift */ = {isa = PBXFileReference; lastKnownFileType = sourcecode.swift; path = ShadowStyle.swift; sourceTree = "<group>"; };
		B8B4D7ED27EA8AA000633B5F /* DragHandleView.swift */ = {isa = PBXFileReference; lastKnownFileType = sourcecode.swift; path = DragHandleView.swift; sourceTree = "<group>"; };
		B8B54F3A271F6C8400B9B507 /* EntryLink.swift */ = {isa = PBXFileReference; lastKnownFileType = sourcecode.swift; path = EntryLink.swift; sourceTree = "<group>"; };
		B8B54F3C271F7C6B00B9B507 /* Suggestion.swift */ = {isa = PBXFileReference; lastKnownFileType = sourcecode.swift; path = Suggestion.swift; sourceTree = "<group>"; };
		B8B604E529146DF6006FCB77 /* MemoryStore.swift */ = {isa = PBXFileReference; lastKnownFileType = sourcecode.swift; path = MemoryStore.swift; sourceTree = "<group>"; };
		B8B604E8291476E9006FCB77 /* Tests_Migrations.swift */ = {isa = PBXFileReference; lastKnownFileType = sourcecode.swift; path = Tests_Migrations.swift; sourceTree = "<group>"; };
		B8B604EA29148C82006FCB77 /* Tests_AppMigrations.swift */ = {isa = PBXFileReference; lastKnownFileType = sourcecode.swift; path = Tests_AppMigrations.swift; sourceTree = "<group>"; };
		B8C0A1B3297C938000D59532 /* Error.swift */ = {isa = PBXFileReference; lastKnownFileType = sourcecode.swift; path = Error.swift; sourceTree = "<group>"; };
		B8C7E8BD2809F19500E439DC /* Markup.swift */ = {isa = PBXFileReference; lastKnownFileType = sourcecode.swift; path = Markup.swift; sourceTree = "<group>"; };
		B8C7E8BF280A2B7700E439DC /* Test_Markup.swift */ = {isa = PBXFileReference; lastKnownFileType = sourcecode.swift; path = Test_Markup.swift; sourceTree = "<group>"; };
		B8CA8F1D288F07F9005F8802 /* zettelkasten.json */ = {isa = PBXFileReference; fileEncoding = 4; lastKnownFileType = text.json; path = zettelkasten.json; sourceTree = "<group>"; };
		B8CA8F1F288F1875005F8802 /* RandomPromptGeist.swift */ = {isa = PBXFileReference; lastKnownFileType = sourcecode.swift; path = RandomPromptGeist.swift; sourceTree = "<group>"; };
		B8CA8F2328908D65005F8802 /* BundleUtilities.swift */ = {isa = PBXFileReference; lastKnownFileType = sourcecode.swift; path = BundleUtilities.swift; sourceTree = "<group>"; };
		B8CA8F2528909E66005F8802 /* Feed.swift */ = {isa = PBXFileReference; lastKnownFileType = sourcecode.swift; path = Feed.swift; sourceTree = "<group>"; };
		B8CA8F2728909FBA005F8802 /* StoryPromptView.swift */ = {isa = PBXFileReference; lastKnownFileType = sourcecode.swift; path = StoryPromptView.swift; sourceTree = "<group>"; };
		B8CBAFA129930C660079107E /* ValidatedTextField.swift */ = {isa = PBXFileReference; lastKnownFileType = sourcecode.swift; path = ValidatedTextField.swift; sourceTree = "<group>"; };
		B8CBAFA32994491B0079107E /* MenuButtonView.swift */ = {isa = PBXFileReference; lastKnownFileType = sourcecode.swift; path = MenuButtonView.swift; sourceTree = "<group>"; };
		B8CBAFA62994499A0079107E /* AudienceIconView.swift */ = {isa = PBXFileReference; lastKnownFileType = sourcecode.swift; path = AudienceIconView.swift; sourceTree = "<group>"; };
		B8CBAFA8299580E50079107E /* StoreProtocol.swift */ = {isa = PBXFileReference; fileEncoding = 4; lastKnownFileType = sourcecode.swift; path = StoreProtocol.swift; sourceTree = "<group>"; };
		B8CBAFAB2995C4750079107E /* MemoAddress.swift */ = {isa = PBXFileReference; lastKnownFileType = sourcecode.swift; path = MemoAddress.swift; sourceTree = "<group>"; };
		B8CBAFAF2996A7D50079107E /* UnqualifiedLink.swift */ = {isa = PBXFileReference; lastKnownFileType = sourcecode.swift; path = UnqualifiedLink.swift; sourceTree = "<group>"; };
		B8CC433C27A07CE10079D2F9 /* ScrimView.swift */ = {isa = PBXFileReference; lastKnownFileType = sourcecode.swift; path = ScrimView.swift; sourceTree = "<group>"; };
		B8CC434827A0CA8D0079D2F9 /* AnimationUtilities.swift */ = {isa = PBXFileReference; lastKnownFileType = sourcecode.swift; path = AnimationUtilities.swift; sourceTree = "<group>"; };
		B8CE40E628D2707D00819064 /* QueryPromptGeist.swift */ = {isa = PBXFileReference; lastKnownFileType = sourcecode.swift; path = QueryPromptGeist.swift; sourceTree = "<group>"; };
<<<<<<< HEAD
		B8D328B429A640F200850A37 /* Tests_RecoveryPhrase.swift */ = {isa = PBXFileReference; lastKnownFileType = sourcecode.swift; path = Tests_RecoveryPhrase.swift; sourceTree = "<group>"; };
=======
		B8D328B929A69D2D00850A37 /* Tests_URLUtilities.swift */ = {isa = PBXFileReference; lastKnownFileType = sourcecode.swift; path = Tests_URLUtilities.swift; sourceTree = "<group>"; };
>>>>>>> dbed2439
		B8D7F03E27A4AD130042C7CF /* SuggestionLabelView.swift */ = {isa = PBXFileReference; lastKnownFileType = sourcecode.swift; path = SuggestionLabelView.swift; sourceTree = "<group>"; };
		B8D7F04127A4AE590042C7CF /* SuggestionViewModifier.swift */ = {isa = PBXFileReference; lastKnownFileType = sourcecode.swift; path = SuggestionViewModifier.swift; sourceTree = "<group>"; };
		B8DEBF182798B6A8007CB528 /* NavigationToolbar.swift */ = {isa = PBXFileReference; lastKnownFileType = sourcecode.swift; path = NavigationToolbar.swift; sourceTree = "<group>"; };
		B8DEBF1E2798EC23007CB528 /* TitleGroupView.swift */ = {isa = PBXFileReference; lastKnownFileType = sourcecode.swift; path = TitleGroupView.swift; sourceTree = "<group>"; };
		B8DEBF212798EE99007CB528 /* RenameSuggestionLabelView.swift */ = {isa = PBXFileReference; lastKnownFileType = sourcecode.swift; path = RenameSuggestionLabelView.swift; sourceTree = "<group>"; };
		B8DEBF242798EF6A007CB528 /* RenameSearchView.swift */ = {isa = PBXFileReference; lastKnownFileType = sourcecode.swift; path = RenameSearchView.swift; sourceTree = "<group>"; };
		B8E00A2929928DD2003B40C1 /* AppDefaults.swift */ = {isa = PBXFileReference; lastKnownFileType = sourcecode.swift; path = AppDefaults.swift; sourceTree = "<group>"; };
		B8E00A2C299294A0003B40C1 /* UserDefaultsProperty.swift */ = {isa = PBXFileReference; lastKnownFileType = sourcecode.swift; path = UserDefaultsProperty.swift; sourceTree = "<group>"; };
		B8E00A2F2992DAA9003B40C1 /* ProfileSettingsView.swift */ = {isa = PBXFileReference; lastKnownFileType = sourcecode.swift; path = ProfileSettingsView.swift; sourceTree = "<group>"; };
		B8E1BB7A296DEF3200B86E0E /* NoosphereService.swift */ = {isa = PBXFileReference; lastKnownFileType = sourcecode.swift; path = NoosphereService.swift; sourceTree = "<group>"; };
		B8EA3756299EBA5500D98E2B /* Tests_NoosphereService.swift */ = {isa = PBXFileReference; lastKnownFileType = sourcecode.swift; path = Tests_NoosphereService.swift; sourceTree = "<group>"; };
		B8EA3EE429159C5500B92C2E /* HeaderSubtextMemoStore.swift */ = {isa = PBXFileReference; lastKnownFileType = sourcecode.swift; path = HeaderSubtextMemoStore.swift; sourceTree = "<group>"; };
		B8EA3EE72915C23200B92C2E /* HeaderSubtext.swift */ = {isa = PBXFileReference; lastKnownFileType = sourcecode.swift; path = HeaderSubtext.swift; sourceTree = "<group>"; };
		B8EB29F326F27794006E97C3 /* SubconsciousApp.swift */ = {isa = PBXFileReference; lastKnownFileType = sourcecode.swift; path = SubconsciousApp.swift; sourceTree = "<group>"; };
		B8EB29F526F27794006E97C3 /* AppView.swift */ = {isa = PBXFileReference; lastKnownFileType = sourcecode.swift; path = AppView.swift; sourceTree = "<group>"; };
		B8EB29F626F27797006E97C3 /* Assets.xcassets */ = {isa = PBXFileReference; lastKnownFileType = folder.assetcatalog; path = Assets.xcassets; sourceTree = "<group>"; };
		B8EB29FB26F27797006E97C3 /* Subconscious.app */ = {isa = PBXFileReference; explicitFileType = wrapper.application; includeInIndex = 0; path = Subconscious.app; sourceTree = BUILT_PRODUCTS_DIR; };
		B8EB29FE26F27797006E97C3 /* Info.plist */ = {isa = PBXFileReference; lastKnownFileType = text.plist.xml; path = Info.plist; sourceTree = "<group>"; };
		B8EB2A0326F27797006E97C3 /* Subconscious.app */ = {isa = PBXFileReference; explicitFileType = wrapper.application; includeInIndex = 0; path = Subconscious.app; sourceTree = BUILT_PRODUCTS_DIR; };
		B8EB2A0526F27797006E97C3 /* Info.plist */ = {isa = PBXFileReference; lastKnownFileType = text.plist.xml; path = Info.plist; sourceTree = "<group>"; };
		B8EB2A0626F27797006E97C3 /* macOS.entitlements */ = {isa = PBXFileReference; lastKnownFileType = text.plist.entitlements; path = macOS.entitlements; sourceTree = "<group>"; };
		B8EB2A0B26F27797006E97C3 /* Tests iOS.xctest */ = {isa = PBXFileReference; explicitFileType = wrapper.cfbundle; includeInIndex = 0; path = "Tests iOS.xctest"; sourceTree = BUILT_PRODUCTS_DIR; };
		B8EB2A0F26F27797006E97C3 /* Tests_iOS.swift */ = {isa = PBXFileReference; lastKnownFileType = sourcecode.swift; path = Tests_iOS.swift; sourceTree = "<group>"; };
		B8EB2A1126F27797006E97C3 /* Tests_iOSLaunchTests.swift */ = {isa = PBXFileReference; lastKnownFileType = sourcecode.swift; path = Tests_iOSLaunchTests.swift; sourceTree = "<group>"; };
		B8EB2A1726F27797006E97C3 /* Tests macOS.xctest */ = {isa = PBXFileReference; explicitFileType = wrapper.cfbundle; includeInIndex = 0; path = "Tests macOS.xctest"; sourceTree = BUILT_PRODUCTS_DIR; };
		B8EB2A1B26F27797006E97C3 /* Tests_macOS.swift */ = {isa = PBXFileReference; lastKnownFileType = sourcecode.swift; path = Tests_macOS.swift; sourceTree = "<group>"; };
		B8EB2A1D26F27797006E97C3 /* Tests_macOSLaunchTests.swift */ = {isa = PBXFileReference; lastKnownFileType = sourcecode.swift; path = Tests_macOSLaunchTests.swift; sourceTree = "<group>"; };
		B8EC568826F4204F00AC64E5 /* SQLite3Database.swift */ = {isa = PBXFileReference; lastKnownFileType = sourcecode.swift; path = SQLite3Database.swift; sourceTree = "<group>"; };
		B8EF986D29034ADF0029363D /* Pathlike.swift */ = {isa = PBXFileReference; lastKnownFileType = sourcecode.swift; path = Pathlike.swift; sourceTree = "<group>"; };
		B8F27EE32970CD8F00A33E78 /* Tests_SphereFS.swift */ = {isa = PBXFileReference; lastKnownFileType = sourcecode.swift; path = Tests_SphereFS.swift; sourceTree = "<group>"; };
/* End PBXFileReference section */

/* Begin PBXFrameworksBuildPhase section */
		B80057E527DC355E002C0129 /* Frameworks */ = {
			isa = PBXFrameworksBuildPhase;
			buildActionMask = 2147483647;
			files = (
			);
			runOnlyForDeploymentPostprocessing = 0;
		};
		B8EB29F826F27797006E97C3 /* Frameworks */ = {
			isa = PBXFrameworksBuildPhase;
			buildActionMask = 2147483647;
			files = (
				B8E1BB79296DECE700B86E0E /* SwiftNoosphere in Frameworks */,
				B82C3A7126F6B1C000833CC8 /* OrderedCollections in Frameworks */,
				B822F18B27C9615600943C6B /* ObservableStore in Frameworks */,
				B8579B6527C561E900D8B4BC /* SwiftSubsurface in Frameworks */,
				B82C3A6F26F6B1C000833CC8 /* Collections in Frameworks */,
				B8CA8F1A288F038C005F8802 /* Tracery in Frameworks */,
			);
			runOnlyForDeploymentPostprocessing = 0;
		};
		B8EB2A0026F27797006E97C3 /* Frameworks */ = {
			isa = PBXFrameworksBuildPhase;
			buildActionMask = 2147483647;
			files = (
			);
			runOnlyForDeploymentPostprocessing = 0;
		};
		B8EB2A0826F27797006E97C3 /* Frameworks */ = {
			isa = PBXFrameworksBuildPhase;
			buildActionMask = 2147483647;
			files = (
			);
			runOnlyForDeploymentPostprocessing = 0;
		};
		B8EB2A1426F27797006E97C3 /* Frameworks */ = {
			isa = PBXFrameworksBuildPhase;
			buildActionMask = 2147483647;
			files = (
			);
			runOnlyForDeploymentPostprocessing = 0;
		};
/* End PBXFrameworksBuildPhase section */

/* Begin PBXGroup section */
		B80057E927DC355E002C0129 /* SubconsciousTests */ = {
			isa = PBXGroup;
			children = (
				B80057EA27DC355E002C0129 /* SubconsciousTests.swift */,
				B8C7E8BF280A2B7700E439DC /* Test_Markup.swift */,
				B8B604EA29148C82006FCB77 /* Tests_AppMigrations.swift */,
				B8682DCC2804C379001CD8DD /* Tests_CollectionUtilities.swift */,
				B88CC955284FCF8C00994928 /* Tests_DatabaseService.swift */,
				B87288DF299B05B500EF7E07 /* Tests_DataService.swift */,
				B8AAAAD828CBD68600DBC8A9 /* Tests_Detail.swift */,
				B84AD8DE280F3659006B3153 /* Tests_EntryLink.swift */,
				B85D5E3E28BE4B4600EE0078 /* Tests_FeedUpdate.swift */,
				B8B3194E2909F36800A1E62A /* Tests_FileFingerprint.swift */,
				B831BDBB2825A4E700C4CE92 /* Tests_Header.swift */,
				B809AFF328D8E7BC00D0589A /* Tests_MarkupText.swift */,
				B80CC804299D14C900C4D7C0 /* Tests_Memo.swift */,
				B8B604E8291476E9006FCB77 /* Tests_Migrations.swift */,
				B848FDA32991701500245115 /* Tests_Nickname.swift */,
				B82FF241298C0DAF0097D688 /* Tests_Noosphere.swift */,
				B8EA3756299EBA5500D98E2B /* Tests_NoosphereService.swift */,
				B85D5E3C28BE4B2C00EE0078 /* Tests_NotebookUpdate.swift */,
				B88CC95A284FF64300994928 /* Tests_OrderedCollectionUtilities.swift */,
				B82BB7FD28243F32000C9FCC /* Tests_Parser.swift */,
				B8D328B429A640F200850A37 /* Tests_RecoveryPhrase.swift */,
				B8AAAADA28CBDED800DBC8A9 /* Tests_Search.swift */,
				B8A617212971E4860054D410 /* Tests_Slashlink.swift */,
				B80057F327DC35BE002C0129 /* Tests_Slug.swift */,
				B8F27EE32970CD8F00A33E78 /* Tests_SphereFS.swift */,
				B80CC806299D4DF000C4D7C0 /* Tests_SQLite3Database.swift */,
				B84AD8E0280F7A19006B3153 /* Tests_StringUtilities.swift */,
				B8682DCA2804BF04001CD8DD /* Tests_Subtext.swift */,
				B84AD8E52810B74E006B3153 /* Tests_SubURLs.swift */,
				B831BDB62824DA9700C4CE92 /* Tests_Tape.swift */,
				B84AD8E72811C827006B3153 /* Tests_URLComponentsUtilities.swift */,
				B8D328B929A69D2D00850A37 /* Tests_URLUtilities.swift */,
			);
			path = SubconsciousTests;
			sourceTree = "<group>";
		};
		B831BDBD2825BA6900C4CE92 /* Parsers */ = {
			isa = PBXGroup;
			children = (
				B831BDB82825A28A00C4CE92 /* Header.swift */,
				B82BB7FA2821DA61000C9FCC /* Parser.swift */,
				B81A535E272751EE001A6268 /* Subtext.swift */,
				B81A535B27275138001A6268 /* Tape.swift */,
			);
			path = Parsers;
			sourceTree = "<group>";
		};
		B85652182975B29800B7FCA0 /* Story */ = {
			isa = PBXGroup;
			children = (
				B58FE48D28DEDAEA00E000CC /* StoryComboView.swift */,
				B8CA8F2728909FBA005F8802 /* StoryPromptView.swift */,
				B8A59D7128B693100010DB2F /* StoryView.swift */,
				B856521B2975B2CF00B7FCA0 /* StoryAudienceView.swift */,
			);
			path = Story;
			sourceTree = "<group>";
		};
		B87288DA299AB00700EF7E07 /* Noosphere */ = {
			isa = PBXGroup;
			children = (
				B87288DB299AB01800EF7E07 /* Noosphere.swift */,
				B8E1BB7A296DEF3200B86E0E /* NoosphereService.swift */,
				B87288DD299AB02400EF7E07 /* SphereFS.swift */,
			);
			path = Noosphere;
			sourceTree = "<group>";
		};
		B87288E1299C02BA00EF7E07 /* Notebook */ = {
			isa = PBXGroup;
			children = (
				B89966C628B6EE2300DF1F8C /* Notebook.swift */,
				B8879E9F26F90C5100A0B4FF /* NotebookNavigationView.swift */,
			);
			path = Notebook;
			sourceTree = "<group>";
		};
		B87288E2299C02E200EF7E07 /* Detail */ = {
			isa = PBXGroup;
			children = (
				B8879EAB26F944DA00A0B4FF /* Detail.swift */,
				B866868927AC8BED00A03A55 /* DetailKeyboardToolbarView.swift */,
				B85BF47727BC2B4700F55730 /* DetailToolbarContent.swift */,
			);
			path = Detail;
			sourceTree = "<group>";
		};
		B8879E9B26F8F3BD00A0B4FF /* Services */ = {
			isa = PBXGroup;
			children = (
				B87288DA299AB00700EF7E07 /* Noosphere */,
				B8E00A2929928DD2003B40C1 /* AppDefaults.swift */,
				B58FE48928DED93F00E000CC /* ComboGeist.swift */,
				B82C3A5226F528B000833CC8 /* DatabaseService.swift */,
				B800ABE7297DE7D20024D1FD /* DataService.swift */,
				B8A59D6528B690B20010DB2F /* FeedService.swift */,
				B8B4250E28FDE6960081B8D5 /* FileStore.swift */,
				B8A59D7428B694C40010DB2F /* Geist.swift */,
				B8EA3EE429159C5500B92C2E /* HeaderSubtextMemoStore.swift */,
				B54B922728E669D6003ACA1F /* MementoGeist.swift */,
				B8B604E529146DF6006FCB77 /* MemoryStore.swift */,
				B8CE40E628D2707D00819064 /* QueryPromptGeist.swift */,
				B8CA8F1F288F1875005F8802 /* RandomPromptGeist.swift */,
				B8CBAFA8299580E50079107E /* StoreProtocol.swift */,
			);
			path = Services;
			sourceTree = "<group>";
		};
		B88B1CDC298DE65E0062CB7F /* Settings */ = {
			isa = PBXGroup;
			children = (
				B848FDA82991836900245115 /* DeveloperSettingsView.swift */,
				B88B1CE6298EEC240062CB7F /* GatewayURLSettingsView.swift */,
				B88B1CDD298DE66E0062CB7F /* SettingsView.swift */,
				B8E00A2F2992DAA9003B40C1 /* ProfileSettingsView.swift */,
			);
			path = Settings;
			sourceTree = "<group>";
		};
		B88B1CDF298EAE520062CB7F /* Buttons */ = {
			isa = PBXGroup;
			children = (
				B8AE34AC276A9CDB00777FF0 /* PrimaryButtonStyle.swift */,
				B88B1CE0298EAE730062CB7F /* LargeButtonStyle.swift */,
				B88B1CE2298EB0100062CB7F /* BarButtonStyle.swift */,
			);
			path = Buttons;
			sourceTree = "<group>";
		};
		B88C977C276425C100B27DF0 /* Fonts */ = {
			isa = PBXGroup;
			children = (
				B88C977F276425E800B27DF0 /* IBMPlexMono-Bold.ttf */,
				B88C977E276425E800B27DF0 /* IBMPlexMono-BoldItalic.ttf */,
				B88C977D276425E800B27DF0 /* IBMPlexMono-Italic.ttf */,
				B88C9780276425E800B27DF0 /* IBMPlexMono-Regular.ttf */,
				B88C97922764264300B27DF0 /* IBMPlexSans-Bold.ttf */,
				B88C97912764264300B27DF0 /* IBMPlexSans-BoldItalic.ttf */,
				B88C97902764264300B27DF0 /* IBMPlexSans-Italic.ttf */,
				B88C979B2764266A00B27DF0 /* IBMPlexSans-Light.ttf */,
				B88C979C2764266A00B27DF0 /* IBMPlexSans-Medium.ttf */,
				B88C978F2764264300B27DF0 /* IBMPlexSans-Regular.ttf */,
				B88C97A12764270000B27DF0 /* LICENSE.txt */,
			);
			path = Fonts;
			sourceTree = "<group>";
		};
		B8B3EE712979DEDF00779B7F /* FirstRun */ = {
			isa = PBXGroup;
			children = (
				B8B3EE74297AEE6600779B7F /* FirstRunCreateSphereView.swift */,
				B8B3EE76297AEE8B00779B7F /* FirstRunDoneView.swift */,
				B8B3EE78297AF6E500779B7F /* FirstRunProfileView.swift */,
				B8B3EE722979DEE900779B7F /* FirstRunView.swift */,
				B88B1CE4298EB10D0062CB7F /* RecoveryPhraseView.swift */,
			);
			path = FirstRun;
			sourceTree = "<group>";
		};
		B8B54F39271F6C6800B9B507 /* Models */ = {
			isa = PBXGroup;
			children = (
				B856521D2975B7F100B7FCA0 /* Audience.swift */,
				B8B4250B28FB43C90081B8D5 /* ContentType.swift */,
				B8B4251A28FE1DA60081B8D5 /* Entry.swift */,
				B824FDD026FA98F300B81BBD /* EntryDetail.swift */,
				B8B54F3A271F6C8400B9B507 /* EntryLink.swift */,
				B8AC6489278F53920099E96B /* EntryStub.swift */,
				B8B3194C2909E81D00A1E62A /* FileInfo.swift */,
				B8EA3EE72915C23200B92C2E /* HeaderSubtext.swift */,
				B86DFF3427C07438002E57ED /* LinkSuggestion.swift */,
				B8C7E8BD2809F19500E439DC /* Markup.swift */,
				B8B4251428FDE8570081B8D5 /* Memo.swift */,
				B8CBAFAB2995C4750079107E /* MemoAddress.swift */,
				B8B4251728FDE8AA0081B8D5 /* MemoData.swift */,
				B848FDA129916F4600245115 /* Nickname.swift */,
				B86DFF3027C06EBC002E57ED /* RenameSuggestion.swift */,
				B826B27427B5D95F003D3C03 /* SaveState.swift */,
				B8A6171F2971D3000054D410 /* Slashlink.swift */,
				B8901CF227978FDE007C9021 /* Slug.swift */,
				B8A59D6B28B692A00010DB2F /* Story.swift */,
				B58FE48B28DED9B600E000CC /* StoryCombo.swift */,
				B8A59D6828B692900010DB2F /* StoryPrompt.swift */,
				B8B54F3C271F7C6B00B9B507 /* Suggestion.swift */,
				B8CBAFAF2996A7D50079107E /* UnqualifiedLink.swift */,
			);
			path = Models;
			sourceTree = "<group>";
		};
		B8CA8F1B288F07CB005F8802 /* Data */ = {
			isa = PBXGroup;
			children = (
				B8CA8F1C288F07E8005F8802 /* Geists */,
			);
			path = Data;
			sourceTree = "<group>";
		};
		B8CA8F1C288F07E8005F8802 /* Geists */ = {
			isa = PBXGroup;
			children = (
				B575834428ED8D9100F6EE88 /* combo.json */,
				B8A408A828F61BA000A5651D /* project.json */,
				B8CA8F1D288F07F9005F8802 /* zettelkasten.json */,
			);
			path = Geists;
			sourceTree = "<group>";
		};
		B8CBAFA029930C5D0079107E /* Forms */ = {
			isa = PBXGroup;
			children = (
				B8AE34A9276A986000777FF0 /* PlaceholderTextView.swift */,
				B86F1AB628C77E8C00DA264E /* Search.swift */,
				B8AE34C7276BF77000777FF0 /* SearchTextField.swift */,
				B8B3EE7A297AFB9100779B7F /* TextFieldLabel.swift */,
				B8AE34A6276A885300777FF0 /* TextViewRepresentable.swift */,
				B8CBAFA129930C660079107E /* ValidatedTextField.swift */,
			);
			path = Forms;
			sourceTree = "<group>";
		};
		B8CBAFA5299449810079107E /* Audience */ = {
			isa = PBXGroup;
			children = (
				B8CBAFA62994499A0079107E /* AudienceIconView.swift */,
				B85A8057296E31860007F957 /* AudienceMenuButtonView.swift */,
				B8CBAFA32994491B0079107E /* MenuButtonView.swift */,
			);
			path = Audience;
			sourceTree = "<group>";
		};
		B8EB29ED26F27794006E97C3 = {
			isa = PBXGroup;
			children = (
				B8EB29F226F27794006E97C3 /* Shared */,
				B8EB29FD26F27797006E97C3 /* iOS */,
				B8EB2A0426F27797006E97C3 /* macOS */,
				B8EB2A0E26F27797006E97C3 /* Tests iOS */,
				B8EB2A1A26F27797006E97C3 /* Tests macOS */,
				B80057E927DC355E002C0129 /* SubconsciousTests */,
				B8EB29FC26F27797006E97C3 /* Products */,
			);
			sourceTree = "<group>";
		};
		B8EB29F226F27794006E97C3 /* Shared */ = {
			isa = PBXGroup;
			children = (
				B8109C2727A8879C00CD2B6D /* AppTheme.swift */,
				B8EB29F626F27797006E97C3 /* Assets.xcassets */,
				B8EB2A3826F27CD1006E97C3 /* Components */,
				B86DFF3827C15B77002E57ED /* Config.swift */,
				B8CA8F1B288F07CB005F8802 /* Data */,
				B88C977C276425C100B27DF0 /* Fonts */,
				B8EC568026F4156F00AC64E5 /* Library */,
				B8B54F39271F6C6800B9B507 /* Models */,
				B831BDBD2825BA6900C4CE92 /* Parsers */,
				B8879E9B26F8F3BD00A0B4FF /* Services */,
				B8EB29F326F27794006E97C3 /* SubconsciousApp.swift */,
			);
			path = Shared;
			sourceTree = "<group>";
		};
		B8EB29FC26F27797006E97C3 /* Products */ = {
			isa = PBXGroup;
			children = (
				B8EB29FB26F27797006E97C3 /* Subconscious.app */,
				B8EB2A0326F27797006E97C3 /* Subconscious.app */,
				B8EB2A0B26F27797006E97C3 /* Tests iOS.xctest */,
				B8EB2A1726F27797006E97C3 /* Tests macOS.xctest */,
				B80057E827DC355E002C0129 /* SubconsciousTests.xctest */,
			);
			name = Products;
			sourceTree = "<group>";
		};
		B8EB29FD26F27797006E97C3 /* iOS */ = {
			isa = PBXGroup;
			children = (
				B8EB29FE26F27797006E97C3 /* Info.plist */,
			);
			path = iOS;
			sourceTree = "<group>";
		};
		B8EB2A0426F27797006E97C3 /* macOS */ = {
			isa = PBXGroup;
			children = (
				B8EB2A0526F27797006E97C3 /* Info.plist */,
				B8EB2A0626F27797006E97C3 /* macOS.entitlements */,
			);
			path = macOS;
			sourceTree = "<group>";
		};
		B8EB2A0E26F27797006E97C3 /* Tests iOS */ = {
			isa = PBXGroup;
			children = (
				B8EB2A0F26F27797006E97C3 /* Tests_iOS.swift */,
				B8EB2A1126F27797006E97C3 /* Tests_iOSLaunchTests.swift */,
			);
			path = "Tests iOS";
			sourceTree = "<group>";
		};
		B8EB2A1A26F27797006E97C3 /* Tests macOS */ = {
			isa = PBXGroup;
			children = (
				B8EB2A1B26F27797006E97C3 /* Tests_macOS.swift */,
				B8EB2A1D26F27797006E97C3 /* Tests_macOSLaunchTests.swift */,
			);
			path = "Tests macOS";
			sourceTree = "<group>";
		};
		B8EB2A3826F27CD1006E97C3 /* Components */ = {
			isa = PBXGroup;
			children = (
				B82F053628D60EE60025A8B5 /* AppTabView.swift */,
				B8EB29F526F27794006E97C3 /* AppView.swift */,
				B8879EA826F93EBF00A0B4FF /* BacklinksView.swift */,
				B8EC568426F41A2C00AC64E5 /* Common */,
				B87288E2299C02E200EF7E07 /* Detail */,
				B8CA8F2528909E66005F8802 /* Feed.swift */,
				B8B3EE712979DEDF00779B7F /* FirstRun */,
				B8AE34C4276BF72500777FF0 /* LinkSearchView.swift */,
				B87288E1299C02BA00EF7E07 /* Notebook */,
				B8545F09296F8FB700BC4EA1 /* OmniboxView.swift */,
				B8DEBF242798EF6A007CB528 /* RenameSearchView.swift */,
				B88B1CDC298DE65E0062CB7F /* Settings */,
			);
			path = Components;
			sourceTree = "<group>";
		};
		B8EC568026F4156F00AC64E5 /* Library */ = {
			isa = PBXGroup;
			children = (
				B8CC434827A0CA8D0079D2F9 /* AnimationUtilities.swift */,
				B8CA8F2328908D65005F8802 /* BundleUtilities.swift */,
				B86DFF2727BF02F0002E57ED /* CollectionUtilities.swift */,
				B8AE34AF276A9F9C00777FF0 /* ColorUtilities.swift */,
				B82C3A5526F529EF00833CC8 /* CombineUtilities.swift */,
				B839029E28CA246A007A3A3F /* CustomLogStringConvertible.swift */,
				B86DFF3627C09CA2002E57ED /* DateUtilities.swift */,
				B8C0A1B3297C938000D59532 /* Error.swift */,
				B82C3A5E26F576C600833CC8 /* FileManagerUtilities.swift */,
				B82C3A5826F5761700833CC8 /* FileSync.swift */,
				B86DFF3227C072CD002E57ED /* Func.swift */,
				B89E307C2911D7F900A4721F /* IntUtilities.swift */,
				B8B4251128FDE7780081B8D5 /* Mapping.swift */,
				B89E30762911B51A00A4721F /* Migration.swift */,
				B866868027AC4EF100A03A55 /* NSRangeUtilities.swift */,
				B82C3A6426F5796300833CC8 /* OptionalUtilities.swift */,
				B88CC957284FF59900994928 /* OrderedCollectionUtilities.swift */,
				B8EF986D29034ADF0029363D /* Pathlike.swift */,
				B8B4D7EB27EA890B00633B5F /* ShadowStyle.swift */,
				B8EC568826F4204F00AC64E5 /* SQLite3Database.swift */,
				B82C3A7526F6B5BF00833CC8 /* StringUtilities.swift */,
				B8879EA526F9348600A0B4FF /* SubURL.swift */,
				B824FDD326FAB1BC00B81BBD /* Truncate.swift */,
				B84AD8E92811C863006B3153 /* URLComponentsUtilities.swift */,
				B82C3A6126F576FB00833CC8 /* URLUtilities.swift */,
				B8E00A2C299294A0003B40C1 /* UserDefaultsProperty.swift */,
				B8B3EE7C297B1A1000779B7F /* ViewDebugUtilities.swift */,
				B8249DA227E2753800BCDFBA /* ViewUtilities.swift */,
			);
			path = Library;
			sourceTree = "<group>";
		};
		B8EC568426F41A2C00AC64E5 /* Common */ = {
			isa = PBXGroup;
			children = (
				B8CBAFA5299449810079107E /* Audience */,
				B8AC648E278F7E7B0099E96B /* BackLabelStyle.swift */,
				B81EBB0827025C1500B87594 /* BacklinkButtonStyle.swift */,
				B8545F0C2970577600BC4EA1 /* BacklinkReacts.swift */,
				B88B1CDF298EAE520062CB7F /* Buttons */,
				B85EC468296F11F000558761 /* BylineSmView.swift */,
				B85652212975F16B00B7FCA0 /* BylineView.swift */,
				B822F18C27C9C0AB00943C6B /* CountChip.swift */,
				B8B4D7ED27EA8AA000633B5F /* DragHandleView.swift */,
				B86DFF2C27C0280B002E57ED /* EntryListView.swift */,
				B82FD4552730A62C002CB641 /* EntryRow.swift */,
				B83E91D627692EC600045C6A /* FAB.swift */,
				B8CBAFA029930C5D0079107E /* Forms */,
				B84AD8E2281073CE006B3153 /* InlineFormattingBarView.swift */,
				B8AE34CA276C195E00777FF0 /* LinkSuggestionLabelView.swift */,
				B813749928BFCCCA00CCC6FB /* MarkupTextViewRepresentable.swift */,
				B856521F2975BA9000B7FCA0 /* MetaTableView.swift */,
				B8DEBF182798B6A8007CB528 /* NavigationToolbar.swift */,
				B8249D9F27E2668500BCDFBA /* PinTrailingBottom.swift */,
				B85EC45F296F099700558761 /* ProfilePic.swift */,
				B85EC465296F0D0A00558761 /* ProfilePicMd.swift */,
				B85EC462296F0CBD00558761 /* ProfilePicSm.swift */,
				B8AC648B278F757B0099E96B /* ProgressScrimView.swift */,
				B8DEBF212798EE99007CB528 /* RenameSuggestionLabelView.swift */,
				B8AE34B5276AAAFF00777FF0 /* RoundedTextFieldViewModifier.swift */,
				B8AE34BE276BD61400777FF0 /* RowButtonStyle.swift */,
				B85BF46E27BB0FA800F55730 /* RowViewModifier.swift */,
				B8CC433C27A07CE10079D2F9 /* ScrimView.swift */,
				B8A41D502811F87C0096D2E7 /* SlashlinkBarView.swift */,
				B85652182975B29800B7FCA0 /* Story */,
				B8AE34C1276BD77C00777FF0 /* SuggestionLabelStyle.swift */,
				B8D7F03E27A4AD130042C7CF /* SuggestionLabelView.swift */,
				B8D7F04127A4AE590042C7CF /* SuggestionViewModifier.swift */,
				B81EACD727B724A000B3B8DC /* ThickDividerView.swift */,
				B8DEBF1E2798EC23007CB528 /* TitleGroupView.swift */,
				B85BF47427BB3D6E00F55730 /* ToolbarTitleGroupView.swift */,
				B8A59D5F28B51D000010DB2F /* TranscludeView.swift */,
				B8A41D4D2811E81E0096D2E7 /* WikilinkBarView.swift */,
			);
			path = Common;
			sourceTree = "<group>";
		};
/* End PBXGroup section */

/* Begin PBXNativeTarget section */
		B80057E727DC355E002C0129 /* SubconsciousTests */ = {
			isa = PBXNativeTarget;
			buildConfigurationList = B80057F027DC355E002C0129 /* Build configuration list for PBXNativeTarget "SubconsciousTests" */;
			buildPhases = (
				B80057E427DC355E002C0129 /* Sources */,
				B80057E527DC355E002C0129 /* Frameworks */,
				B80057E627DC355E002C0129 /* Resources */,
			);
			buildRules = (
			);
			dependencies = (
				B80057ED27DC355E002C0129 /* PBXTargetDependency */,
			);
			name = SubconsciousTests;
			productName = SubconsciousTests;
			productReference = B80057E827DC355E002C0129 /* SubconsciousTests.xctest */;
			productType = "com.apple.product-type.bundle.unit-test";
		};
		B8EB29FA26F27797006E97C3 /* Subconscious (iOS) */ = {
			isa = PBXNativeTarget;
			buildConfigurationList = B8EB2A2926F27797006E97C3 /* Build configuration list for PBXNativeTarget "Subconscious (iOS)" */;
			buildPhases = (
				B8EB29F726F27797006E97C3 /* Sources */,
				B8EB29F826F27797006E97C3 /* Frameworks */,
				B8EB29F926F27797006E97C3 /* Resources */,
			);
			buildRules = (
			);
			dependencies = (
				B8579B6727C5620800D8B4BC /* PBXTargetDependency */,
				B8579B6927C5620800D8B4BC /* PBXTargetDependency */,
				B8579B6B27C5620800D8B4BC /* PBXTargetDependency */,
			);
			name = "Subconscious (iOS)";
			packageProductDependencies = (
				B82C3A6E26F6B1C000833CC8 /* Collections */,
				B82C3A7026F6B1C000833CC8 /* OrderedCollections */,
				B8579B6427C561E900D8B4BC /* SwiftSubsurface */,
				B822F18A27C9615600943C6B /* ObservableStore */,
				B8CA8F19288F038C005F8802 /* Tracery */,
				B8E1BB78296DECE700B86E0E /* SwiftNoosphere */,
			);
			productName = "Subconscious (iOS)";
			productReference = B8EB29FB26F27797006E97C3 /* Subconscious.app */;
			productType = "com.apple.product-type.application";
		};
		B8EB2A0226F27797006E97C3 /* Subconscious (macOS) */ = {
			isa = PBXNativeTarget;
			buildConfigurationList = B8EB2A2C26F27797006E97C3 /* Build configuration list for PBXNativeTarget "Subconscious (macOS)" */;
			buildPhases = (
				B8EB29FF26F27797006E97C3 /* Sources */,
				B8EB2A0026F27797006E97C3 /* Frameworks */,
				B8EB2A0126F27797006E97C3 /* Resources */,
			);
			buildRules = (
			);
			dependencies = (
			);
			name = "Subconscious (macOS)";
			productName = "Subconscious (macOS)";
			productReference = B8EB2A0326F27797006E97C3 /* Subconscious.app */;
			productType = "com.apple.product-type.application";
		};
		B8EB2A0A26F27797006E97C3 /* Tests iOS */ = {
			isa = PBXNativeTarget;
			buildConfigurationList = B8EB2A2F26F27797006E97C3 /* Build configuration list for PBXNativeTarget "Tests iOS" */;
			buildPhases = (
				B8EB2A0726F27797006E97C3 /* Sources */,
				B8EB2A0826F27797006E97C3 /* Frameworks */,
				B8EB2A0926F27797006E97C3 /* Resources */,
			);
			buildRules = (
			);
			dependencies = (
				B8EB2A0D26F27797006E97C3 /* PBXTargetDependency */,
			);
			name = "Tests iOS";
			productName = "Tests iOS";
			productReference = B8EB2A0B26F27797006E97C3 /* Tests iOS.xctest */;
			productType = "com.apple.product-type.bundle.ui-testing";
		};
		B8EB2A1626F27797006E97C3 /* Tests macOS */ = {
			isa = PBXNativeTarget;
			buildConfigurationList = B8EB2A3226F27797006E97C3 /* Build configuration list for PBXNativeTarget "Tests macOS" */;
			buildPhases = (
				B8EB2A1326F27797006E97C3 /* Sources */,
				B8EB2A1426F27797006E97C3 /* Frameworks */,
				B8EB2A1526F27797006E97C3 /* Resources */,
			);
			buildRules = (
			);
			dependencies = (
				B8EB2A1926F27797006E97C3 /* PBXTargetDependency */,
			);
			name = "Tests macOS";
			productName = "Tests macOS";
			productReference = B8EB2A1726F27797006E97C3 /* Tests macOS.xctest */;
			productType = "com.apple.product-type.bundle.ui-testing";
		};
/* End PBXNativeTarget section */

/* Begin PBXProject section */
		B8EB29EE26F27794006E97C3 /* Project object */ = {
			isa = PBXProject;
			attributes = {
				BuildIndependentTargetsInParallel = 1;
				LastSwiftUpdateCheck = 1320;
				LastUpgradeCheck = 1300;
				TargetAttributes = {
					B80057E727DC355E002C0129 = {
						CreatedOnToolsVersion = 13.2.1;
						TestTargetID = B8EB29FA26F27797006E97C3;
					};
					B8EB29FA26F27797006E97C3 = {
						CreatedOnToolsVersion = 13.0;
					};
					B8EB2A0226F27797006E97C3 = {
						CreatedOnToolsVersion = 13.0;
					};
					B8EB2A0A26F27797006E97C3 = {
						CreatedOnToolsVersion = 13.0;
						TestTargetID = B8EB29FA26F27797006E97C3;
					};
					B8EB2A1626F27797006E97C3 = {
						CreatedOnToolsVersion = 13.0;
						TestTargetID = B8EB2A0226F27797006E97C3;
					};
				};
			};
			buildConfigurationList = B8EB29F126F27794006E97C3 /* Build configuration list for PBXProject "Subconscious" */;
			compatibilityVersion = "Xcode 13.0";
			developmentRegion = en;
			hasScannedForEncodings = 0;
			knownRegions = (
				en,
				Base,
			);
			mainGroup = B8EB29ED26F27794006E97C3;
			packageReferences = (
				B82C3A6D26F6B1C000833CC8 /* XCRemoteSwiftPackageReference "swift-collections" */,
				B8579B6327C561E900D8B4BC /* XCRemoteSwiftPackageReference "SwiftSubsurface" */,
				B822F18927C9615600943C6B /* XCRemoteSwiftPackageReference "ObservableStore" */,
				B8CA8F18288F038C005F8802 /* XCRemoteSwiftPackageReference "Tracery" */,
				B8E1BB77296DECE700B86E0E /* XCRemoteSwiftPackageReference "noosphere" */,
			);
			productRefGroup = B8EB29FC26F27797006E97C3 /* Products */;
			projectDirPath = "";
			projectRoot = "";
			targets = (
				B8EB29FA26F27797006E97C3 /* Subconscious (iOS) */,
				B8EB2A0226F27797006E97C3 /* Subconscious (macOS) */,
				B8EB2A0A26F27797006E97C3 /* Tests iOS */,
				B8EB2A1626F27797006E97C3 /* Tests macOS */,
				B80057E727DC355E002C0129 /* SubconsciousTests */,
			);
		};
/* End PBXProject section */

/* Begin PBXResourcesBuildPhase section */
		B80057E627DC355E002C0129 /* Resources */ = {
			isa = PBXResourcesBuildPhase;
			buildActionMask = 2147483647;
			files = (
			);
			runOnlyForDeploymentPostprocessing = 0;
		};
		B8EB29F926F27797006E97C3 /* Resources */ = {
			isa = PBXResourcesBuildPhase;
			buildActionMask = 2147483647;
			files = (
				B8CA8F1E288F07F9005F8802 /* zettelkasten.json in Resources */,
				B88C97A22764270000B27DF0 /* LICENSE.txt in Resources */,
				B88C979D2764266A00B27DF0 /* IBMPlexSans-Light.ttf in Resources */,
				B88C97972764264300B27DF0 /* IBMPlexSans-BoldItalic.ttf in Resources */,
				B88C9785276425E900B27DF0 /* IBMPlexMono-Bold.ttf in Resources */,
				B88C9783276425E900B27DF0 /* IBMPlexMono-BoldItalic.ttf in Resources */,
				B88C9787276425E900B27DF0 /* IBMPlexMono-Regular.ttf in Resources */,
				B8EB2A2526F27797006E97C3 /* Assets.xcassets in Resources */,
				B88C97932764264300B27DF0 /* IBMPlexSans-Regular.ttf in Resources */,
				B88C9781276425E800B27DF0 /* IBMPlexMono-Italic.ttf in Resources */,
				B88C979F2764266A00B27DF0 /* IBMPlexSans-Medium.ttf in Resources */,
				B88C97952764264300B27DF0 /* IBMPlexSans-Italic.ttf in Resources */,
				B8A408A928F61BA000A5651D /* project.json in Resources */,
				B575834528ED8D9100F6EE88 /* combo.json in Resources */,
				B88C97992764264300B27DF0 /* IBMPlexSans-Bold.ttf in Resources */,
			);
			runOnlyForDeploymentPostprocessing = 0;
		};
		B8EB2A0126F27797006E97C3 /* Resources */ = {
			isa = PBXResourcesBuildPhase;
			buildActionMask = 2147483647;
			files = (
				B88C97A32764270000B27DF0 /* LICENSE.txt in Resources */,
				B88C979E2764266A00B27DF0 /* IBMPlexSans-Light.ttf in Resources */,
				B88C97982764264300B27DF0 /* IBMPlexSans-BoldItalic.ttf in Resources */,
				B8A408AA28F61BA000A5651D /* project.json in Resources */,
				B88C9786276425E900B27DF0 /* IBMPlexMono-Bold.ttf in Resources */,
				B88C9784276425E900B27DF0 /* IBMPlexMono-BoldItalic.ttf in Resources */,
				B88C9788276425E900B27DF0 /* IBMPlexMono-Regular.ttf in Resources */,
				B88C97942764264300B27DF0 /* IBMPlexSans-Regular.ttf in Resources */,
				B88C9782276425E900B27DF0 /* IBMPlexMono-Italic.ttf in Resources */,
				B88C97A02764266A00B27DF0 /* IBMPlexSans-Medium.ttf in Resources */,
				B88C97962764264300B27DF0 /* IBMPlexSans-Italic.ttf in Resources */,
				B88C979A2764264300B27DF0 /* IBMPlexSans-Bold.ttf in Resources */,
			);
			runOnlyForDeploymentPostprocessing = 0;
		};
		B8EB2A0926F27797006E97C3 /* Resources */ = {
			isa = PBXResourcesBuildPhase;
			buildActionMask = 2147483647;
			files = (
			);
			runOnlyForDeploymentPostprocessing = 0;
		};
		B8EB2A1526F27797006E97C3 /* Resources */ = {
			isa = PBXResourcesBuildPhase;
			buildActionMask = 2147483647;
			files = (
			);
			runOnlyForDeploymentPostprocessing = 0;
		};
/* End PBXResourcesBuildPhase section */

/* Begin PBXSourcesBuildPhase section */
		B80057E427DC355E002C0129 /* Sources */ = {
			isa = PBXSourcesBuildPhase;
			buildActionMask = 2147483647;
			files = (
				B84AD8E62810B74E006B3153 /* Tests_SubURLs.swift in Sources */,
				B82FF242298C0DAF0097D688 /* Tests_Noosphere.swift in Sources */,
				B80CC807299D4DF000C4D7C0 /* Tests_SQLite3Database.swift in Sources */,
				B84AD8E1280F7A19006B3153 /* Tests_StringUtilities.swift in Sources */,
				B8B604EB29148C82006FCB77 /* Tests_AppMigrations.swift in Sources */,
				B8AAAAD928CBD68600DBC8A9 /* Tests_Detail.swift in Sources */,
				B848FDA42991701500245115 /* Tests_Nickname.swift in Sources */,
				B8C7E8C0280A2B7700E439DC /* Test_Markup.swift in Sources */,
				B80CC805299D14C900C4D7C0 /* Tests_Memo.swift in Sources */,
				B8F27EE42970CD8F00A33E78 /* Tests_SphereFS.swift in Sources */,
				B82BB7FE28243F32000C9FCC /* Tests_Parser.swift in Sources */,
				B84AD8E82811C827006B3153 /* Tests_URLComponentsUtilities.swift in Sources */,
				B87288E0299B05B500EF7E07 /* Tests_DataService.swift in Sources */,
				B8AAAADB28CBDED800DBC8A9 /* Tests_Search.swift in Sources */,
				B809AFF428D8E7BC00D0589A /* Tests_MarkupText.swift in Sources */,
				B85D5E3D28BE4B2C00EE0078 /* Tests_NotebookUpdate.swift in Sources */,
				B8682DCD2804C379001CD8DD /* Tests_CollectionUtilities.swift in Sources */,
				B8EA3757299EBA5500D98E2B /* Tests_NoosphereService.swift in Sources */,
				B88CC95B284FF64300994928 /* Tests_OrderedCollectionUtilities.swift in Sources */,
				B80057F427DC35BE002C0129 /* Tests_Slug.swift in Sources */,
				B8D328B529A640F200850A37 /* Tests_RecoveryPhrase.swift in Sources */,
				B831BDBC2825A4E700C4CE92 /* Tests_Header.swift in Sources */,
				B85D5E3F28BE4B4600EE0078 /* Tests_FeedUpdate.swift in Sources */,
				B80057EB27DC355E002C0129 /* SubconsciousTests.swift in Sources */,
				B84AD8DF280F3659006B3153 /* Tests_EntryLink.swift in Sources */,
				B8B604E9291476E9006FCB77 /* Tests_Migrations.swift in Sources */,
				B8A617222971E4860054D410 /* Tests_Slashlink.swift in Sources */,
				B8B3194F2909F36800A1E62A /* Tests_FileFingerprint.swift in Sources */,
				B8682DCB2804BF04001CD8DD /* Tests_Subtext.swift in Sources */,
				B88CC956284FCF8C00994928 /* Tests_DatabaseService.swift in Sources */,
				B8D328BA29A69D2D00850A37 /* Tests_URLUtilities.swift in Sources */,
				B831BDB72824DA9700C4CE92 /* Tests_Tape.swift in Sources */,
			);
			runOnlyForDeploymentPostprocessing = 0;
		};
		B8EB29F726F27797006E97C3 /* Sources */ = {
			isa = PBXSourcesBuildPhase;
			buildActionMask = 2147483647;
			files = (
				B8B4251B28FE1DA60081B8D5 /* Entry.swift in Sources */,
				B82FD4562730A62C002CB641 /* EntryRow.swift in Sources */,
				B8C7E8BE2809F19500E439DC /* Markup.swift in Sources */,
				B8CA8F2828909FBA005F8802 /* StoryPromptView.swift in Sources */,
				B831BDB92825A28A00C4CE92 /* Header.swift in Sources */,
				B8AE34C2276BD77C00777FF0 /* SuggestionLabelStyle.swift in Sources */,
				B856521C2975B2CF00B7FCA0 /* StoryAudienceView.swift in Sources */,
				B88CC958284FF59900994928 /* OrderedCollectionUtilities.swift in Sources */,
				B8EA3EE82915C23200B92C2E /* HeaderSubtext.swift in Sources */,
				B8EF986E29034ADF0029363D /* Pathlike.swift in Sources */,
				B82C3A6526F5796300833CC8 /* OptionalUtilities.swift in Sources */,
				B8B54F3B271F6C8400B9B507 /* EntryLink.swift in Sources */,
				B8E00A302992DAA9003B40C1 /* ProfileSettingsView.swift in Sources */,
				B85652222975F16B00B7FCA0 /* BylineView.swift in Sources */,
				B8B3EE732979DEE900779B7F /* FirstRunView.swift in Sources */,
				B8AE34B0276A9F9C00777FF0 /* ColorUtilities.swift in Sources */,
				B8A59D7228B693100010DB2F /* StoryView.swift in Sources */,
				B84AD8EA2811C863006B3153 /* URLComponentsUtilities.swift in Sources */,
				B8CC433D27A07CE10079D2F9 /* ScrimView.swift in Sources */,
				B86F1AB728C77E8C00DA264E /* Search.swift in Sources */,
				B8B3EE75297AEE6600779B7F /* FirstRunCreateSphereView.swift in Sources */,
				B81EBB0927025C1500B87594 /* BacklinkButtonStyle.swift in Sources */,
				B8A59D6C28B692A00010DB2F /* Story.swift in Sources */,
				B8249DA327E2753800BCDFBA /* ViewUtilities.swift in Sources */,
				B82C3A6226F576FC00833CC8 /* URLUtilities.swift in Sources */,
				B88B1CDE298DE66E0062CB7F /* SettingsView.swift in Sources */,
				B8B4251528FDE8570081B8D5 /* Memo.swift in Sources */,
				B866868A27AC8BED00A03A55 /* DetailKeyboardToolbarView.swift in Sources */,
				B800ABE8297DE7D20024D1FD /* DataService.swift in Sources */,
				B88B1CE3298EB0100062CB7F /* BarButtonStyle.swift in Sources */,
				B81A535F272751EE001A6268 /* Subtext.swift in Sources */,
				B8CA8F20288F1875005F8802 /* RandomPromptGeist.swift in Sources */,
				B8B3EE79297AF6E500779B7F /* FirstRunProfileView.swift in Sources */,
				B8109C2827A8879C00CD2B6D /* AppTheme.swift in Sources */,
				B8D7F03F27A4AD130042C7CF /* SuggestionLabelView.swift in Sources */,
				B8B4D7EE27EA8AA000633B5F /* DragHandleView.swift in Sources */,
				B58FE48A28DED93F00E000CC /* ComboGeist.swift in Sources */,
				B813749A28BFCCCA00CCC6FB /* MarkupTextViewRepresentable.swift in Sources */,
				B8A59D6628B690B20010DB2F /* FeedService.swift in Sources */,
				B8545F0A296F8FB700BC4EA1 /* OmniboxView.swift in Sources */,
				B85BF47527BB3D6E00F55730 /* ToolbarTitleGroupView.swift in Sources */,
				B8879EA926F93EBF00A0B4FF /* BacklinksView.swift in Sources */,
				B86DFF2827BF02F0002E57ED /* CollectionUtilities.swift in Sources */,
				B82F053728D60EE60025A8B5 /* AppTabView.swift in Sources */,
				B8B4251828FDE8AA0081B8D5 /* MemoData.swift in Sources */,
				B58FE48E28DEDAEA00E000CC /* StoryComboView.swift in Sources */,
				B54B922828E669D6003ACA1F /* MementoGeist.swift in Sources */,
				B824FDD426FAB1BC00B81BBD /* Truncate.swift in Sources */,
				B86DFF3327C072CD002E57ED /* Func.swift in Sources */,
				B8901CF327978FDE007C9021 /* Slug.swift in Sources */,
				B86DFF3527C07438002E57ED /* LinkSuggestion.swift in Sources */,
				B82C3A5A26F5761700833CC8 /* FileSync.swift in Sources */,
				B8A59D7528B694C40010DB2F /* Geist.swift in Sources */,
				B8CBAFB02996A7D50079107E /* UnqualifiedLink.swift in Sources */,
				B8B4250F28FDE6960081B8D5 /* FileStore.swift in Sources */,
				B8A617202971D3000054D410 /* Slashlink.swift in Sources */,
				B81EACD827B724A000B3B8DC /* ThickDividerView.swift in Sources */,
				B8D7F04227A4AE590042C7CF /* SuggestionViewModifier.swift in Sources */,
				B8879EA626F9348600A0B4FF /* SubURL.swift in Sources */,
				B8E00A2D299294A0003B40C1 /* UserDefaultsProperty.swift in Sources */,
				B8B604E629146DF6006FCB77 /* MemoryStore.swift in Sources */,
				B8DEBF192798B6A8007CB528 /* NavigationToolbar.swift in Sources */,
				B822F18D27C9C0AB00943C6B /* CountChip.swift in Sources */,
				B87288DE299AB02400EF7E07 /* SphereFS.swift in Sources */,
				B8879EAC26F944DA00A0B4FF /* Detail.swift in Sources */,
				B82C3A7626F6B5BF00833CC8 /* StringUtilities.swift in Sources */,
				B85BF47827BC2B4700F55730 /* DetailToolbarContent.swift in Sources */,
				B8CBAFA42994491B0079107E /* MenuButtonView.swift in Sources */,
				B85EC460296F099700558761 /* ProfilePic.swift in Sources */,
				B8EB2A1F26F27797006E97C3 /* SubconsciousApp.swift in Sources */,
				B866868127AC4EF100A03A55 /* NSRangeUtilities.swift in Sources */,
				B824FDD126FA98F300B81BBD /* EntryDetail.swift in Sources */,
				B8AE34AA276A986000777FF0 /* PlaceholderTextView.swift in Sources */,
				B8CBAFA9299580E50079107E /* StoreProtocol.swift in Sources */,
				B8DEBF252798EF6A007CB528 /* RenameSearchView.swift in Sources */,
				B8B3EE7D297B1A1000779B7F /* ViewDebugUtilities.swift in Sources */,
				B826B27527B5D95F003D3C03 /* SaveState.swift in Sources */,
				B82C3A5626F529EF00833CC8 /* CombineUtilities.swift in Sources */,
				B8A59D6928B692900010DB2F /* StoryPrompt.swift in Sources */,
				B84AD8E3281073CE006B3153 /* InlineFormattingBarView.swift in Sources */,
				B8CE40E728D2707D00819064 /* QueryPromptGeist.swift in Sources */,
				B8CBAFA72994499A0079107E /* AudienceIconView.swift in Sources */,
				B8B3EE77297AEE8B00779B7F /* FirstRunDoneView.swift in Sources */,
				B85A805E296F08720007F957 /* AudienceMenuButtonView.swift in Sources */,
				B8AE34C8276BF77000777FF0 /* SearchTextField.swift in Sources */,
				B85EC469296F11F000558761 /* BylineSmView.swift in Sources */,
				B82BB7FB2821DA61000C9FCC /* Parser.swift in Sources */,
				B8249DA027E2668500BCDFBA /* PinTrailingBottom.swift in Sources */,
				B85EC466296F0D0A00558761 /* ProfilePicMd.swift in Sources */,
				B81A535C27275138001A6268 /* Tape.swift in Sources */,
				B8B3EE7B297AFB9100779B7F /* TextFieldLabel.swift in Sources */,
				B848FDA229916F4600245115 /* Nickname.swift in Sources */,
				B8B3194D2909E81D00A1E62A /* FileInfo.swift in Sources */,
				B8AC648A278F53920099E96B /* EntryStub.swift in Sources */,
				B88B1CE5298EB10D0062CB7F /* RecoveryPhraseView.swift in Sources */,
				B8B4250C28FB43C90081B8D5 /* ContentType.swift in Sources */,
				B8AE34C5276BF72500777FF0 /* LinkSearchView.swift in Sources */,
				B8AE34CB276C195E00777FF0 /* LinkSuggestionLabelView.swift in Sources */,
				B8AC648C278F757B0099E96B /* ProgressScrimView.swift in Sources */,
				B89E307D2911D7F900A4721F /* IntUtilities.swift in Sources */,
				B87288DC299AB01800EF7E07 /* Noosphere.swift in Sources */,
				B8E00A2A29928DD2003B40C1 /* AppDefaults.swift in Sources */,
				B82C3A5326F528B000833CC8 /* DatabaseService.swift in Sources */,
				B8A41D512811F87C0096D2E7 /* SlashlinkBarView.swift in Sources */,
				B8879EA026F90C5100A0B4FF /* NotebookNavigationView.swift in Sources */,
				B8EB2A2326F27797006E97C3 /* AppView.swift in Sources */,
				B89E30772911B51A00A4721F /* Migration.swift in Sources */,
				B8B4D7EC27EA890B00633B5F /* ShadowStyle.swift in Sources */,
				B85BF46F27BB0FA800F55730 /* RowViewModifier.swift in Sources */,
				B8EA3EE529159C5500B92C2E /* HeaderSubtextMemoStore.swift in Sources */,
				B86DFF3127C06EBC002E57ED /* RenameSuggestion.swift in Sources */,
				B88B1CE1298EAE730062CB7F /* LargeButtonStyle.swift in Sources */,
				B8AE34A7276A885300777FF0 /* TextViewRepresentable.swift in Sources */,
				B8C0A1B4297C938000D59532 /* Error.swift in Sources */,
				B8CBAFAC2995C4750079107E /* MemoAddress.swift in Sources */,
				B8CBAFA229930C660079107E /* ValidatedTextField.swift in Sources */,
				B8DEBF222798EE99007CB528 /* RenameSuggestionLabelView.swift in Sources */,
				B8DEBF1F2798EC23007CB528 /* TitleGroupView.swift in Sources */,
				B8AE34BF276BD61400777FF0 /* RowButtonStyle.swift in Sources */,
				B8CA8F2628909E66005F8802 /* Feed.swift in Sources */,
				B85652202975BA9000B7FCA0 /* MetaTableView.swift in Sources */,
				B58FE48C28DED9B600E000CC /* StoryCombo.swift in Sources */,
				B86DFF3727C09CA2002E57ED /* DateUtilities.swift in Sources */,
				B8CC434927A0CA8D0079D2F9 /* AnimationUtilities.swift in Sources */,
				B89966C728B6EE2300DF1F8C /* Notebook.swift in Sources */,
				B88B1CE7298EEC240062CB7F /* GatewayURLSettingsView.swift in Sources */,
				B8B4251228FDE7780081B8D5 /* Mapping.swift in Sources */,
				B8AE34AD276A9CDB00777FF0 /* PrimaryButtonStyle.swift in Sources */,
				B8A41D4E2811E81E0096D2E7 /* WikilinkBarView.swift in Sources */,
				B82C3A5F26F576C600833CC8 /* FileManagerUtilities.swift in Sources */,
				B8E1BB7B296DEF3200B86E0E /* NoosphereService.swift in Sources */,
				B8B54F3D271F7C6B00B9B507 /* Suggestion.swift in Sources */,
				B8AC648F278F7E7B0099E96B /* BackLabelStyle.swift in Sources */,
				B86DFF2D27C0280B002E57ED /* EntryListView.swift in Sources */,
				B85EC463296F0CBD00558761 /* ProfilePicSm.swift in Sources */,
				B86DFF3927C15B77002E57ED /* Config.swift in Sources */,
				B83E91D727692EC600045C6A /* FAB.swift in Sources */,
				B848FDAA2991837900245115 /* DeveloperSettingsView.swift in Sources */,
				B8545F0D2970577600BC4EA1 /* BacklinkReacts.swift in Sources */,
				B8A59D6028B51D000010DB2F /* TranscludeView.swift in Sources */,
				B856521E2975B7F100B7FCA0 /* Audience.swift in Sources */,
				B8AE34B6276AAAFF00777FF0 /* RoundedTextFieldViewModifier.swift in Sources */,
				B839029F28CA246A007A3A3F /* CustomLogStringConvertible.swift in Sources */,
				B8EC568926F4204F00AC64E5 /* SQLite3Database.swift in Sources */,
				B8CA8F2428908D65005F8802 /* BundleUtilities.swift in Sources */,
			);
			runOnlyForDeploymentPostprocessing = 0;
		};
		B8EB29FF26F27797006E97C3 /* Sources */ = {
			isa = PBXSourcesBuildPhase;
			buildActionMask = 2147483647;
			files = (
				B82C3A6626F5796300833CC8 /* OptionalUtilities.swift in Sources */,
				B8AC6490278F7E7B0099E96B /* BackLabelStyle.swift in Sources */,
				B866868227AC4EF100A03A55 /* NSRangeUtilities.swift in Sources */,
				B85BF47627BB3D6E00F55730 /* ToolbarTitleGroupView.swift in Sources */,
				B8DEBF202798EC23007CB528 /* TitleGroupView.swift in Sources */,
				B81EBB0A27025C1500B87594 /* BacklinkButtonStyle.swift in Sources */,
				B82C3A6326F576FC00833CC8 /* URLUtilities.swift in Sources */,
				B813749B28BFCCCA00CCC6FB /* MarkupTextViewRepresentable.swift in Sources */,
				B83E91D827692EC600045C6A /* FAB.swift in Sources */,
				B88CC959284FF59900994928 /* OrderedCollectionUtilities.swift in Sources */,
				B8A59D6128B51D000010DB2F /* TranscludeView.swift in Sources */,
				B89E307E2911D7F900A4721F /* IntUtilities.swift in Sources */,
				B8A59D6728B690B20010DB2F /* FeedService.swift in Sources */,
				B8249DA127E2668500BCDFBA /* PinTrailingBottom.swift in Sources */,
				B8EF986F29034ADF0029363D /* Pathlike.swift in Sources */,
				B8879EAA26F93EBF00A0B4FF /* BacklinksView.swift in Sources */,
				B824FDD526FAB1BC00B81BBD /* Truncate.swift in Sources */,
				B8CBAFB12996A7D50079107E /* UnqualifiedLink.swift in Sources */,
				B82C3A5B26F5761700833CC8 /* FileSync.swift in Sources */,
				B85EC467296F0D0A00558761 /* ProfilePicMd.swift in Sources */,
				B85BF47927BC2B4700F55730 /* DetailToolbarContent.swift in Sources */,
				B81EACD927B724A000B3B8DC /* ThickDividerView.swift in Sources */,
				B89E30782911B51A00A4721F /* Migration.swift in Sources */,
				B89966C828B6EE2300DF1F8C /* Notebook.swift in Sources */,
				B82FD4572730A62C002CB641 /* EntryRow.swift in Sources */,
				B82F053828D60EE60025A8B5 /* AppTabView.swift in Sources */,
				B8879EA726F9348600A0B4FF /* SubURL.swift in Sources */,
				B8CBAFAD2995C4750079107E /* MemoAddress.swift in Sources */,
				B8AE34B7276AAAFF00777FF0 /* RoundedTextFieldViewModifier.swift in Sources */,
				B8879EAD26F944DA00A0B4FF /* Detail.swift in Sources */,
				B8D7F04027A4AD130042C7CF /* SuggestionLabelView.swift in Sources */,
				B85EC464296F0CBD00558761 /* ProfilePicSm.swift in Sources */,
				B8CC433E27A07CE10079D2F9 /* ScrimView.swift in Sources */,
				B8AE34C3276BD77C00777FF0 /* SuggestionLabelStyle.swift in Sources */,
				B82C3A7726F6B5BF00833CC8 /* StringUtilities.swift in Sources */,
				B8D7F04327A4AE590042C7CF /* SuggestionViewModifier.swift in Sources */,
				B8B4251028FDE6960081B8D5 /* FileStore.swift in Sources */,
				B8EB2A2026F27797006E97C3 /* SubconsciousApp.swift in Sources */,
				B81A535D27275138001A6268 /* Tape.swift in Sources */,
				B85BF47027BB0FA800F55730 /* RowViewModifier.swift in Sources */,
				B8E00A312992DAA9003B40C1 /* ProfileSettingsView.swift in Sources */,
				B8AE34B1276A9F9C00777FF0 /* ColorUtilities.swift in Sources */,
				B8E00A2B29928DD2003B40C1 /* AppDefaults.swift in Sources */,
				B82C3A5726F529EF00833CC8 /* CombineUtilities.swift in Sources */,
				B8B4251C28FE1DA60081B8D5 /* Entry.swift in Sources */,
				B82BB7FC2821DA61000C9FCC /* Parser.swift in Sources */,
				B8DEBF1A2798B6A8007CB528 /* NavigationToolbar.swift in Sources */,
				B8CBAFAA299580E50079107E /* StoreProtocol.swift in Sources */,
				B8AE34CC276C195E00777FF0 /* LinkSuggestionLabelView.swift in Sources */,
				B8545F0E2970577600BC4EA1 /* BacklinkReacts.swift in Sources */,
				B800ABE9297DE7D20024D1FD /* DataService.swift in Sources */,
				B8249DA427E2753800BCDFBA /* ViewUtilities.swift in Sources */,
				B8A59D7328B693100010DB2F /* StoryView.swift in Sources */,
				B8A59D6D28B692A00010DB2F /* Story.swift in Sources */,
				B831BDBA2825A28A00C4CE92 /* Header.swift in Sources */,
				B8109C2927A8879C00CD2B6D /* AppTheme.swift in Sources */,
				B8AE34AE276A9CDB00777FF0 /* PrimaryButtonStyle.swift in Sources */,
				B8EA3EE629159C5500B92C2E /* HeaderSubtextMemoStore.swift in Sources */,
				B8AE34C0276BD61400777FF0 /* RowButtonStyle.swift in Sources */,
				B85EC46A296F11F000558761 /* BylineSmView.swift in Sources */,
				B8A59D7628B694C40010DB2F /* Geist.swift in Sources */,
				B85A8059296E31860007F957 /* AudienceMenuButtonView.swift in Sources */,
				B8CC434A27A0CA8D0079D2F9 /* AnimationUtilities.swift in Sources */,
				B822F18E27C9C0AB00943C6B /* CountChip.swift in Sources */,
				B8B604E729146DF6006FCB77 /* MemoryStore.swift in Sources */,
				B8DEBF262798EF6A007CB528 /* RenameSearchView.swift in Sources */,
				B81A5360272751EE001A6268 /* Subtext.swift in Sources */,
				B8545F0B296F8FB700BC4EA1 /* OmniboxView.swift in Sources */,
				B8AC648D278F757B0099E96B /* ProgressScrimView.swift in Sources */,
				B8DEBF232798EE99007CB528 /* RenameSuggestionLabelView.swift in Sources */,
				B8A41D522811F87C0096D2E7 /* SlashlinkBarView.swift in Sources */,
				B866868B27AC8BED00A03A55 /* DetailKeyboardToolbarView.swift in Sources */,
				B84AD8E4281073CE006B3153 /* InlineFormattingBarView.swift in Sources */,
				B8AE34C6276BF72500777FF0 /* LinkSearchView.swift in Sources */,
				B82C3A5426F528B000833CC8 /* DatabaseService.swift in Sources */,
				B8CE40E828D2707D00819064 /* QueryPromptGeist.swift in Sources */,
				B84AD8EB2811C863006B3153 /* URLComponentsUtilities.swift in Sources */,
				B8B4251328FDE7780081B8D5 /* Mapping.swift in Sources */,
				B8B4250D28FB43C90081B8D5 /* ContentType.swift in Sources */,
				B8A41D4F2811E81E0096D2E7 /* WikilinkBarView.swift in Sources */,
				B86DFF2927BF02F0002E57ED /* CollectionUtilities.swift in Sources */,
				B8879EA126F90C5100A0B4FF /* NotebookNavigationView.swift in Sources */,
				B8EB2A2426F27797006E97C3 /* AppView.swift in Sources */,
				B82C3A6026F576C600833CC8 /* FileManagerUtilities.swift in Sources */,
				B8E00A2E299294A0003B40C1 /* UserDefaultsProperty.swift in Sources */,
				B8B4251628FDE8570081B8D5 /* Memo.swift in Sources */,
				B85EC461296F099700558761 /* ProfilePic.swift in Sources */,
				B8EC568A26F4204F00AC64E5 /* SQLite3Database.swift in Sources */,
				B8B4251928FDE8AA0081B8D5 /* MemoData.swift in Sources */,
				B8A59D6A28B692900010DB2F /* StoryPrompt.swift in Sources */,
			);
			runOnlyForDeploymentPostprocessing = 0;
		};
		B8EB2A0726F27797006E97C3 /* Sources */ = {
			isa = PBXSourcesBuildPhase;
			buildActionMask = 2147483647;
			files = (
				B8EB2A1226F27797006E97C3 /* Tests_iOSLaunchTests.swift in Sources */,
				B8EB2A1026F27797006E97C3 /* Tests_iOS.swift in Sources */,
			);
			runOnlyForDeploymentPostprocessing = 0;
		};
		B8EB2A1326F27797006E97C3 /* Sources */ = {
			isa = PBXSourcesBuildPhase;
			buildActionMask = 2147483647;
			files = (
				B8EB2A1E26F27797006E97C3 /* Tests_macOSLaunchTests.swift in Sources */,
				B8EB2A1C26F27797006E97C3 /* Tests_macOS.swift in Sources */,
			);
			runOnlyForDeploymentPostprocessing = 0;
		};
/* End PBXSourcesBuildPhase section */

/* Begin PBXTargetDependency section */
		B80057ED27DC355E002C0129 /* PBXTargetDependency */ = {
			isa = PBXTargetDependency;
			target = B8EB29FA26F27797006E97C3 /* Subconscious (iOS) */;
			targetProxy = B80057EC27DC355E002C0129 /* PBXContainerItemProxy */;
		};
		B8579B6727C5620800D8B4BC /* PBXTargetDependency */ = {
			isa = PBXTargetDependency;
			productRef = B8579B6627C5620800D8B4BC /* Collections */;
		};
		B8579B6927C5620800D8B4BC /* PBXTargetDependency */ = {
			isa = PBXTargetDependency;
			productRef = B8579B6827C5620800D8B4BC /* OrderedCollections */;
		};
		B8579B6B27C5620800D8B4BC /* PBXTargetDependency */ = {
			isa = PBXTargetDependency;
			productRef = B8579B6A27C5620800D8B4BC /* SwiftSubsurface */;
		};
		B8EB2A0D26F27797006E97C3 /* PBXTargetDependency */ = {
			isa = PBXTargetDependency;
			target = B8EB29FA26F27797006E97C3 /* Subconscious (iOS) */;
			targetProxy = B8EB2A0C26F27797006E97C3 /* PBXContainerItemProxy */;
		};
		B8EB2A1926F27797006E97C3 /* PBXTargetDependency */ = {
			isa = PBXTargetDependency;
			target = B8EB2A0226F27797006E97C3 /* Subconscious (macOS) */;
			targetProxy = B8EB2A1826F27797006E97C3 /* PBXContainerItemProxy */;
		};
/* End PBXTargetDependency section */

/* Begin XCBuildConfiguration section */
		B80057EE27DC355E002C0129 /* Debug */ = {
			isa = XCBuildConfiguration;
			buildSettings = {
				BUNDLE_LOADER = "$(TEST_HOST)";
				CODE_SIGN_STYLE = Automatic;
				CURRENT_PROJECT_VERSION = 1;
				DEVELOPMENT_TEAM = LA8RNJ2LQP;
				GENERATE_INFOPLIST_FILE = YES;
				IPHONEOS_DEPLOYMENT_TARGET = 16.0;
				MARKETING_VERSION = 1.0;
				PRODUCT_BUNDLE_IDENTIFIER = com.subconscious.SubconsciousTests;
				PRODUCT_NAME = "$(TARGET_NAME)";
				SDKROOT = iphoneos;
				SWIFT_EMIT_LOC_STRINGS = NO;
				SWIFT_VERSION = 5.0;
				TARGETED_DEVICE_FAMILY = "1,2";
				TEST_HOST = "$(BUILT_PRODUCTS_DIR)/Subconscious.app/Subconscious";
			};
			name = Debug;
		};
		B80057EF27DC355E002C0129 /* Release */ = {
			isa = XCBuildConfiguration;
			buildSettings = {
				BUNDLE_LOADER = "$(TEST_HOST)";
				CODE_SIGN_STYLE = Automatic;
				CURRENT_PROJECT_VERSION = 1;
				DEVELOPMENT_TEAM = LA8RNJ2LQP;
				GENERATE_INFOPLIST_FILE = YES;
				IPHONEOS_DEPLOYMENT_TARGET = 16.0;
				MARKETING_VERSION = 1.0;
				PRODUCT_BUNDLE_IDENTIFIER = com.subconscious.SubconsciousTests;
				PRODUCT_NAME = "$(TARGET_NAME)";
				SDKROOT = iphoneos;
				SWIFT_EMIT_LOC_STRINGS = NO;
				SWIFT_VERSION = 5.0;
				TARGETED_DEVICE_FAMILY = "1,2";
				TEST_HOST = "$(BUILT_PRODUCTS_DIR)/Subconscious.app/Subconscious";
				VALIDATE_PRODUCT = YES;
			};
			name = Release;
		};
		B8EB2A2726F27797006E97C3 /* Debug */ = {
			isa = XCBuildConfiguration;
			buildSettings = {
				ALWAYS_SEARCH_USER_PATHS = NO;
				CLANG_ANALYZER_NONNULL = YES;
				CLANG_ANALYZER_NUMBER_OBJECT_CONVERSION = YES_AGGRESSIVE;
				CLANG_CXX_LANGUAGE_STANDARD = "gnu++17";
				CLANG_CXX_LIBRARY = "libc++";
				CLANG_ENABLE_MODULES = YES;
				CLANG_ENABLE_OBJC_ARC = YES;
				CLANG_ENABLE_OBJC_WEAK = YES;
				CLANG_WARN_BLOCK_CAPTURE_AUTORELEASING = YES;
				CLANG_WARN_BOOL_CONVERSION = YES;
				CLANG_WARN_COMMA = YES;
				CLANG_WARN_CONSTANT_CONVERSION = YES;
				CLANG_WARN_DEPRECATED_OBJC_IMPLEMENTATIONS = YES;
				CLANG_WARN_DIRECT_OBJC_ISA_USAGE = YES_ERROR;
				CLANG_WARN_DOCUMENTATION_COMMENTS = YES;
				CLANG_WARN_EMPTY_BODY = YES;
				CLANG_WARN_ENUM_CONVERSION = YES;
				CLANG_WARN_INFINITE_RECURSION = YES;
				CLANG_WARN_INT_CONVERSION = YES;
				CLANG_WARN_NON_LITERAL_NULL_CONVERSION = YES;
				CLANG_WARN_OBJC_IMPLICIT_RETAIN_SELF = YES;
				CLANG_WARN_OBJC_LITERAL_CONVERSION = YES;
				CLANG_WARN_OBJC_ROOT_CLASS = YES_ERROR;
				CLANG_WARN_QUOTED_INCLUDE_IN_FRAMEWORK_HEADER = YES;
				CLANG_WARN_RANGE_LOOP_ANALYSIS = YES;
				CLANG_WARN_STRICT_PROTOTYPES = YES;
				CLANG_WARN_SUSPICIOUS_MOVE = YES;
				CLANG_WARN_UNGUARDED_AVAILABILITY = YES_AGGRESSIVE;
				CLANG_WARN_UNREACHABLE_CODE = YES;
				CLANG_WARN__DUPLICATE_METHOD_MATCH = YES;
				COPY_PHASE_STRIP = NO;
				DEBUG_INFORMATION_FORMAT = dwarf;
				ENABLE_STRICT_OBJC_MSGSEND = YES;
				ENABLE_TESTABILITY = YES;
				GCC_C_LANGUAGE_STANDARD = gnu11;
				GCC_DYNAMIC_NO_PIC = NO;
				GCC_NO_COMMON_BLOCKS = YES;
				GCC_OPTIMIZATION_LEVEL = 0;
				GCC_PREPROCESSOR_DEFINITIONS = (
					"DEBUG=1",
					"$(inherited)",
				);
				GCC_WARN_64_TO_32_BIT_CONVERSION = YES;
				GCC_WARN_ABOUT_RETURN_TYPE = YES_ERROR;
				GCC_WARN_UNDECLARED_SELECTOR = YES;
				GCC_WARN_UNINITIALIZED_AUTOS = YES_AGGRESSIVE;
				GCC_WARN_UNUSED_FUNCTION = YES;
				GCC_WARN_UNUSED_VARIABLE = YES;
				IPHONEOS_DEPLOYMENT_TARGET = 16.0;
				MTL_ENABLE_DEBUG_INFO = INCLUDE_SOURCE;
				MTL_FAST_MATH = YES;
				ONLY_ACTIVE_ARCH = YES;
				SWIFT_ACTIVE_COMPILATION_CONDITIONS = DEBUG;
				SWIFT_OPTIMIZATION_LEVEL = "-Onone";
			};
			name = Debug;
		};
		B8EB2A2826F27797006E97C3 /* Release */ = {
			isa = XCBuildConfiguration;
			buildSettings = {
				ALWAYS_SEARCH_USER_PATHS = NO;
				CLANG_ANALYZER_NONNULL = YES;
				CLANG_ANALYZER_NUMBER_OBJECT_CONVERSION = YES_AGGRESSIVE;
				CLANG_CXX_LANGUAGE_STANDARD = "gnu++17";
				CLANG_CXX_LIBRARY = "libc++";
				CLANG_ENABLE_MODULES = YES;
				CLANG_ENABLE_OBJC_ARC = YES;
				CLANG_ENABLE_OBJC_WEAK = YES;
				CLANG_WARN_BLOCK_CAPTURE_AUTORELEASING = YES;
				CLANG_WARN_BOOL_CONVERSION = YES;
				CLANG_WARN_COMMA = YES;
				CLANG_WARN_CONSTANT_CONVERSION = YES;
				CLANG_WARN_DEPRECATED_OBJC_IMPLEMENTATIONS = YES;
				CLANG_WARN_DIRECT_OBJC_ISA_USAGE = YES_ERROR;
				CLANG_WARN_DOCUMENTATION_COMMENTS = YES;
				CLANG_WARN_EMPTY_BODY = YES;
				CLANG_WARN_ENUM_CONVERSION = YES;
				CLANG_WARN_INFINITE_RECURSION = YES;
				CLANG_WARN_INT_CONVERSION = YES;
				CLANG_WARN_NON_LITERAL_NULL_CONVERSION = YES;
				CLANG_WARN_OBJC_IMPLICIT_RETAIN_SELF = YES;
				CLANG_WARN_OBJC_LITERAL_CONVERSION = YES;
				CLANG_WARN_OBJC_ROOT_CLASS = YES_ERROR;
				CLANG_WARN_QUOTED_INCLUDE_IN_FRAMEWORK_HEADER = YES;
				CLANG_WARN_RANGE_LOOP_ANALYSIS = YES;
				CLANG_WARN_STRICT_PROTOTYPES = YES;
				CLANG_WARN_SUSPICIOUS_MOVE = YES;
				CLANG_WARN_UNGUARDED_AVAILABILITY = YES_AGGRESSIVE;
				CLANG_WARN_UNREACHABLE_CODE = YES;
				CLANG_WARN__DUPLICATE_METHOD_MATCH = YES;
				COPY_PHASE_STRIP = NO;
				DEBUG_INFORMATION_FORMAT = "dwarf-with-dsym";
				ENABLE_NS_ASSERTIONS = NO;
				ENABLE_STRICT_OBJC_MSGSEND = YES;
				GCC_C_LANGUAGE_STANDARD = gnu11;
				GCC_NO_COMMON_BLOCKS = YES;
				GCC_WARN_64_TO_32_BIT_CONVERSION = YES;
				GCC_WARN_ABOUT_RETURN_TYPE = YES_ERROR;
				GCC_WARN_UNDECLARED_SELECTOR = YES;
				GCC_WARN_UNINITIALIZED_AUTOS = YES_AGGRESSIVE;
				GCC_WARN_UNUSED_FUNCTION = YES;
				GCC_WARN_UNUSED_VARIABLE = YES;
				IPHONEOS_DEPLOYMENT_TARGET = 16.0;
				MTL_ENABLE_DEBUG_INFO = NO;
				MTL_FAST_MATH = YES;
				SWIFT_COMPILATION_MODE = wholemodule;
				SWIFT_OPTIMIZATION_LEVEL = "-O";
			};
			name = Release;
		};
		B8EB2A2A26F27797006E97C3 /* Debug */ = {
			isa = XCBuildConfiguration;
			buildSettings = {
				ASSETCATALOG_COMPILER_APPICON_NAME = AppIcon;
				ASSETCATALOG_COMPILER_GLOBAL_ACCENT_COLOR_NAME = AccentColor;
				CODE_SIGN_STYLE = Automatic;
				CURRENT_PROJECT_VERSION = 1;
				DEVELOPMENT_TEAM = LA8RNJ2LQP;
				ENABLE_BITCODE = NO;
				ENABLE_PREVIEWS = YES;
				GENERATE_INFOPLIST_FILE = YES;
				INFOPLIST_FILE = iOS/Info.plist;
				INFOPLIST_KEY_CFBundleDisplayName = Subconscious;
				INFOPLIST_KEY_LSSupportsOpeningDocumentsInPlace = YES;
				INFOPLIST_KEY_UIApplicationSceneManifest_Generation = YES;
				INFOPLIST_KEY_UIApplicationSupportsIndirectInputEvents = YES;
				INFOPLIST_KEY_UILaunchScreen_Generation = YES;
				INFOPLIST_KEY_UISupportedInterfaceOrientations = UIInterfaceOrientationPortrait;
				INFOPLIST_KEY_UISupportedInterfaceOrientations_iPad = "UIInterfaceOrientationPortrait UIInterfaceOrientationPortraitUpsideDown UIInterfaceOrientationLandscapeLeft UIInterfaceOrientationLandscapeRight";
				INFOPLIST_KEY_UISupportedInterfaceOrientations_iPhone = "UIInterfaceOrientationPortrait UIInterfaceOrientationLandscapeLeft UIInterfaceOrientationLandscapeRight";
				INFOPLIST_KEY_UISupportsDocumentBrowser = YES;
				IPHONEOS_DEPLOYMENT_TARGET = 16.0;
				LD_RUNPATH_SEARCH_PATHS = (
					"$(inherited)",
					"@executable_path/Frameworks",
				);
				MARKETING_VERSION = 0.0.7;
				PRODUCT_BUNDLE_IDENTIFIER = com.subconscious.Subconscious;
				PRODUCT_NAME = Subconscious;
				SDKROOT = iphoneos;
				SUPPORTED_PLATFORMS = "iphoneos iphonesimulator";
				SUPPORTS_MACCATALYST = NO;
				SUPPORTS_MAC_DESIGNED_FOR_IPHONE_IPAD = NO;
				SWIFT_EMIT_LOC_STRINGS = YES;
				SWIFT_VERSION = 5.0;
				TARGETED_DEVICE_FAMILY = 1;
			};
			name = Debug;
		};
		B8EB2A2B26F27797006E97C3 /* Release */ = {
			isa = XCBuildConfiguration;
			buildSettings = {
				ASSETCATALOG_COMPILER_APPICON_NAME = AppIcon;
				ASSETCATALOG_COMPILER_GLOBAL_ACCENT_COLOR_NAME = AccentColor;
				CODE_SIGN_STYLE = Automatic;
				CURRENT_PROJECT_VERSION = 1;
				DEVELOPMENT_TEAM = LA8RNJ2LQP;
				ENABLE_BITCODE = NO;
				ENABLE_PREVIEWS = YES;
				GENERATE_INFOPLIST_FILE = YES;
				INFOPLIST_FILE = iOS/Info.plist;
				INFOPLIST_KEY_CFBundleDisplayName = Subconscious;
				INFOPLIST_KEY_LSSupportsOpeningDocumentsInPlace = YES;
				INFOPLIST_KEY_UIApplicationSceneManifest_Generation = YES;
				INFOPLIST_KEY_UIApplicationSupportsIndirectInputEvents = YES;
				INFOPLIST_KEY_UILaunchScreen_Generation = YES;
				INFOPLIST_KEY_UISupportedInterfaceOrientations = UIInterfaceOrientationPortrait;
				INFOPLIST_KEY_UISupportedInterfaceOrientations_iPad = "UIInterfaceOrientationPortrait UIInterfaceOrientationPortraitUpsideDown UIInterfaceOrientationLandscapeLeft UIInterfaceOrientationLandscapeRight";
				INFOPLIST_KEY_UISupportedInterfaceOrientations_iPhone = "UIInterfaceOrientationPortrait UIInterfaceOrientationLandscapeLeft UIInterfaceOrientationLandscapeRight";
				INFOPLIST_KEY_UISupportsDocumentBrowser = YES;
				IPHONEOS_DEPLOYMENT_TARGET = 16.0;
				LD_RUNPATH_SEARCH_PATHS = (
					"$(inherited)",
					"@executable_path/Frameworks",
				);
				MARKETING_VERSION = 0.0.7;
				PRODUCT_BUNDLE_IDENTIFIER = com.subconscious.Subconscious;
				PRODUCT_NAME = Subconscious;
				SDKROOT = iphoneos;
				SUPPORTED_PLATFORMS = "iphoneos iphonesimulator";
				SUPPORTS_MACCATALYST = NO;
				SUPPORTS_MAC_DESIGNED_FOR_IPHONE_IPAD = NO;
				SWIFT_EMIT_LOC_STRINGS = YES;
				SWIFT_VERSION = 5.0;
				TARGETED_DEVICE_FAMILY = 1;
				VALIDATE_PRODUCT = YES;
			};
			name = Release;
		};
		B8EB2A2D26F27797006E97C3 /* Debug */ = {
			isa = XCBuildConfiguration;
			buildSettings = {
				ASSETCATALOG_COMPILER_APPICON_NAME = AppIcon;
				ASSETCATALOG_COMPILER_GLOBAL_ACCENT_COLOR_NAME = AccentColor;
				CODE_SIGN_ENTITLEMENTS = macOS/macOS.entitlements;
				CODE_SIGN_IDENTITY = "-";
				CODE_SIGN_STYLE = Automatic;
				COMBINE_HIDPI_IMAGES = YES;
				CURRENT_PROJECT_VERSION = 1;
				DEVELOPMENT_TEAM = LA8RNJ2LQP;
				ENABLE_HARDENED_RUNTIME = YES;
				ENABLE_PREVIEWS = YES;
				GENERATE_INFOPLIST_FILE = YES;
				INFOPLIST_FILE = macOS/Info.plist;
				INFOPLIST_KEY_NSHumanReadableCopyright = "";
				LD_RUNPATH_SEARCH_PATHS = (
					"$(inherited)",
					"@executable_path/../Frameworks",
				);
				MACOSX_DEPLOYMENT_TARGET = 11.0;
				MARKETING_VERSION = 1.0;
				PRODUCT_BUNDLE_IDENTIFIER = com.subconscious.Subconscious;
				PRODUCT_NAME = Subconscious;
				SDKROOT = macosx;
				SWIFT_EMIT_LOC_STRINGS = YES;
				SWIFT_VERSION = 5.0;
			};
			name = Debug;
		};
		B8EB2A2E26F27797006E97C3 /* Release */ = {
			isa = XCBuildConfiguration;
			buildSettings = {
				ASSETCATALOG_COMPILER_APPICON_NAME = AppIcon;
				ASSETCATALOG_COMPILER_GLOBAL_ACCENT_COLOR_NAME = AccentColor;
				CODE_SIGN_ENTITLEMENTS = macOS/macOS.entitlements;
				CODE_SIGN_IDENTITY = "-";
				CODE_SIGN_STYLE = Automatic;
				COMBINE_HIDPI_IMAGES = YES;
				CURRENT_PROJECT_VERSION = 1;
				DEVELOPMENT_TEAM = LA8RNJ2LQP;
				ENABLE_HARDENED_RUNTIME = YES;
				ENABLE_PREVIEWS = YES;
				GENERATE_INFOPLIST_FILE = YES;
				INFOPLIST_FILE = macOS/Info.plist;
				INFOPLIST_KEY_NSHumanReadableCopyright = "";
				LD_RUNPATH_SEARCH_PATHS = (
					"$(inherited)",
					"@executable_path/../Frameworks",
				);
				MACOSX_DEPLOYMENT_TARGET = 11.0;
				MARKETING_VERSION = 1.0;
				PRODUCT_BUNDLE_IDENTIFIER = com.subconscious.Subconscious;
				PRODUCT_NAME = Subconscious;
				SDKROOT = macosx;
				SWIFT_EMIT_LOC_STRINGS = YES;
				SWIFT_VERSION = 5.0;
			};
			name = Release;
		};
		B8EB2A3026F27797006E97C3 /* Debug */ = {
			isa = XCBuildConfiguration;
			buildSettings = {
				ALWAYS_EMBED_SWIFT_STANDARD_LIBRARIES = YES;
				CODE_SIGN_STYLE = Automatic;
				CURRENT_PROJECT_VERSION = 1;
				DEVELOPMENT_TEAM = LA8RNJ2LQP;
				GENERATE_INFOPLIST_FILE = YES;
				IPHONEOS_DEPLOYMENT_TARGET = 15.0;
				LD_RUNPATH_SEARCH_PATHS = (
					"$(inherited)",
					"@executable_path/Frameworks",
					"@loader_path/Frameworks",
				);
				MARKETING_VERSION = 1.0;
				PRODUCT_BUNDLE_IDENTIFIER = "com.subconscious.Tests-iOS";
				PRODUCT_NAME = "$(TARGET_NAME)";
				SDKROOT = iphoneos;
				SWIFT_EMIT_LOC_STRINGS = NO;
				SWIFT_VERSION = 5.0;
				TARGETED_DEVICE_FAMILY = "1,2";
				TEST_TARGET_NAME = "Subconscious (iOS)";
			};
			name = Debug;
		};
		B8EB2A3126F27797006E97C3 /* Release */ = {
			isa = XCBuildConfiguration;
			buildSettings = {
				ALWAYS_EMBED_SWIFT_STANDARD_LIBRARIES = YES;
				CODE_SIGN_STYLE = Automatic;
				CURRENT_PROJECT_VERSION = 1;
				DEVELOPMENT_TEAM = LA8RNJ2LQP;
				GENERATE_INFOPLIST_FILE = YES;
				IPHONEOS_DEPLOYMENT_TARGET = 15.0;
				LD_RUNPATH_SEARCH_PATHS = (
					"$(inherited)",
					"@executable_path/Frameworks",
					"@loader_path/Frameworks",
				);
				MARKETING_VERSION = 1.0;
				PRODUCT_BUNDLE_IDENTIFIER = "com.subconscious.Tests-iOS";
				PRODUCT_NAME = "$(TARGET_NAME)";
				SDKROOT = iphoneos;
				SWIFT_EMIT_LOC_STRINGS = NO;
				SWIFT_VERSION = 5.0;
				TARGETED_DEVICE_FAMILY = "1,2";
				TEST_TARGET_NAME = "Subconscious (iOS)";
				VALIDATE_PRODUCT = YES;
			};
			name = Release;
		};
		B8EB2A3326F27797006E97C3 /* Debug */ = {
			isa = XCBuildConfiguration;
			buildSettings = {
				ALWAYS_EMBED_SWIFT_STANDARD_LIBRARIES = YES;
				CODE_SIGN_STYLE = Automatic;
				COMBINE_HIDPI_IMAGES = YES;
				CURRENT_PROJECT_VERSION = 1;
				DEVELOPMENT_TEAM = LA8RNJ2LQP;
				GENERATE_INFOPLIST_FILE = YES;
				LD_RUNPATH_SEARCH_PATHS = (
					"$(inherited)",
					"@executable_path/../Frameworks",
					"@loader_path/../Frameworks",
				);
				MACOSX_DEPLOYMENT_TARGET = 11.3;
				MARKETING_VERSION = 1.0;
				PRODUCT_BUNDLE_IDENTIFIER = "com.subconscious.Tests-macOS";
				PRODUCT_NAME = "$(TARGET_NAME)";
				SDKROOT = macosx;
				SWIFT_EMIT_LOC_STRINGS = NO;
				SWIFT_VERSION = 5.0;
				TEST_TARGET_NAME = "Subconscious (macOS)";
			};
			name = Debug;
		};
		B8EB2A3426F27797006E97C3 /* Release */ = {
			isa = XCBuildConfiguration;
			buildSettings = {
				ALWAYS_EMBED_SWIFT_STANDARD_LIBRARIES = YES;
				CODE_SIGN_STYLE = Automatic;
				COMBINE_HIDPI_IMAGES = YES;
				CURRENT_PROJECT_VERSION = 1;
				DEVELOPMENT_TEAM = LA8RNJ2LQP;
				GENERATE_INFOPLIST_FILE = YES;
				LD_RUNPATH_SEARCH_PATHS = (
					"$(inherited)",
					"@executable_path/../Frameworks",
					"@loader_path/../Frameworks",
				);
				MACOSX_DEPLOYMENT_TARGET = 11.3;
				MARKETING_VERSION = 1.0;
				PRODUCT_BUNDLE_IDENTIFIER = "com.subconscious.Tests-macOS";
				PRODUCT_NAME = "$(TARGET_NAME)";
				SDKROOT = macosx;
				SWIFT_EMIT_LOC_STRINGS = NO;
				SWIFT_VERSION = 5.0;
				TEST_TARGET_NAME = "Subconscious (macOS)";
			};
			name = Release;
		};
/* End XCBuildConfiguration section */

/* Begin XCConfigurationList section */
		B80057F027DC355E002C0129 /* Build configuration list for PBXNativeTarget "SubconsciousTests" */ = {
			isa = XCConfigurationList;
			buildConfigurations = (
				B80057EE27DC355E002C0129 /* Debug */,
				B80057EF27DC355E002C0129 /* Release */,
			);
			defaultConfigurationIsVisible = 0;
			defaultConfigurationName = Release;
		};
		B8EB29F126F27794006E97C3 /* Build configuration list for PBXProject "Subconscious" */ = {
			isa = XCConfigurationList;
			buildConfigurations = (
				B8EB2A2726F27797006E97C3 /* Debug */,
				B8EB2A2826F27797006E97C3 /* Release */,
			);
			defaultConfigurationIsVisible = 0;
			defaultConfigurationName = Release;
		};
		B8EB2A2926F27797006E97C3 /* Build configuration list for PBXNativeTarget "Subconscious (iOS)" */ = {
			isa = XCConfigurationList;
			buildConfigurations = (
				B8EB2A2A26F27797006E97C3 /* Debug */,
				B8EB2A2B26F27797006E97C3 /* Release */,
			);
			defaultConfigurationIsVisible = 0;
			defaultConfigurationName = Release;
		};
		B8EB2A2C26F27797006E97C3 /* Build configuration list for PBXNativeTarget "Subconscious (macOS)" */ = {
			isa = XCConfigurationList;
			buildConfigurations = (
				B8EB2A2D26F27797006E97C3 /* Debug */,
				B8EB2A2E26F27797006E97C3 /* Release */,
			);
			defaultConfigurationIsVisible = 0;
			defaultConfigurationName = Release;
		};
		B8EB2A2F26F27797006E97C3 /* Build configuration list for PBXNativeTarget "Tests iOS" */ = {
			isa = XCConfigurationList;
			buildConfigurations = (
				B8EB2A3026F27797006E97C3 /* Debug */,
				B8EB2A3126F27797006E97C3 /* Release */,
			);
			defaultConfigurationIsVisible = 0;
			defaultConfigurationName = Release;
		};
		B8EB2A3226F27797006E97C3 /* Build configuration list for PBXNativeTarget "Tests macOS" */ = {
			isa = XCConfigurationList;
			buildConfigurations = (
				B8EB2A3326F27797006E97C3 /* Debug */,
				B8EB2A3426F27797006E97C3 /* Release */,
			);
			defaultConfigurationIsVisible = 0;
			defaultConfigurationName = Release;
		};
/* End XCConfigurationList section */

/* Begin XCRemoteSwiftPackageReference section */
		B822F18927C9615600943C6B /* XCRemoteSwiftPackageReference "ObservableStore" */ = {
			isa = XCRemoteSwiftPackageReference;
			repositoryURL = "https://github.com/gordonbrander/ObservableStore";
			requirement = {
				kind = upToNextMajorVersion;
				minimumVersion = 0.3.0;
			};
		};
		B82C3A6D26F6B1C000833CC8 /* XCRemoteSwiftPackageReference "swift-collections" */ = {
			isa = XCRemoteSwiftPackageReference;
			repositoryURL = "https://github.com/apple/swift-collections.git";
			requirement = {
				kind = upToNextMajorVersion;
				minimumVersion = 1.0.3;
			};
		};
		B8579B6327C561E900D8B4BC /* XCRemoteSwiftPackageReference "SwiftSubsurface" */ = {
			isa = XCRemoteSwiftPackageReference;
			repositoryURL = "https://github.com/cdata/SwiftSubsurface";
			requirement = {
				branch = main;
				kind = branch;
			};
		};
		B8CA8F18288F038C005F8802 /* XCRemoteSwiftPackageReference "Tracery" */ = {
			isa = XCRemoteSwiftPackageReference;
			repositoryURL = "https://github.com/BenziAhamed/Tracery";
			requirement = {
				kind = upToNextMajorVersion;
				minimumVersion = 0.0.2;
			};
		};
		B8E1BB77296DECE700B86E0E /* XCRemoteSwiftPackageReference "noosphere" */ = {
			isa = XCRemoteSwiftPackageReference;
			repositoryURL = "https://github.com/subconsciousnetwork/noosphere";
			requirement = {
				branch = main;
				kind = branch;
			};
		};
/* End XCRemoteSwiftPackageReference section */

/* Begin XCSwiftPackageProductDependency section */
		B822F18A27C9615600943C6B /* ObservableStore */ = {
			isa = XCSwiftPackageProductDependency;
			package = B822F18927C9615600943C6B /* XCRemoteSwiftPackageReference "ObservableStore" */;
			productName = ObservableStore;
		};
		B82C3A6E26F6B1C000833CC8 /* Collections */ = {
			isa = XCSwiftPackageProductDependency;
			package = B82C3A6D26F6B1C000833CC8 /* XCRemoteSwiftPackageReference "swift-collections" */;
			productName = Collections;
		};
		B82C3A7026F6B1C000833CC8 /* OrderedCollections */ = {
			isa = XCSwiftPackageProductDependency;
			package = B82C3A6D26F6B1C000833CC8 /* XCRemoteSwiftPackageReference "swift-collections" */;
			productName = OrderedCollections;
		};
		B8579B6427C561E900D8B4BC /* SwiftSubsurface */ = {
			isa = XCSwiftPackageProductDependency;
			package = B8579B6327C561E900D8B4BC /* XCRemoteSwiftPackageReference "SwiftSubsurface" */;
			productName = SwiftSubsurface;
		};
		B8579B6627C5620800D8B4BC /* Collections */ = {
			isa = XCSwiftPackageProductDependency;
			package = B82C3A6D26F6B1C000833CC8 /* XCRemoteSwiftPackageReference "swift-collections" */;
			productName = Collections;
		};
		B8579B6827C5620800D8B4BC /* OrderedCollections */ = {
			isa = XCSwiftPackageProductDependency;
			package = B82C3A6D26F6B1C000833CC8 /* XCRemoteSwiftPackageReference "swift-collections" */;
			productName = OrderedCollections;
		};
		B8579B6A27C5620800D8B4BC /* SwiftSubsurface */ = {
			isa = XCSwiftPackageProductDependency;
			package = B8579B6327C561E900D8B4BC /* XCRemoteSwiftPackageReference "SwiftSubsurface" */;
			productName = SwiftSubsurface;
		};
		B8CA8F19288F038C005F8802 /* Tracery */ = {
			isa = XCSwiftPackageProductDependency;
			package = B8CA8F18288F038C005F8802 /* XCRemoteSwiftPackageReference "Tracery" */;
			productName = Tracery;
		};
		B8E1BB78296DECE700B86E0E /* SwiftNoosphere */ = {
			isa = XCSwiftPackageProductDependency;
			package = B8E1BB77296DECE700B86E0E /* XCRemoteSwiftPackageReference "noosphere" */;
			productName = SwiftNoosphere;
		};
/* End XCSwiftPackageProductDependency section */
	};
	rootObject = B8EB29EE26F27794006E97C3 /* Project object */;
}<|MERGE_RESOLUTION|>--- conflicted
+++ resolved
@@ -271,11 +271,8 @@
 		B8CC434A27A0CA8D0079D2F9 /* AnimationUtilities.swift in Sources */ = {isa = PBXBuildFile; fileRef = B8CC434827A0CA8D0079D2F9 /* AnimationUtilities.swift */; };
 		B8CE40E728D2707D00819064 /* QueryPromptGeist.swift in Sources */ = {isa = PBXBuildFile; fileRef = B8CE40E628D2707D00819064 /* QueryPromptGeist.swift */; };
 		B8CE40E828D2707D00819064 /* QueryPromptGeist.swift in Sources */ = {isa = PBXBuildFile; fileRef = B8CE40E628D2707D00819064 /* QueryPromptGeist.swift */; };
-<<<<<<< HEAD
 		B8D328B529A640F200850A37 /* Tests_RecoveryPhrase.swift in Sources */ = {isa = PBXBuildFile; fileRef = B8D328B429A640F200850A37 /* Tests_RecoveryPhrase.swift */; };
-=======
 		B8D328BA29A69D2D00850A37 /* Tests_URLUtilities.swift in Sources */ = {isa = PBXBuildFile; fileRef = B8D328B929A69D2D00850A37 /* Tests_URLUtilities.swift */; };
->>>>>>> dbed2439
 		B8D7F03F27A4AD130042C7CF /* SuggestionLabelView.swift in Sources */ = {isa = PBXBuildFile; fileRef = B8D7F03E27A4AD130042C7CF /* SuggestionLabelView.swift */; };
 		B8D7F04027A4AD130042C7CF /* SuggestionLabelView.swift in Sources */ = {isa = PBXBuildFile; fileRef = B8D7F03E27A4AD130042C7CF /* SuggestionLabelView.swift */; };
 		B8D7F04227A4AE590042C7CF /* SuggestionViewModifier.swift in Sources */ = {isa = PBXBuildFile; fileRef = B8D7F04127A4AE590042C7CF /* SuggestionViewModifier.swift */; };
@@ -513,11 +510,8 @@
 		B8CC433C27A07CE10079D2F9 /* ScrimView.swift */ = {isa = PBXFileReference; lastKnownFileType = sourcecode.swift; path = ScrimView.swift; sourceTree = "<group>"; };
 		B8CC434827A0CA8D0079D2F9 /* AnimationUtilities.swift */ = {isa = PBXFileReference; lastKnownFileType = sourcecode.swift; path = AnimationUtilities.swift; sourceTree = "<group>"; };
 		B8CE40E628D2707D00819064 /* QueryPromptGeist.swift */ = {isa = PBXFileReference; lastKnownFileType = sourcecode.swift; path = QueryPromptGeist.swift; sourceTree = "<group>"; };
-<<<<<<< HEAD
 		B8D328B429A640F200850A37 /* Tests_RecoveryPhrase.swift */ = {isa = PBXFileReference; lastKnownFileType = sourcecode.swift; path = Tests_RecoveryPhrase.swift; sourceTree = "<group>"; };
-=======
 		B8D328B929A69D2D00850A37 /* Tests_URLUtilities.swift */ = {isa = PBXFileReference; lastKnownFileType = sourcecode.swift; path = Tests_URLUtilities.swift; sourceTree = "<group>"; };
->>>>>>> dbed2439
 		B8D7F03E27A4AD130042C7CF /* SuggestionLabelView.swift */ = {isa = PBXFileReference; lastKnownFileType = sourcecode.swift; path = SuggestionLabelView.swift; sourceTree = "<group>"; };
 		B8D7F04127A4AE590042C7CF /* SuggestionViewModifier.swift */ = {isa = PBXFileReference; lastKnownFileType = sourcecode.swift; path = SuggestionViewModifier.swift; sourceTree = "<group>"; };
 		B8DEBF182798B6A8007CB528 /* NavigationToolbar.swift */ = {isa = PBXFileReference; lastKnownFileType = sourcecode.swift; path = NavigationToolbar.swift; sourceTree = "<group>"; };

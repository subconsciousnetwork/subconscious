// !$*UTF8*$!
{
	archiveVersion = 1;
	classes = {
	};
	objectVersion = 55;
	objects = {

/* Begin PBXBuildFile section */
		B508956E29E7862A0048106B /* Tests_AddressBookService.swift in Sources */ = {isa = PBXBuildFile; fileRef = B508956D29E7862A0048106B /* Tests_AddressBookService.swift */; };
		B508957029E79BE70048106B /* UserProfileService.swift in Sources */ = {isa = PBXBuildFile; fileRef = B508956F29E79BE70048106B /* UserProfileService.swift */; };
		B508957129E79BE70048106B /* UserProfileService.swift in Sources */ = {isa = PBXBuildFile; fileRef = B508956F29E79BE70048106B /* UserProfileService.swift */; };
		B51EEAA129F0C37B0055887B /* AppIcon.swift in Sources */ = {isa = PBXBuildFile; fileRef = B51EEAA029F0C37B0055887B /* AppIcon.swift */; };
		B532F8C329B1752E00CE9256 /* TranscludeBlockLayoutFragment.swift in Sources */ = {isa = PBXBuildFile; fileRef = B532F8C229B1752E00CE9256 /* TranscludeBlockLayoutFragment.swift */; };
		B540F8BA2A0C748C00876256 /* Line.swift in Sources */ = {isa = PBXBuildFile; fileRef = B540F8B92A0C748C00876256 /* Line.swift */; };
		B54187B829EF5CA00056E4A9 /* FollowUserFormSheet.swift in Sources */ = {isa = PBXBuildFile; fileRef = B54187B729EF5CA00056E4A9 /* FollowUserFormSheet.swift */; };
		B5432B8329F8BAED003BBB23 /* Tests_UserProfileService.swift in Sources */ = {isa = PBXBuildFile; fileRef = B5432B8229F8BAED003BBB23 /* Tests_UserProfileService.swift */; };
		B54930B12A2F0FE300958F12 /* StoryPlaceholderView.swift in Sources */ = {isa = PBXBuildFile; fileRef = B54930B02A2F0FE300958F12 /* StoryPlaceholderView.swift */; };
		B549B16B2A0CDAC10070C6AD /* FirstRunRecoveryView.swift in Sources */ = {isa = PBXBuildFile; fileRef = B549B16A2A0CDAC10070C6AD /* FirstRunRecoveryView.swift */; };
		B54B922828E669D6003ACA1F /* MementoGeist.swift in Sources */ = {isa = PBXBuildFile; fileRef = B54B922728E669D6003ACA1F /* MementoGeist.swift */; };
		B550E04029AF219100050F19 /* Did.swift in Sources */ = {isa = PBXBuildFile; fileRef = B5D8D30029AF1F9B0011D820 /* Did.swift */; };
		B5690C3C29FB4DEF00067580 /* FollowUserViaQRCodeView.swift in Sources */ = {isa = PBXBuildFile; fileRef = B569971429B6A0DF003204FC /* FollowUserViaQRCodeView.swift */; };
		B5690C3D29FB4DEF00067580 /* DidQrCodeView.swift in Sources */ = {isa = PBXBuildFile; fileRef = B569971529B6A0DF003204FC /* DidQrCodeView.swift */; };
		B569971629B6A0DF003204FC /* FollowUserViaQRCodeView.swift in Sources */ = {isa = PBXBuildFile; fileRef = B569971429B6A0DF003204FC /* FollowUserViaQRCodeView.swift */; };
		B569971729B6A0DF003204FC /* DidQrCodeView.swift in Sources */ = {isa = PBXBuildFile; fileRef = B569971529B6A0DF003204FC /* DidQrCodeView.swift */; };
		B56C3D3E2A01E5020071EF70 /* InviteCode.swift in Sources */ = {isa = PBXBuildFile; fileRef = B56C3D3D2A01E5020071EF70 /* InviteCode.swift */; };
		B575834528ED8D9100F6EE88 /* combo.json in Resources */ = {isa = PBXBuildFile; fileRef = B575834428ED8D9100F6EE88 /* combo.json */; };
		B579FA922A1AE4D1008A4D2F /* ResolutionStatus.swift in Sources */ = {isa = PBXBuildFile; fileRef = B579FA912A1AE4D1008A4D2F /* ResolutionStatus.swift */; };
		B57C0AE929D2782C00D352E3 /* PetnameView.swift in Sources */ = {isa = PBXBuildFile; fileRef = B57C0AE829D2782C00D352E3 /* PetnameView.swift */; };
		B57C0AEE29D280BB00D352E3 /* ThreeColumnView.swift in Sources */ = {isa = PBXBuildFile; fileRef = B57C0AED29D280BB00D352E3 /* ThreeColumnView.swift */; };
		B57C0AF129D280E900D352E3 /* TabButtonView.swift in Sources */ = {isa = PBXBuildFile; fileRef = B57C0AF029D280E900D352E3 /* TabButtonView.swift */; };
		B57C0AF329D2810700D352E3 /* TabHeaderView.swift in Sources */ = {isa = PBXBuildFile; fileRef = B57C0AF229D2810700D352E3 /* TabHeaderView.swift */; };
		B57C0AF529D2865600D352E3 /* UserProfileDetailView.swift in Sources */ = {isa = PBXBuildFile; fileRef = B57C0AF429D2865600D352E3 /* UserProfileDetailView.swift */; };
		B57C0AF729D29A8F00D352E3 /* TabbedThreeColumnView.swift in Sources */ = {isa = PBXBuildFile; fileRef = B57C0AF629D29A8F00D352E3 /* TabbedThreeColumnView.swift */; };
		B57D63BB29B1CA8B008BBB62 /* DidView.swift in Sources */ = {isa = PBXBuildFile; fileRef = B57D63BA29B1CA8B008BBB62 /* DidView.swift */; };
		B57D63C029B574C3008BBB62 /* CodeScanner in Frameworks */ = {isa = PBXBuildFile; productRef = B57D63BF29B574C3008BBB62 /* CodeScanner */; };
		B58862C829F612CE006C2EE4 /* EditProfileSheet.swift in Sources */ = {isa = PBXBuildFile; fileRef = B58862C729F612CE006C2EE4 /* EditProfileSheet.swift */; };
		B58862C929F612CE006C2EE4 /* EditProfileSheet.swift in Sources */ = {isa = PBXBuildFile; fileRef = B58862C729F612CE006C2EE4 /* EditProfileSheet.swift */; };
		B58A46AF29D3C62B00491E43 /* StoryEntryView.swift in Sources */ = {isa = PBXBuildFile; fileRef = B58A46AE29D3C62B00491E43 /* StoryEntryView.swift */; };
		B58A46B129D3C6B300491E43 /* StoryEntry.swift in Sources */ = {isa = PBXBuildFile; fileRef = B58A46B029D3C6B300491E43 /* StoryEntry.swift */; };
		B58A46B329D3CE6100491E43 /* StoryUserView.swift in Sources */ = {isa = PBXBuildFile; fileRef = B58A46B229D3CE6100491E43 /* StoryUserView.swift */; };
		B58A46B529D3CE9700491E43 /* StoryUser.swift in Sources */ = {isa = PBXBuildFile; fileRef = B58A46B429D3CE9700491E43 /* StoryUser.swift */; };
		B58A46B729D3D09500491E43 /* UserProfileHeaderView.swift in Sources */ = {isa = PBXBuildFile; fileRef = B58A46B629D3D09500491E43 /* UserProfileHeaderView.swift */; };
		B58A46BA29D4004B00491E43 /* UserProfileDetailMetaSheet.swift in Sources */ = {isa = PBXBuildFile; fileRef = B58A46B929D4004B00491E43 /* UserProfileDetailMetaSheet.swift */; };
		B58C1FBA2A12F8DE0085A1FE /* ProfilePicFrameViewModifier.swift in Sources */ = {isa = PBXBuildFile; fileRef = B58C1FB92A12F8DE0085A1FE /* ProfilePicFrameViewModifier.swift */; };
		B58C1FBB2A12F8DE0085A1FE /* ProfilePicFrameViewModifier.swift in Sources */ = {isa = PBXBuildFile; fileRef = B58C1FB92A12F8DE0085A1FE /* ProfilePicFrameViewModifier.swift */; };
		B58C73A729DBB3B500B00EA1 /* UserProfileView.swift in Sources */ = {isa = PBXBuildFile; fileRef = B58C73A629DBB3B500B00EA1 /* UserProfileView.swift */; };
		B58C73A829DBB3B500B00EA1 /* UserProfileView.swift in Sources */ = {isa = PBXBuildFile; fileRef = B58C73A629DBB3B500B00EA1 /* UserProfileView.swift */; };
		B58FE48A28DED93F00E000CC /* ComboGeist.swift in Sources */ = {isa = PBXBuildFile; fileRef = B58FE48928DED93F00E000CC /* ComboGeist.swift */; };
		B58FE48C28DED9B600E000CC /* StoryCombo.swift in Sources */ = {isa = PBXBuildFile; fileRef = B58FE48B28DED9B600E000CC /* StoryCombo.swift */; };
		B58FE48E28DEDAEA00E000CC /* StoryComboView.swift in Sources */ = {isa = PBXBuildFile; fileRef = B58FE48D28DEDAEA00E000CC /* StoryComboView.swift */; };
		B5908BEB29DAB05B00225B1A /* TestUtilities.swift in Sources */ = {isa = PBXBuildFile; fileRef = B5908BEA29DAB05B00225B1A /* TestUtilities.swift */; };
		B59D556329BBFF56007915E2 /* FormField.swift in Sources */ = {isa = PBXBuildFile; fileRef = B59D556229BBFF56007915E2 /* FormField.swift */; };
		B5A7AD322A0D0B0E007C3535 /* EmptyStateView.swift in Sources */ = {isa = PBXBuildFile; fileRef = B5A7AD312A0D0B0E007C3535 /* EmptyStateView.swift */; };
		B5A7AD332A0D0B0E007C3535 /* EmptyStateView.swift in Sources */ = {isa = PBXBuildFile; fileRef = B5A7AD312A0D0B0E007C3535 /* EmptyStateView.swift */; };
		B5CA12A029FF732A00860E9E /* GatewayProvisioningService.swift in Sources */ = {isa = PBXBuildFile; fileRef = B5CA129F29FF732A00860E9E /* GatewayProvisioningService.swift */; };
		B5CA12A129FF732A00860E9E /* GatewayProvisioningService.swift in Sources */ = {isa = PBXBuildFile; fileRef = B5CA129F29FF732A00860E9E /* GatewayProvisioningService.swift */; };
		B5CA448929D6A1C7002FD83C /* DummyDataUtilities.swift in Sources */ = {isa = PBXBuildFile; fileRef = B5CA448829D6A1C7002FD83C /* DummyDataUtilities.swift */; };
		B5CA448A29D6A1C7002FD83C /* DummyDataUtilities.swift in Sources */ = {isa = PBXBuildFile; fileRef = B5CA448829D6A1C7002FD83C /* DummyDataUtilities.swift */; };
		B5CFC7FE29E5403900178631 /* FollowUserSheet.swift in Sources */ = {isa = PBXBuildFile; fileRef = B5CFC7FD29E5403900178631 /* FollowUserSheet.swift */; };
		B5CFC7FF29E5403900178631 /* FollowUserSheet.swift in Sources */ = {isa = PBXBuildFile; fileRef = B5CFC7FD29E5403900178631 /* FollowUserSheet.swift */; };
		B5D71D192A32B2AF000E058A /* NotFoundView.swift in Sources */ = {isa = PBXBuildFile; fileRef = B5D71D182A32B2AF000E058A /* NotFoundView.swift */; };
		B5D71D1A2A32B2AF000E058A /* NotFoundView.swift in Sources */ = {isa = PBXBuildFile; fileRef = B5D71D182A32B2AF000E058A /* NotFoundView.swift */; };
		B5D769CB29F770440015385A /* GenerativeProfilePic.swift in Sources */ = {isa = PBXBuildFile; fileRef = B5D769CA29F770440015385A /* GenerativeProfilePic.swift */; };
		B5D769CC29F770440015385A /* GenerativeProfilePic.swift in Sources */ = {isa = PBXBuildFile; fileRef = B5D769CA29F770440015385A /* GenerativeProfilePic.swift */; };
		B5E60C8B2A145F04007065A1 /* UserProfileBio.swift in Sources */ = {isa = PBXBuildFile; fileRef = B5E60C8A2A145F04007065A1 /* UserProfileBio.swift */; };
		B5E60C8D2A146838007065A1 /* Tests_UserProfileBio.swift in Sources */ = {isa = PBXBuildFile; fileRef = B5E60C8C2A146838007065A1 /* Tests_UserProfileBio.swift */; };
		B5F68F602A09F7E200CE4DD7 /* StackedGlowingImage.swift in Sources */ = {isa = PBXBuildFile; fileRef = B5F68F5F2A09F7E200CE4DD7 /* StackedGlowingImage.swift */; };
		B5F68F612A09F7E200CE4DD7 /* StackedGlowingImage.swift in Sources */ = {isa = PBXBuildFile; fileRef = B5F68F5F2A09F7E200CE4DD7 /* StackedGlowingImage.swift */; };
		B5F68F632A0B1E6900CE4DD7 /* OnboardingTheme.swift in Sources */ = {isa = PBXBuildFile; fileRef = B5F68F622A0B1E6900CE4DD7 /* OnboardingTheme.swift */; };
		B5F6ADC929C02F4A00690DE4 /* AddressBookService.swift in Sources */ = {isa = PBXBuildFile; fileRef = B5F6ADC829C02F4A00690DE4 /* AddressBookService.swift */; };
		B5F6ADCC29C1323900690DE4 /* Tests_FormField.swift in Sources */ = {isa = PBXBuildFile; fileRef = B5F6ADCB29C1323900690DE4 /* Tests_FormField.swift */; };
		B5FB9D9429D5176100D64988 /* GhostPillButtonStyle.swift in Sources */ = {isa = PBXBuildFile; fileRef = B5FB9D9329D5176100D64988 /* GhostPillButtonStyle.swift */; };
		B5FB9D9529D51D9600D64988 /* UserProfileHeaderView.swift in Sources */ = {isa = PBXBuildFile; fileRef = B58A46B629D3D09500491E43 /* UserProfileHeaderView.swift */; };
		B80057EB27DC355E002C0129 /* SubconsciousTests.swift in Sources */ = {isa = PBXBuildFile; fileRef = B80057EA27DC355E002C0129 /* SubconsciousTests.swift */; };
		B80057F427DC35BE002C0129 /* Tests_Slug.swift in Sources */ = {isa = PBXBuildFile; fileRef = B80057F327DC35BE002C0129 /* Tests_Slug.swift */; };
		B800ABE8297DE7D20024D1FD /* DataService.swift in Sources */ = {isa = PBXBuildFile; fileRef = B800ABE7297DE7D20024D1FD /* DataService.swift */; };
		B800ABE9297DE7D20024D1FD /* DataService.swift in Sources */ = {isa = PBXBuildFile; fileRef = B800ABE7297DE7D20024D1FD /* DataService.swift */; };
		B80890A72A056A130087E091 /* SlashlinkDisplayView.swift in Sources */ = {isa = PBXBuildFile; fileRef = B80890A62A056A130087E091 /* SlashlinkDisplayView.swift */; };
		B80890A82A056A130087E091 /* SlashlinkDisplayView.swift in Sources */ = {isa = PBXBuildFile; fileRef = B80890A62A056A130087E091 /* SlashlinkDisplayView.swift */; };
		B80890AA2A0693C40087E091 /* Tests_HeaderSubtext.swift in Sources */ = {isa = PBXBuildFile; fileRef = B80890A92A0693C40087E091 /* Tests_HeaderSubtext.swift */; };
		B8099F002A3B5A820014FC2E /* MemoRecord.swift in Sources */ = {isa = PBXBuildFile; fileRef = B8099EFF2A3B5A820014FC2E /* MemoRecord.swift */; };
		B8099F022A3B6FA50014FC2E /* Tests_MemoRecord.swift in Sources */ = {isa = PBXBuildFile; fileRef = B8099F012A3B6FA50014FC2E /* Tests_MemoRecord.swift */; };
		B809AFF428D8E7BC00D0589A /* Tests_MarkupText.swift in Sources */ = {isa = PBXBuildFile; fileRef = B809AFF328D8E7BC00D0589A /* Tests_MarkupText.swift */; };
		B80C9E432A2A7CE400E152FB /* Tests_HeaderSubtext.swift in Sources */ = {isa = PBXBuildFile; fileRef = B80C9E422A2A7CE400E152FB /* Tests_HeaderSubtext.swift */; };
		B80C9E452A2A7CF100E152FB /* Tests_Audience.swift in Sources */ = {isa = PBXBuildFile; fileRef = B80C9E442A2A7CF100E152FB /* Tests_Audience.swift */; };
		B80C9E472A2A7D1400E152FB /* LoadingState.swift in Sources */ = {isa = PBXBuildFile; fileRef = B80C9E462A2A7D1400E152FB /* LoadingState.swift */; };
		B80CC805299D14C900C4D7C0 /* Tests_Memo.swift in Sources */ = {isa = PBXBuildFile; fileRef = B80CC804299D14C900C4D7C0 /* Tests_Memo.swift */; };
		B80CC807299D4DF000C4D7C0 /* Tests_SQLite3Database.swift in Sources */ = {isa = PBXBuildFile; fileRef = B80CC806299D4DF000C4D7C0 /* Tests_SQLite3Database.swift */; };
		B8109C2827A8879C00CD2B6D /* AppTheme.swift in Sources */ = {isa = PBXBuildFile; fileRef = B8109C2727A8879C00CD2B6D /* AppTheme.swift */; };
		B8109C2927A8879C00CD2B6D /* AppTheme.swift in Sources */ = {isa = PBXBuildFile; fileRef = B8109C2727A8879C00CD2B6D /* AppTheme.swift */; };
		B8133AEB29B8FD1300B38760 /* SubtextAttributedStringRenderer.swift in Sources */ = {isa = PBXBuildFile; fileRef = B8133AEA29B8FD1300B38760 /* SubtextAttributedStringRenderer.swift */; };
		B8133AEC29B8FD1300B38760 /* SubtextAttributedStringRenderer.swift in Sources */ = {isa = PBXBuildFile; fileRef = B8133AEA29B8FD1300B38760 /* SubtextAttributedStringRenderer.swift */; };
		B81A1A6D29DF267200B4CD1C /* LoadingState.swift in Sources */ = {isa = PBXBuildFile; fileRef = B81A1A6C29DF267200B4CD1C /* LoadingState.swift */; };
		B81A1A6F29DF29BF00B4CD1C /* MemoViewerDetailMetaSheetView.swift in Sources */ = {isa = PBXBuildFile; fileRef = B81A1A6E29DF29BF00B4CD1C /* MemoViewerDetailMetaSheetView.swift */; };
		B81A535C27275138001A6268 /* Tape.swift in Sources */ = {isa = PBXBuildFile; fileRef = B81A535B27275138001A6268 /* Tape.swift */; };
		B81A535D27275138001A6268 /* Tape.swift in Sources */ = {isa = PBXBuildFile; fileRef = B81A535B27275138001A6268 /* Tape.swift */; };
		B81A535F272751EE001A6268 /* Subtext.swift in Sources */ = {isa = PBXBuildFile; fileRef = B81A535E272751EE001A6268 /* Subtext.swift */; };
		B81A5360272751EE001A6268 /* Subtext.swift in Sources */ = {isa = PBXBuildFile; fileRef = B81A535E272751EE001A6268 /* Subtext.swift */; };
		B81D063B29F1821E00593BBA /* SphereFile.swift in Sources */ = {isa = PBXBuildFile; fileRef = B81D063A29F1821E00593BBA /* SphereFile.swift */; };
		B81D063D29F1C1E400593BBA /* Tests_SphereFile.swift in Sources */ = {isa = PBXBuildFile; fileRef = B81D063C29F1C1E400593BBA /* Tests_SphereFile.swift */; };
		B81EACD827B724A000B3B8DC /* ThickDividerView.swift in Sources */ = {isa = PBXBuildFile; fileRef = B81EACD727B724A000B3B8DC /* ThickDividerView.swift */; };
		B81EACD927B724A000B3B8DC /* ThickDividerView.swift in Sources */ = {isa = PBXBuildFile; fileRef = B81EACD727B724A000B3B8DC /* ThickDividerView.swift */; };
		B822F18B27C9615600943C6B /* ObservableStore in Frameworks */ = {isa = PBXBuildFile; productRef = B822F18A27C9615600943C6B /* ObservableStore */; };
		B822F18D27C9C0AB00943C6B /* CountChip.swift in Sources */ = {isa = PBXBuildFile; fileRef = B822F18C27C9C0AB00943C6B /* CountChip.swift */; };
		B822F18E27C9C0AB00943C6B /* CountChip.swift in Sources */ = {isa = PBXBuildFile; fileRef = B822F18C27C9C0AB00943C6B /* CountChip.swift */; };
		B8249DA027E2668500BCDFBA /* PinTrailingBottom.swift in Sources */ = {isa = PBXBuildFile; fileRef = B8249D9F27E2668500BCDFBA /* PinTrailingBottom.swift */; };
		B8249DA127E2668500BCDFBA /* PinTrailingBottom.swift in Sources */ = {isa = PBXBuildFile; fileRef = B8249D9F27E2668500BCDFBA /* PinTrailingBottom.swift */; };
		B8249DA327E2753800BCDFBA /* ViewUtilities.swift in Sources */ = {isa = PBXBuildFile; fileRef = B8249DA227E2753800BCDFBA /* ViewUtilities.swift */; };
		B8249DA427E2753800BCDFBA /* ViewUtilities.swift in Sources */ = {isa = PBXBuildFile; fileRef = B8249DA227E2753800BCDFBA /* ViewUtilities.swift */; };
		B824FDD126FA98F300B81BBD /* MemoEditorDetailResponse.swift in Sources */ = {isa = PBXBuildFile; fileRef = B824FDD026FA98F300B81BBD /* MemoEditorDetailResponse.swift */; };
		B826B27527B5D95F003D3C03 /* SaveState.swift in Sources */ = {isa = PBXBuildFile; fileRef = B826B27427B5D95F003D3C03 /* SaveState.swift */; };
		B82BB7FB2821DA61000C9FCC /* Parser.swift in Sources */ = {isa = PBXBuildFile; fileRef = B82BB7FA2821DA61000C9FCC /* Parser.swift */; };
		B82BB7FC2821DA61000C9FCC /* Parser.swift in Sources */ = {isa = PBXBuildFile; fileRef = B82BB7FA2821DA61000C9FCC /* Parser.swift */; };
		B82BB7FE28243F32000C9FCC /* Tests_Parser.swift in Sources */ = {isa = PBXBuildFile; fileRef = B82BB7FD28243F32000C9FCC /* Tests_Parser.swift */; };
		B82C3A5326F528B000833CC8 /* DatabaseService.swift in Sources */ = {isa = PBXBuildFile; fileRef = B82C3A5226F528B000833CC8 /* DatabaseService.swift */; };
		B82C3A5426F528B000833CC8 /* DatabaseService.swift in Sources */ = {isa = PBXBuildFile; fileRef = B82C3A5226F528B000833CC8 /* DatabaseService.swift */; };
		B82C3A5626F529EF00833CC8 /* CombineUtilities.swift in Sources */ = {isa = PBXBuildFile; fileRef = B82C3A5526F529EF00833CC8 /* CombineUtilities.swift */; };
		B82C3A5726F529EF00833CC8 /* CombineUtilities.swift in Sources */ = {isa = PBXBuildFile; fileRef = B82C3A5526F529EF00833CC8 /* CombineUtilities.swift */; };
		B82C3A5A26F5761700833CC8 /* FileSync.swift in Sources */ = {isa = PBXBuildFile; fileRef = B82C3A5826F5761700833CC8 /* FileSync.swift */; };
		B82C3A5B26F5761700833CC8 /* FileSync.swift in Sources */ = {isa = PBXBuildFile; fileRef = B82C3A5826F5761700833CC8 /* FileSync.swift */; };
		B82C3A5F26F576C600833CC8 /* FileManagerUtilities.swift in Sources */ = {isa = PBXBuildFile; fileRef = B82C3A5E26F576C600833CC8 /* FileManagerUtilities.swift */; };
		B82C3A6026F576C600833CC8 /* FileManagerUtilities.swift in Sources */ = {isa = PBXBuildFile; fileRef = B82C3A5E26F576C600833CC8 /* FileManagerUtilities.swift */; };
		B82C3A6226F576FC00833CC8 /* URLUtilities.swift in Sources */ = {isa = PBXBuildFile; fileRef = B82C3A6126F576FB00833CC8 /* URLUtilities.swift */; };
		B82C3A6326F576FC00833CC8 /* URLUtilities.swift in Sources */ = {isa = PBXBuildFile; fileRef = B82C3A6126F576FB00833CC8 /* URLUtilities.swift */; };
		B82C3A6526F5796300833CC8 /* OptionalUtilities.swift in Sources */ = {isa = PBXBuildFile; fileRef = B82C3A6426F5796300833CC8 /* OptionalUtilities.swift */; };
		B82C3A6626F5796300833CC8 /* OptionalUtilities.swift in Sources */ = {isa = PBXBuildFile; fileRef = B82C3A6426F5796300833CC8 /* OptionalUtilities.swift */; };
		B82C3A6F26F6B1C000833CC8 /* Collections in Frameworks */ = {isa = PBXBuildFile; productRef = B82C3A6E26F6B1C000833CC8 /* Collections */; };
		B82C3A7126F6B1C000833CC8 /* OrderedCollections in Frameworks */ = {isa = PBXBuildFile; productRef = B82C3A7026F6B1C000833CC8 /* OrderedCollections */; };
		B82C3A7626F6B5BF00833CC8 /* StringUtilities.swift in Sources */ = {isa = PBXBuildFile; fileRef = B82C3A7526F6B5BF00833CC8 /* StringUtilities.swift */; };
		B82C3A7726F6B5BF00833CC8 /* StringUtilities.swift in Sources */ = {isa = PBXBuildFile; fileRef = B82C3A7526F6B5BF00833CC8 /* StringUtilities.swift */; };
		B82D145429EF157B009E21FF /* SubtextView.swift in Sources */ = {isa = PBXBuildFile; fileRef = B82D145329EF157B009E21FF /* SubtextView.swift */; };
		B82D145529EF157B009E21FF /* SubtextView.swift in Sources */ = {isa = PBXBuildFile; fileRef = B82D145329EF157B009E21FF /* SubtextView.swift */; };
		B82F053728D60EE60025A8B5 /* AppTabView.swift in Sources */ = {isa = PBXBuildFile; fileRef = B82F053628D60EE60025A8B5 /* AppTabView.swift */; };
		B82F053828D60EE60025A8B5 /* AppTabView.swift in Sources */ = {isa = PBXBuildFile; fileRef = B82F053628D60EE60025A8B5 /* AppTabView.swift */; };
		B82FD4562730A62C002CB641 /* EntryRow.swift in Sources */ = {isa = PBXBuildFile; fileRef = B82FD4552730A62C002CB641 /* EntryRow.swift */; };
		B82FD4572730A62C002CB641 /* EntryRow.swift in Sources */ = {isa = PBXBuildFile; fileRef = B82FD4552730A62C002CB641 /* EntryRow.swift */; };
		B82FF242298C0DAF0097D688 /* Tests_Noosphere.swift in Sources */ = {isa = PBXBuildFile; fileRef = B82FF241298C0DAF0097D688 /* Tests_Noosphere.swift */; };
		B831BDB72824DA9700C4CE92 /* Tests_Tape.swift in Sources */ = {isa = PBXBuildFile; fileRef = B831BDB62824DA9700C4CE92 /* Tests_Tape.swift */; };
		B831BDB92825A28A00C4CE92 /* Header.swift in Sources */ = {isa = PBXBuildFile; fileRef = B831BDB82825A28A00C4CE92 /* Header.swift */; };
		B831BDBA2825A28A00C4CE92 /* Header.swift in Sources */ = {isa = PBXBuildFile; fileRef = B831BDB82825A28A00C4CE92 /* Header.swift */; };
		B831BDBC2825A4E700C4CE92 /* Tests_Header.swift in Sources */ = {isa = PBXBuildFile; fileRef = B831BDBB2825A4E700C4CE92 /* Tests_Header.swift */; };
		B839029F28CA246A007A3A3F /* CustomLogStringConvertible.swift in Sources */ = {isa = PBXBuildFile; fileRef = B839029E28CA246A007A3A3F /* CustomLogStringConvertible.swift */; };
		B83B19A32A005C6B007657D9 /* Did+SubconsciousLocal.swift in Sources */ = {isa = PBXBuildFile; fileRef = B83B19A22A005C6B007657D9 /* Did+SubconsciousLocal.swift */; };
		B83B19A52A015D93007657D9 /* Tests_Did.swift in Sources */ = {isa = PBXBuildFile; fileRef = B83B19A42A015D93007657D9 /* Tests_Did.swift */; };
		B83B19A92A0183AA007657D9 /* Tests_Did+SubconsciousLocal.swift in Sources */ = {isa = PBXBuildFile; fileRef = B83B19A82A0183AA007657D9 /* Tests_Did+SubconsciousLocal.swift */; };
		B83E91D727692EC600045C6A /* FAB.swift in Sources */ = {isa = PBXBuildFile; fileRef = B83E91D627692EC600045C6A /* FAB.swift */; };
		B83E91D827692EC600045C6A /* FAB.swift in Sources */ = {isa = PBXBuildFile; fileRef = B83E91D627692EC600045C6A /* FAB.swift */; };
		B840CCC72A0C1F840000C025 /* Tests_Audience.swift in Sources */ = {isa = PBXBuildFile; fileRef = B840CCC62A0C1F840000C025 /* Tests_Audience.swift */; };
		B848FDAA2991837900245115 /* DeveloperSettingsView.swift in Sources */ = {isa = PBXBuildFile; fileRef = B848FDA82991836900245115 /* DeveloperSettingsView.swift */; };
		B84AD8DF280F3659006B3153 /* Tests_EntryLink.swift in Sources */ = {isa = PBXBuildFile; fileRef = B84AD8DE280F3659006B3153 /* Tests_EntryLink.swift */; };
		B84AD8E1280F7A19006B3153 /* Tests_StringUtilities.swift in Sources */ = {isa = PBXBuildFile; fileRef = B84AD8E0280F7A19006B3153 /* Tests_StringUtilities.swift */; };
		B84AD8E3281073CE006B3153 /* InlineFormattingBarView.swift in Sources */ = {isa = PBXBuildFile; fileRef = B84AD8E2281073CE006B3153 /* InlineFormattingBarView.swift */; };
		B84AD8E4281073CE006B3153 /* InlineFormattingBarView.swift in Sources */ = {isa = PBXBuildFile; fileRef = B84AD8E2281073CE006B3153 /* InlineFormattingBarView.swift */; };
		B84AD8E82811C827006B3153 /* Tests_URLComponentsUtilities.swift in Sources */ = {isa = PBXBuildFile; fileRef = B84AD8E72811C827006B3153 /* Tests_URLComponentsUtilities.swift */; };
		B84AD8EA2811C863006B3153 /* URLComponentsUtilities.swift in Sources */ = {isa = PBXBuildFile; fileRef = B84AD8E92811C863006B3153 /* URLComponentsUtilities.swift */; };
		B84AD8EB2811C863006B3153 /* URLComponentsUtilities.swift in Sources */ = {isa = PBXBuildFile; fileRef = B84AD8E92811C863006B3153 /* URLComponentsUtilities.swift */; };
		B8545F0A296F8FB700BC4EA1 /* OmniboxView.swift in Sources */ = {isa = PBXBuildFile; fileRef = B8545F09296F8FB700BC4EA1 /* OmniboxView.swift */; };
		B8545F0B296F8FB700BC4EA1 /* OmniboxView.swift in Sources */ = {isa = PBXBuildFile; fileRef = B8545F09296F8FB700BC4EA1 /* OmniboxView.swift */; };
		B8545F0D2970577600BC4EA1 /* BacklinkReacts.swift in Sources */ = {isa = PBXBuildFile; fileRef = B8545F0C2970577600BC4EA1 /* BacklinkReacts.swift */; };
		B8545F0E2970577600BC4EA1 /* BacklinkReacts.swift in Sources */ = {isa = PBXBuildFile; fileRef = B8545F0C2970577600BC4EA1 /* BacklinkReacts.swift */; };
		B856521C2975B2CF00B7FCA0 /* StoryAudienceView.swift in Sources */ = {isa = PBXBuildFile; fileRef = B856521B2975B2CF00B7FCA0 /* StoryAudienceView.swift */; };
		B856521E2975B7F100B7FCA0 /* Audience.swift in Sources */ = {isa = PBXBuildFile; fileRef = B856521D2975B7F100B7FCA0 /* Audience.swift */; };
		B85652202975BA9000B7FCA0 /* MetaTableView.swift in Sources */ = {isa = PBXBuildFile; fileRef = B856521F2975BA9000B7FCA0 /* MetaTableView.swift */; };
		B85652222975F16B00B7FCA0 /* BylineView.swift in Sources */ = {isa = PBXBuildFile; fileRef = B85652212975F16B00B7FCA0 /* BylineView.swift */; };
		B8579B6527C561E900D8B4BC /* SwiftSubsurface in Frameworks */ = {isa = PBXBuildFile; productRef = B8579B6427C561E900D8B4BC /* SwiftSubsurface */; };
		B85A8059296E31860007F957 /* AudienceMenuButtonView.swift in Sources */ = {isa = PBXBuildFile; fileRef = B85A8057296E31860007F957 /* AudienceMenuButtonView.swift */; };
		B85A805E296F08720007F957 /* AudienceMenuButtonView.swift in Sources */ = {isa = PBXBuildFile; fileRef = B85A8057296E31860007F957 /* AudienceMenuButtonView.swift */; };
		B85BF46F27BB0FA800F55730 /* RowViewModifier.swift in Sources */ = {isa = PBXBuildFile; fileRef = B85BF46E27BB0FA800F55730 /* RowViewModifier.swift */; };
		B85BF47027BB0FA800F55730 /* RowViewModifier.swift in Sources */ = {isa = PBXBuildFile; fileRef = B85BF46E27BB0FA800F55730 /* RowViewModifier.swift */; };
		B85BF47527BB3D6E00F55730 /* ToolbarTitleGroupView.swift in Sources */ = {isa = PBXBuildFile; fileRef = B85BF47427BB3D6E00F55730 /* ToolbarTitleGroupView.swift */; };
		B85BF47627BB3D6E00F55730 /* ToolbarTitleGroupView.swift in Sources */ = {isa = PBXBuildFile; fileRef = B85BF47427BB3D6E00F55730 /* ToolbarTitleGroupView.swift */; };
		B85BF47827BC2B4700F55730 /* DetailToolbarContent.swift in Sources */ = {isa = PBXBuildFile; fileRef = B85BF47727BC2B4700F55730 /* DetailToolbarContent.swift */; };
		B85BF47927BC2B4700F55730 /* DetailToolbarContent.swift in Sources */ = {isa = PBXBuildFile; fileRef = B85BF47727BC2B4700F55730 /* DetailToolbarContent.swift */; };
		B85D5E3D28BE4B2C00EE0078 /* Tests_NotebookUpdate.swift in Sources */ = {isa = PBXBuildFile; fileRef = B85D5E3C28BE4B2C00EE0078 /* Tests_NotebookUpdate.swift */; };
		B85D5E3F28BE4B4600EE0078 /* Tests_FeedUpdate.swift in Sources */ = {isa = PBXBuildFile; fileRef = B85D5E3E28BE4B4600EE0078 /* Tests_FeedUpdate.swift */; };
		B85DF78C29B660C60042D725 /* Prose.swift in Sources */ = {isa = PBXBuildFile; fileRef = B85DF78B29B660C50042D725 /* Prose.swift */; };
		B85DF78D29B660C60042D725 /* Prose.swift in Sources */ = {isa = PBXBuildFile; fileRef = B85DF78B29B660C50042D725 /* Prose.swift */; };
		B85DF78F29B7B5440042D725 /* Tests_Prose.swift in Sources */ = {isa = PBXBuildFile; fileRef = B85DF78E29B7B5440042D725 /* Tests_Prose.swift */; };
		B85EC460296F099700558761 /* ProfilePic.swift in Sources */ = {isa = PBXBuildFile; fileRef = B85EC45F296F099700558761 /* ProfilePic.swift */; };
		B85EC461296F099700558761 /* ProfilePic.swift in Sources */ = {isa = PBXBuildFile; fileRef = B85EC45F296F099700558761 /* ProfilePic.swift */; };
		B85EC469296F11F000558761 /* BylineSmView.swift in Sources */ = {isa = PBXBuildFile; fileRef = B85EC468296F11F000558761 /* BylineSmView.swift */; };
		B85EC46A296F11F000558761 /* BylineSmView.swift in Sources */ = {isa = PBXBuildFile; fileRef = B85EC468296F11F000558761 /* BylineSmView.swift */; };
		B8616DF829C38775001C666A /* TranscludeButtonStyle.swift in Sources */ = {isa = PBXBuildFile; fileRef = B8616DF729C38775001C666A /* TranscludeButtonStyle.swift */; };
		B8616DF929C3877F001C666A /* TranscludeButtonStyle.swift in Sources */ = {isa = PBXBuildFile; fileRef = B8616DF729C38775001C666A /* TranscludeButtonStyle.swift */; };
		B866868127AC4EF100A03A55 /* NSRangeUtilities.swift in Sources */ = {isa = PBXBuildFile; fileRef = B866868027AC4EF100A03A55 /* NSRangeUtilities.swift */; };
		B866868227AC4EF100A03A55 /* NSRangeUtilities.swift in Sources */ = {isa = PBXBuildFile; fileRef = B866868027AC4EF100A03A55 /* NSRangeUtilities.swift */; };
		B866868A27AC8BED00A03A55 /* DetailKeyboardToolbarView.swift in Sources */ = {isa = PBXBuildFile; fileRef = B866868927AC8BED00A03A55 /* DetailKeyboardToolbarView.swift */; };
		B866868B27AC8BED00A03A55 /* DetailKeyboardToolbarView.swift in Sources */ = {isa = PBXBuildFile; fileRef = B866868927AC8BED00A03A55 /* DetailKeyboardToolbarView.swift */; };
		B8682DCB2804BF04001CD8DD /* Tests_Subtext.swift in Sources */ = {isa = PBXBuildFile; fileRef = B8682DCA2804BF04001CD8DD /* Tests_Subtext.swift */; };
		B8682DCD2804C379001CD8DD /* Tests_CollectionUtilities.swift in Sources */ = {isa = PBXBuildFile; fileRef = B8682DCC2804C379001CD8DD /* Tests_CollectionUtilities.swift */; };
		B86BC75429B143CD005B5833 /* Identified.swift in Sources */ = {isa = PBXBuildFile; fileRef = B86BC75329B143CD005B5833 /* Identified.swift */; };
		B86BC75A29B24BEF005B5833 /* MemoEditorDetailMetaSheetView.swift in Sources */ = {isa = PBXBuildFile; fileRef = B86BC75929B24BEF005B5833 /* MemoEditorDetailMetaSheetView.swift */; };
		B86DFF2827BF02F0002E57ED /* CollectionUtilities.swift in Sources */ = {isa = PBXBuildFile; fileRef = B86DFF2727BF02F0002E57ED /* CollectionUtilities.swift */; };
		B86DFF2927BF02F0002E57ED /* CollectionUtilities.swift in Sources */ = {isa = PBXBuildFile; fileRef = B86DFF2727BF02F0002E57ED /* CollectionUtilities.swift */; };
		B86DFF2D27C0280B002E57ED /* EntryListView.swift in Sources */ = {isa = PBXBuildFile; fileRef = B86DFF2C27C0280B002E57ED /* EntryListView.swift */; };
		B86DFF3127C06EBC002E57ED /* RenameSuggestion.swift in Sources */ = {isa = PBXBuildFile; fileRef = B86DFF3027C06EBC002E57ED /* RenameSuggestion.swift */; };
		B86DFF3327C072CD002E57ED /* Func.swift in Sources */ = {isa = PBXBuildFile; fileRef = B86DFF3227C072CD002E57ED /* Func.swift */; };
		B86DFF3527C07438002E57ED /* LinkSuggestion.swift in Sources */ = {isa = PBXBuildFile; fileRef = B86DFF3427C07438002E57ED /* LinkSuggestion.swift */; };
		B86DFF3727C09CA2002E57ED /* DateUtilities.swift in Sources */ = {isa = PBXBuildFile; fileRef = B86DFF3627C09CA2002E57ED /* DateUtilities.swift */; };
		B86DFF3927C15B77002E57ED /* Config.swift in Sources */ = {isa = PBXBuildFile; fileRef = B86DFF3827C15B77002E57ED /* Config.swift */; };
		B86E943329AFD5680073929B /* SubtextTextViewRepresentable.swift in Sources */ = {isa = PBXBuildFile; fileRef = B86E943229AFD5680073929B /* SubtextTextViewRepresentable.swift */; };
		B86F1AB728C77E8C00DA264E /* Search.swift in Sources */ = {isa = PBXBuildFile; fileRef = B86F1AB628C77E8C00DA264E /* Search.swift */; };
		B87288DC299AB01800EF7E07 /* Noosphere.swift in Sources */ = {isa = PBXBuildFile; fileRef = B87288DB299AB01800EF7E07 /* Noosphere.swift */; };
		B87288DE299AB02400EF7E07 /* Sphere.swift in Sources */ = {isa = PBXBuildFile; fileRef = B87288DD299AB02400EF7E07 /* Sphere.swift */; };
		B87288E0299B05B500EF7E07 /* Tests_DataService.swift in Sources */ = {isa = PBXBuildFile; fileRef = B87288DF299B05B500EF7E07 /* Tests_DataService.swift */; };
		B884565329D2102D00DBCD39 /* Tests_App.swift in Sources */ = {isa = PBXBuildFile; fileRef = B884565229D2102D00DBCD39 /* Tests_App.swift */; };
		B8879EA026F90C5100A0B4FF /* NotebookNavigationView.swift in Sources */ = {isa = PBXBuildFile; fileRef = B8879E9F26F90C5100A0B4FF /* NotebookNavigationView.swift */; };
		B8879EA126F90C5100A0B4FF /* NotebookNavigationView.swift in Sources */ = {isa = PBXBuildFile; fileRef = B8879E9F26F90C5100A0B4FF /* NotebookNavigationView.swift */; };
		B8879EA926F93EBF00A0B4FF /* BacklinksView.swift in Sources */ = {isa = PBXBuildFile; fileRef = B8879EA826F93EBF00A0B4FF /* BacklinksView.swift */; };
		B8879EAA26F93EBF00A0B4FF /* BacklinksView.swift in Sources */ = {isa = PBXBuildFile; fileRef = B8879EA826F93EBF00A0B4FF /* BacklinksView.swift */; };
		B8879EAC26F944DA00A0B4FF /* MemoEditorDetail.swift in Sources */ = {isa = PBXBuildFile; fileRef = B8879EAB26F944DA00A0B4FF /* MemoEditorDetail.swift */; };
		B8879EAD26F944DA00A0B4FF /* MemoEditorDetail.swift in Sources */ = {isa = PBXBuildFile; fileRef = B8879EAB26F944DA00A0B4FF /* MemoEditorDetail.swift */; };
		B88A76D429E09B51005F3422 /* PasteboardService.swift in Sources */ = {isa = PBXBuildFile; fileRef = B88A76D329E09B51005F3422 /* PasteboardService.swift */; };
		B88A76D529E09B51005F3422 /* PasteboardService.swift in Sources */ = {isa = PBXBuildFile; fileRef = B88A76D329E09B51005F3422 /* PasteboardService.swift */; };
		B88A76D729E0AA44005F3422 /* Tests_MemoViewerDetailMetaSheet.swift in Sources */ = {isa = PBXBuildFile; fileRef = B88A76D629E0AA44005F3422 /* Tests_MemoViewerDetailMetaSheet.swift */; };
		B88B1CDE298DE66E0062CB7F /* SettingsView.swift in Sources */ = {isa = PBXBuildFile; fileRef = B88B1CDD298DE66E0062CB7F /* SettingsView.swift */; };
		B88B1CE1298EAE730062CB7F /* PillButtonStyle.swift in Sources */ = {isa = PBXBuildFile; fileRef = B88B1CE0298EAE730062CB7F /* PillButtonStyle.swift */; };
		B88B1CE3298EB0100062CB7F /* BarButtonStyle.swift in Sources */ = {isa = PBXBuildFile; fileRef = B88B1CE2298EB0100062CB7F /* BarButtonStyle.swift */; };
		B88B1CE5298EB10D0062CB7F /* RecoveryPhraseView.swift in Sources */ = {isa = PBXBuildFile; fileRef = B88B1CE4298EB10D0062CB7F /* RecoveryPhraseView.swift */; };
		B88B1CE7298EEC240062CB7F /* GatewayURLSettingsView.swift in Sources */ = {isa = PBXBuildFile; fileRef = B88B1CE6298EEC240062CB7F /* GatewayURLSettingsView.swift */; };
		B88C9781276425E800B27DF0 /* IBMPlexMono-Italic.ttf in Resources */ = {isa = PBXBuildFile; fileRef = B88C977D276425E800B27DF0 /* IBMPlexMono-Italic.ttf */; };
		B88C9782276425E900B27DF0 /* IBMPlexMono-Italic.ttf in Resources */ = {isa = PBXBuildFile; fileRef = B88C977D276425E800B27DF0 /* IBMPlexMono-Italic.ttf */; };
		B88C9783276425E900B27DF0 /* IBMPlexMono-BoldItalic.ttf in Resources */ = {isa = PBXBuildFile; fileRef = B88C977E276425E800B27DF0 /* IBMPlexMono-BoldItalic.ttf */; };
		B88C9784276425E900B27DF0 /* IBMPlexMono-BoldItalic.ttf in Resources */ = {isa = PBXBuildFile; fileRef = B88C977E276425E800B27DF0 /* IBMPlexMono-BoldItalic.ttf */; };
		B88C9785276425E900B27DF0 /* IBMPlexMono-Bold.ttf in Resources */ = {isa = PBXBuildFile; fileRef = B88C977F276425E800B27DF0 /* IBMPlexMono-Bold.ttf */; };
		B88C9786276425E900B27DF0 /* IBMPlexMono-Bold.ttf in Resources */ = {isa = PBXBuildFile; fileRef = B88C977F276425E800B27DF0 /* IBMPlexMono-Bold.ttf */; };
		B88C9787276425E900B27DF0 /* IBMPlexMono-Regular.ttf in Resources */ = {isa = PBXBuildFile; fileRef = B88C9780276425E800B27DF0 /* IBMPlexMono-Regular.ttf */; };
		B88C9788276425E900B27DF0 /* IBMPlexMono-Regular.ttf in Resources */ = {isa = PBXBuildFile; fileRef = B88C9780276425E800B27DF0 /* IBMPlexMono-Regular.ttf */; };
		B88C97932764264300B27DF0 /* IBMPlexSans-Regular.ttf in Resources */ = {isa = PBXBuildFile; fileRef = B88C978F2764264300B27DF0 /* IBMPlexSans-Regular.ttf */; };
		B88C97942764264300B27DF0 /* IBMPlexSans-Regular.ttf in Resources */ = {isa = PBXBuildFile; fileRef = B88C978F2764264300B27DF0 /* IBMPlexSans-Regular.ttf */; };
		B88C97952764264300B27DF0 /* IBMPlexSans-Italic.ttf in Resources */ = {isa = PBXBuildFile; fileRef = B88C97902764264300B27DF0 /* IBMPlexSans-Italic.ttf */; };
		B88C97962764264300B27DF0 /* IBMPlexSans-Italic.ttf in Resources */ = {isa = PBXBuildFile; fileRef = B88C97902764264300B27DF0 /* IBMPlexSans-Italic.ttf */; };
		B88C97972764264300B27DF0 /* IBMPlexSans-BoldItalic.ttf in Resources */ = {isa = PBXBuildFile; fileRef = B88C97912764264300B27DF0 /* IBMPlexSans-BoldItalic.ttf */; };
		B88C97982764264300B27DF0 /* IBMPlexSans-BoldItalic.ttf in Resources */ = {isa = PBXBuildFile; fileRef = B88C97912764264300B27DF0 /* IBMPlexSans-BoldItalic.ttf */; };
		B88C97992764264300B27DF0 /* IBMPlexSans-Bold.ttf in Resources */ = {isa = PBXBuildFile; fileRef = B88C97922764264300B27DF0 /* IBMPlexSans-Bold.ttf */; };
		B88C979A2764264300B27DF0 /* IBMPlexSans-Bold.ttf in Resources */ = {isa = PBXBuildFile; fileRef = B88C97922764264300B27DF0 /* IBMPlexSans-Bold.ttf */; };
		B88C979D2764266A00B27DF0 /* IBMPlexSans-Light.ttf in Resources */ = {isa = PBXBuildFile; fileRef = B88C979B2764266A00B27DF0 /* IBMPlexSans-Light.ttf */; };
		B88C979E2764266A00B27DF0 /* IBMPlexSans-Light.ttf in Resources */ = {isa = PBXBuildFile; fileRef = B88C979B2764266A00B27DF0 /* IBMPlexSans-Light.ttf */; };
		B88C979F2764266A00B27DF0 /* IBMPlexSans-Medium.ttf in Resources */ = {isa = PBXBuildFile; fileRef = B88C979C2764266A00B27DF0 /* IBMPlexSans-Medium.ttf */; };
		B88C97A02764266A00B27DF0 /* IBMPlexSans-Medium.ttf in Resources */ = {isa = PBXBuildFile; fileRef = B88C979C2764266A00B27DF0 /* IBMPlexSans-Medium.ttf */; };
		B88C97A22764270000B27DF0 /* LICENSE.txt in Resources */ = {isa = PBXBuildFile; fileRef = B88C97A12764270000B27DF0 /* LICENSE.txt */; };
		B88C97A32764270000B27DF0 /* LICENSE.txt in Resources */ = {isa = PBXBuildFile; fileRef = B88C97A12764270000B27DF0 /* LICENSE.txt */; };
		B88CC956284FCF8C00994928 /* Tests_DatabaseService.swift in Sources */ = {isa = PBXBuildFile; fileRef = B88CC955284FCF8C00994928 /* Tests_DatabaseService.swift */; };
		B88CC958284FF59900994928 /* OrderedCollectionUtilities.swift in Sources */ = {isa = PBXBuildFile; fileRef = B88CC957284FF59900994928 /* OrderedCollectionUtilities.swift */; };
		B88CC959284FF59900994928 /* OrderedCollectionUtilities.swift in Sources */ = {isa = PBXBuildFile; fileRef = B88CC957284FF59900994928 /* OrderedCollectionUtilities.swift */; };
		B88CC95B284FF64300994928 /* Tests_OrderedCollectionUtilities.swift in Sources */ = {isa = PBXBuildFile; fileRef = B88CC95A284FF64300994928 /* Tests_OrderedCollectionUtilities.swift */; };
		B88DFEF129E7454100B00DE8 /* Tests_CombineUtilities.swift in Sources */ = {isa = PBXBuildFile; fileRef = B88DFEF029E7454100B00DE8 /* Tests_CombineUtilities.swift */; };
		B8925B2B29C0FA43001F9503 /* Tests_Func.swift in Sources */ = {isa = PBXBuildFile; fileRef = B8925B2A29C0FA43001F9503 /* Tests_Func.swift */; };
		B8925B2D29C0FD91001F9503 /* MemoDetailResponse.swift in Sources */ = {isa = PBXBuildFile; fileRef = B8925B2C29C0FD91001F9503 /* MemoDetailResponse.swift */; };
		B8925B2F29C23017001F9503 /* MemoViewerDetailView.swift in Sources */ = {isa = PBXBuildFile; fileRef = B8925B2E29C23017001F9503 /* MemoViewerDetailView.swift */; };
		B8925B3129C2320D001F9503 /* MemoDetailDescription.swift in Sources */ = {isa = PBXBuildFile; fileRef = B8925B3029C2320D001F9503 /* MemoDetailDescription.swift */; };
		B89966C728B6EE2300DF1F8C /* Notebook.swift in Sources */ = {isa = PBXBuildFile; fileRef = B89966C628B6EE2300DF1F8C /* Notebook.swift */; };
		B89966C828B6EE2300DF1F8C /* Notebook.swift in Sources */ = {isa = PBXBuildFile; fileRef = B89966C628B6EE2300DF1F8C /* Notebook.swift */; };
		B89E30772911B51A00A4721F /* Migration.swift in Sources */ = {isa = PBXBuildFile; fileRef = B89E30762911B51A00A4721F /* Migration.swift */; };
		B89E30782911B51A00A4721F /* Migration.swift in Sources */ = {isa = PBXBuildFile; fileRef = B89E30762911B51A00A4721F /* Migration.swift */; };
		B89E307D2911D7F900A4721F /* IntUtilities.swift in Sources */ = {isa = PBXBuildFile; fileRef = B89E307C2911D7F900A4721F /* IntUtilities.swift */; };
		B89E307E2911D7F900A4721F /* IntUtilities.swift in Sources */ = {isa = PBXBuildFile; fileRef = B89E307C2911D7F900A4721F /* IntUtilities.swift */; };
		B8A1621429B2AB3A008322EB /* CloseButtonView.swift in Sources */ = {isa = PBXBuildFile; fileRef = B8A1621329B2AB3A008322EB /* CloseButtonView.swift */; };
		B8A1621829B39337008322EB /* ExpandAlignedLeadingViewModifier.swift in Sources */ = {isa = PBXBuildFile; fileRef = B8A1621729B39337008322EB /* ExpandAlignedLeadingViewModifier.swift */; };
		B8A1621929B39337008322EB /* ExpandAlignedLeadingViewModifier.swift in Sources */ = {isa = PBXBuildFile; fileRef = B8A1621729B39337008322EB /* ExpandAlignedLeadingViewModifier.swift */; };
		B8A408A928F61BA000A5651D /* project.json in Resources */ = {isa = PBXBuildFile; fileRef = B8A408A828F61BA000A5651D /* project.json */; };
		B8A408AA28F61BA000A5651D /* project.json in Resources */ = {isa = PBXBuildFile; fileRef = B8A408A828F61BA000A5651D /* project.json */; };
		B8A41D4E2811E81E0096D2E7 /* WikilinkBarView.swift in Sources */ = {isa = PBXBuildFile; fileRef = B8A41D4D2811E81E0096D2E7 /* WikilinkBarView.swift */; };
		B8A41D4F2811E81E0096D2E7 /* WikilinkBarView.swift in Sources */ = {isa = PBXBuildFile; fileRef = B8A41D4D2811E81E0096D2E7 /* WikilinkBarView.swift */; };
		B8A41D512811F87C0096D2E7 /* SlashlinkBarView.swift in Sources */ = {isa = PBXBuildFile; fileRef = B8A41D502811F87C0096D2E7 /* SlashlinkBarView.swift */; };
		B8A41D522811F87C0096D2E7 /* SlashlinkBarView.swift in Sources */ = {isa = PBXBuildFile; fileRef = B8A41D502811F87C0096D2E7 /* SlashlinkBarView.swift */; };
		B8A59D6028B51D000010DB2F /* TranscludeView.swift in Sources */ = {isa = PBXBuildFile; fileRef = B8A59D5F28B51D000010DB2F /* TranscludeView.swift */; };
		B8A59D6128B51D000010DB2F /* TranscludeView.swift in Sources */ = {isa = PBXBuildFile; fileRef = B8A59D5F28B51D000010DB2F /* TranscludeView.swift */; };
		B8A59D6628B690B20010DB2F /* FeedService.swift in Sources */ = {isa = PBXBuildFile; fileRef = B8A59D6528B690B20010DB2F /* FeedService.swift */; };
		B8A59D6728B690B20010DB2F /* FeedService.swift in Sources */ = {isa = PBXBuildFile; fileRef = B8A59D6528B690B20010DB2F /* FeedService.swift */; };
		B8A59D6928B692900010DB2F /* StoryPrompt.swift in Sources */ = {isa = PBXBuildFile; fileRef = B8A59D6828B692900010DB2F /* StoryPrompt.swift */; };
		B8A59D6A28B692900010DB2F /* StoryPrompt.swift in Sources */ = {isa = PBXBuildFile; fileRef = B8A59D6828B692900010DB2F /* StoryPrompt.swift */; };
		B8A59D6C28B692A00010DB2F /* Story.swift in Sources */ = {isa = PBXBuildFile; fileRef = B8A59D6B28B692A00010DB2F /* Story.swift */; };
		B8A59D6D28B692A00010DB2F /* Story.swift in Sources */ = {isa = PBXBuildFile; fileRef = B8A59D6B28B692A00010DB2F /* Story.swift */; };
		B8A59D7228B693100010DB2F /* StoryView.swift in Sources */ = {isa = PBXBuildFile; fileRef = B8A59D7128B693100010DB2F /* StoryView.swift */; };
		B8A59D7328B693100010DB2F /* StoryView.swift in Sources */ = {isa = PBXBuildFile; fileRef = B8A59D7128B693100010DB2F /* StoryView.swift */; };
		B8A59D7528B694C40010DB2F /* Geist.swift in Sources */ = {isa = PBXBuildFile; fileRef = B8A59D7428B694C40010DB2F /* Geist.swift */; };
		B8A59D7628B694C40010DB2F /* Geist.swift in Sources */ = {isa = PBXBuildFile; fileRef = B8A59D7428B694C40010DB2F /* Geist.swift */; };
		B8A617202971D3000054D410 /* Slashlink.swift in Sources */ = {isa = PBXBuildFile; fileRef = B8A6171F2971D3000054D410 /* Slashlink.swift */; };
		B8A617222971E4860054D410 /* Tests_Slashlink.swift in Sources */ = {isa = PBXBuildFile; fileRef = B8A617212971E4860054D410 /* Tests_Slashlink.swift */; };
		B8AAAAD928CBD68600DBC8A9 /* Tests_Detail.swift in Sources */ = {isa = PBXBuildFile; fileRef = B8AAAAD828CBD68600DBC8A9 /* Tests_Detail.swift */; };
		B8AAAADB28CBDED800DBC8A9 /* Tests_Search.swift in Sources */ = {isa = PBXBuildFile; fileRef = B8AAAADA28CBDED800DBC8A9 /* Tests_Search.swift */; };
		B8AC648A278F53920099E96B /* EntryStub.swift in Sources */ = {isa = PBXBuildFile; fileRef = B8AC6489278F53920099E96B /* EntryStub.swift */; };
		B8AC648C278F757B0099E96B /* ProgressScrimView.swift in Sources */ = {isa = PBXBuildFile; fileRef = B8AC648B278F757B0099E96B /* ProgressScrimView.swift */; };
		B8AC648D278F757B0099E96B /* ProgressScrimView.swift in Sources */ = {isa = PBXBuildFile; fileRef = B8AC648B278F757B0099E96B /* ProgressScrimView.swift */; };
		B8AC648F278F7E7B0099E96B /* BackLabelStyle.swift in Sources */ = {isa = PBXBuildFile; fileRef = B8AC648E278F7E7B0099E96B /* BackLabelStyle.swift */; };
		B8AC6490278F7E7B0099E96B /* BackLabelStyle.swift in Sources */ = {isa = PBXBuildFile; fileRef = B8AC648E278F7E7B0099E96B /* BackLabelStyle.swift */; };
		B8AE34A7276A885300777FF0 /* TextViewRepresentable.swift in Sources */ = {isa = PBXBuildFile; fileRef = B8AE34A6276A885300777FF0 /* TextViewRepresentable.swift */; };
		B8AE34AA276A986000777FF0 /* PlaceholderTextView.swift in Sources */ = {isa = PBXBuildFile; fileRef = B8AE34A9276A986000777FF0 /* PlaceholderTextView.swift */; };
		B8AE34AD276A9CDB00777FF0 /* PrimaryButtonStyle.swift in Sources */ = {isa = PBXBuildFile; fileRef = B8AE34AC276A9CDB00777FF0 /* PrimaryButtonStyle.swift */; };
		B8AE34AE276A9CDB00777FF0 /* PrimaryButtonStyle.swift in Sources */ = {isa = PBXBuildFile; fileRef = B8AE34AC276A9CDB00777FF0 /* PrimaryButtonStyle.swift */; };
		B8AE34B0276A9F9C00777FF0 /* ColorUtilities.swift in Sources */ = {isa = PBXBuildFile; fileRef = B8AE34AF276A9F9C00777FF0 /* ColorUtilities.swift */; };
		B8AE34B1276A9F9C00777FF0 /* ColorUtilities.swift in Sources */ = {isa = PBXBuildFile; fileRef = B8AE34AF276A9F9C00777FF0 /* ColorUtilities.swift */; };
		B8AE34B6276AAAFF00777FF0 /* RoundedTextFieldViewModifier.swift in Sources */ = {isa = PBXBuildFile; fileRef = B8AE34B5276AAAFF00777FF0 /* RoundedTextFieldViewModifier.swift */; };
		B8AE34B7276AAAFF00777FF0 /* RoundedTextFieldViewModifier.swift in Sources */ = {isa = PBXBuildFile; fileRef = B8AE34B5276AAAFF00777FF0 /* RoundedTextFieldViewModifier.swift */; };
		B8AE34BF276BD61400777FF0 /* RowButtonStyle.swift in Sources */ = {isa = PBXBuildFile; fileRef = B8AE34BE276BD61400777FF0 /* RowButtonStyle.swift */; };
		B8AE34C0276BD61400777FF0 /* RowButtonStyle.swift in Sources */ = {isa = PBXBuildFile; fileRef = B8AE34BE276BD61400777FF0 /* RowButtonStyle.swift */; };
		B8AE34C2276BD77C00777FF0 /* SuggestionLabelStyle.swift in Sources */ = {isa = PBXBuildFile; fileRef = B8AE34C1276BD77C00777FF0 /* SuggestionLabelStyle.swift */; };
		B8AE34C3276BD77C00777FF0 /* SuggestionLabelStyle.swift in Sources */ = {isa = PBXBuildFile; fileRef = B8AE34C1276BD77C00777FF0 /* SuggestionLabelStyle.swift */; };
		B8AE34C5276BF72500777FF0 /* LinkSearchView.swift in Sources */ = {isa = PBXBuildFile; fileRef = B8AE34C4276BF72500777FF0 /* LinkSearchView.swift */; };
		B8AE34C6276BF72500777FF0 /* LinkSearchView.swift in Sources */ = {isa = PBXBuildFile; fileRef = B8AE34C4276BF72500777FF0 /* LinkSearchView.swift */; };
		B8AE34C8276BF77000777FF0 /* SearchTextField.swift in Sources */ = {isa = PBXBuildFile; fileRef = B8AE34C7276BF77000777FF0 /* SearchTextField.swift */; };
		B8AE34CB276C195E00777FF0 /* LinkSuggestionLabelView.swift in Sources */ = {isa = PBXBuildFile; fileRef = B8AE34CA276C195E00777FF0 /* LinkSuggestionLabelView.swift */; };
		B8AE34CC276C195E00777FF0 /* LinkSuggestionLabelView.swift in Sources */ = {isa = PBXBuildFile; fileRef = B8AE34CA276C195E00777FF0 /* LinkSuggestionLabelView.swift */; };
		B8B3194D2909E81D00A1E62A /* FileInfo.swift in Sources */ = {isa = PBXBuildFile; fileRef = B8B3194C2909E81D00A1E62A /* FileInfo.swift */; };
		B8B3194F2909F36800A1E62A /* Tests_FileFingerprint.swift in Sources */ = {isa = PBXBuildFile; fileRef = B8B3194E2909F36800A1E62A /* Tests_FileFingerprint.swift */; };
		B8B3EE732979DEE900779B7F /* FirstRunView.swift in Sources */ = {isa = PBXBuildFile; fileRef = B8B3EE722979DEE900779B7F /* FirstRunView.swift */; };
		B8B3EE75297AEE6600779B7F /* FirstRunSphereView.swift in Sources */ = {isa = PBXBuildFile; fileRef = B8B3EE74297AEE6600779B7F /* FirstRunSphereView.swift */; };
		B8B3EE77297AEE8B00779B7F /* FirstRunDoneView.swift in Sources */ = {isa = PBXBuildFile; fileRef = B8B3EE76297AEE8B00779B7F /* FirstRunDoneView.swift */; };
		B8B3EE79297AF6E500779B7F /* FirstRunProfileView.swift in Sources */ = {isa = PBXBuildFile; fileRef = B8B3EE78297AF6E500779B7F /* FirstRunProfileView.swift */; };
		B8B3EE7B297AFB9100779B7F /* TextFieldLabel.swift in Sources */ = {isa = PBXBuildFile; fileRef = B8B3EE7A297AFB9100779B7F /* TextFieldLabel.swift */; };
		B8B3EE7D297B1A1000779B7F /* ViewDebugUtilities.swift in Sources */ = {isa = PBXBuildFile; fileRef = B8B3EE7C297B1A1000779B7F /* ViewDebugUtilities.swift */; };
		B8B4250C28FB43C90081B8D5 /* ContentType.swift in Sources */ = {isa = PBXBuildFile; fileRef = B8B4250B28FB43C90081B8D5 /* ContentType.swift */; };
		B8B4250D28FB43C90081B8D5 /* ContentType.swift in Sources */ = {isa = PBXBuildFile; fileRef = B8B4250B28FB43C90081B8D5 /* ContentType.swift */; };
		B8B4250F28FDE6960081B8D5 /* FileStore.swift in Sources */ = {isa = PBXBuildFile; fileRef = B8B4250E28FDE6960081B8D5 /* FileStore.swift */; };
		B8B4251028FDE6960081B8D5 /* FileStore.swift in Sources */ = {isa = PBXBuildFile; fileRef = B8B4250E28FDE6960081B8D5 /* FileStore.swift */; };
		B8B4251228FDE7780081B8D5 /* Mapping.swift in Sources */ = {isa = PBXBuildFile; fileRef = B8B4251128FDE7780081B8D5 /* Mapping.swift */; };
		B8B4251328FDE7780081B8D5 /* Mapping.swift in Sources */ = {isa = PBXBuildFile; fileRef = B8B4251128FDE7780081B8D5 /* Mapping.swift */; };
		B8B4251528FDE8570081B8D5 /* Memo.swift in Sources */ = {isa = PBXBuildFile; fileRef = B8B4251428FDE8570081B8D5 /* Memo.swift */; };
		B8B4251628FDE8570081B8D5 /* Memo.swift in Sources */ = {isa = PBXBuildFile; fileRef = B8B4251428FDE8570081B8D5 /* Memo.swift */; };
		B8B4251828FDE8AA0081B8D5 /* MemoData.swift in Sources */ = {isa = PBXBuildFile; fileRef = B8B4251728FDE8AA0081B8D5 /* MemoData.swift */; };
		B8B4251928FDE8AA0081B8D5 /* MemoData.swift in Sources */ = {isa = PBXBuildFile; fileRef = B8B4251728FDE8AA0081B8D5 /* MemoData.swift */; };
		B8B4251B28FE1DA60081B8D5 /* Entry.swift in Sources */ = {isa = PBXBuildFile; fileRef = B8B4251A28FE1DA60081B8D5 /* Entry.swift */; };
		B8B4251C28FE1DA60081B8D5 /* Entry.swift in Sources */ = {isa = PBXBuildFile; fileRef = B8B4251A28FE1DA60081B8D5 /* Entry.swift */; };
		B8B4D7EC27EA890B00633B5F /* ShadowStyle.swift in Sources */ = {isa = PBXBuildFile; fileRef = B8B4D7EB27EA890B00633B5F /* ShadowStyle.swift */; };
		B8B4D7EE27EA8AA000633B5F /* DragHandleView.swift in Sources */ = {isa = PBXBuildFile; fileRef = B8B4D7ED27EA8AA000633B5F /* DragHandleView.swift */; };
		B8B54F3B271F6C8400B9B507 /* EntryLink.swift in Sources */ = {isa = PBXBuildFile; fileRef = B8B54F3A271F6C8400B9B507 /* EntryLink.swift */; };
		B8B54F3D271F7C6B00B9B507 /* Suggestion.swift in Sources */ = {isa = PBXBuildFile; fileRef = B8B54F3C271F7C6B00B9B507 /* Suggestion.swift */; };
		B8B604E629146DF6006FCB77 /* MemoryStore.swift in Sources */ = {isa = PBXBuildFile; fileRef = B8B604E529146DF6006FCB77 /* MemoryStore.swift */; };
		B8B604E729146DF6006FCB77 /* MemoryStore.swift in Sources */ = {isa = PBXBuildFile; fileRef = B8B604E529146DF6006FCB77 /* MemoryStore.swift */; };
		B8B604E9291476E9006FCB77 /* Tests_Migrations.swift in Sources */ = {isa = PBXBuildFile; fileRef = B8B604E8291476E9006FCB77 /* Tests_Migrations.swift */; };
		B8B604EB29148C82006FCB77 /* Tests_AppMigrations.swift in Sources */ = {isa = PBXBuildFile; fileRef = B8B604EA29148C82006FCB77 /* Tests_AppMigrations.swift */; };
		B8B6BCB529CCDDF6000DB410 /* ResourceStatus.swift in Sources */ = {isa = PBXBuildFile; fileRef = B8B6BCB429CCDDF6000DB410 /* ResourceStatus.swift */; };
		B8B6BCB629CCDDF6000DB410 /* ResourceStatus.swift in Sources */ = {isa = PBXBuildFile; fileRef = B8B6BCB429CCDDF6000DB410 /* ResourceStatus.swift */; };
		B8B6BCBB29CE1FCF000DB410 /* ProgressTorusView.swift in Sources */ = {isa = PBXBuildFile; fileRef = B8B6BCBA29CE1FCF000DB410 /* ProgressTorusView.swift */; };
		B8B6BCBC29CE1FCF000DB410 /* ProgressTorusView.swift in Sources */ = {isa = PBXBuildFile; fileRef = B8B6BCBA29CE1FCF000DB410 /* ProgressTorusView.swift */; };
		B8C0A1B4297C938000D59532 /* Error.swift in Sources */ = {isa = PBXBuildFile; fileRef = B8C0A1B3297C938000D59532 /* Error.swift */; };
		B8C7E8BE2809F19500E439DC /* Markup.swift in Sources */ = {isa = PBXBuildFile; fileRef = B8C7E8BD2809F19500E439DC /* Markup.swift */; };
		B8C7E8C0280A2B7700E439DC /* Test_Markup.swift in Sources */ = {isa = PBXBuildFile; fileRef = B8C7E8BF280A2B7700E439DC /* Test_Markup.swift */; };
		B8C80F0129FC201000BAC84D /* Peer.swift in Sources */ = {isa = PBXBuildFile; fileRef = B8C80F0029FC201000BAC84D /* Peer.swift */; };
		B8C80F0329FC20A300BAC84D /* Tests_Peer.swift in Sources */ = {isa = PBXBuildFile; fileRef = B8C80F0229FC20A300BAC84D /* Tests_Peer.swift */; };
		B8CA8F1A288F038C005F8802 /* Tracery in Frameworks */ = {isa = PBXBuildFile; productRef = B8CA8F19288F038C005F8802 /* Tracery */; };
		B8CA8F1E288F07F9005F8802 /* zettelkasten.json in Resources */ = {isa = PBXBuildFile; fileRef = B8CA8F1D288F07F9005F8802 /* zettelkasten.json */; };
		B8CA8F20288F1875005F8802 /* RandomPromptGeist.swift in Sources */ = {isa = PBXBuildFile; fileRef = B8CA8F1F288F1875005F8802 /* RandomPromptGeist.swift */; };
		B8CA8F2428908D65005F8802 /* BundleUtilities.swift in Sources */ = {isa = PBXBuildFile; fileRef = B8CA8F2328908D65005F8802 /* BundleUtilities.swift */; };
		B8CA8F2628909E66005F8802 /* Feed.swift in Sources */ = {isa = PBXBuildFile; fileRef = B8CA8F2528909E66005F8802 /* Feed.swift */; };
		B8CA8F2828909FBA005F8802 /* StoryPromptView.swift in Sources */ = {isa = PBXBuildFile; fileRef = B8CA8F2728909FBA005F8802 /* StoryPromptView.swift */; };
		B8CAA6CB2A02FA7000F4A0F6 /* Link.swift in Sources */ = {isa = PBXBuildFile; fileRef = B8CAA6CA2A02FA7000F4A0F6 /* Link.swift */; };
		B8CAA6CD2A02FF9B00F4A0F6 /* Tests_Link.swift in Sources */ = {isa = PBXBuildFile; fileRef = B8CAA6CC2A02FF9B00F4A0F6 /* Tests_Link.swift */; };
		B8CBAFA229930C660079107E /* ValidatedTextField.swift in Sources */ = {isa = PBXBuildFile; fileRef = B8CBAFA129930C660079107E /* ValidatedTextField.swift */; };
		B8CBAFA42994491B0079107E /* MenuButtonView.swift in Sources */ = {isa = PBXBuildFile; fileRef = B8CBAFA32994491B0079107E /* MenuButtonView.swift */; };
		B8CBAFA72994499A0079107E /* AudienceIconView.swift in Sources */ = {isa = PBXBuildFile; fileRef = B8CBAFA62994499A0079107E /* AudienceIconView.swift */; };
		B8CBAFA9299580E50079107E /* StoreProtocol.swift in Sources */ = {isa = PBXBuildFile; fileRef = B8CBAFA8299580E50079107E /* StoreProtocol.swift */; };
		B8CBAFAA299580E50079107E /* StoreProtocol.swift in Sources */ = {isa = PBXBuildFile; fileRef = B8CBAFA8299580E50079107E /* StoreProtocol.swift */; };
		B8CC433D27A07CE10079D2F9 /* ScrimView.swift in Sources */ = {isa = PBXBuildFile; fileRef = B8CC433C27A07CE10079D2F9 /* ScrimView.swift */; };
		B8CC433E27A07CE10079D2F9 /* ScrimView.swift in Sources */ = {isa = PBXBuildFile; fileRef = B8CC433C27A07CE10079D2F9 /* ScrimView.swift */; };
		B8CC434927A0CA8D0079D2F9 /* AnimationUtilities.swift in Sources */ = {isa = PBXBuildFile; fileRef = B8CC434827A0CA8D0079D2F9 /* AnimationUtilities.swift */; };
		B8CC434A27A0CA8D0079D2F9 /* AnimationUtilities.swift in Sources */ = {isa = PBXBuildFile; fileRef = B8CC434827A0CA8D0079D2F9 /* AnimationUtilities.swift */; };
		B8CE40E728D2707D00819064 /* QueryPromptGeist.swift in Sources */ = {isa = PBXBuildFile; fileRef = B8CE40E628D2707D00819064 /* QueryPromptGeist.swift */; };
		B8CE40E828D2707D00819064 /* QueryPromptGeist.swift in Sources */ = {isa = PBXBuildFile; fileRef = B8CE40E628D2707D00819064 /* QueryPromptGeist.swift */; };
		B8D328B529A640F200850A37 /* Tests_RecoveryPhrase.swift in Sources */ = {isa = PBXBuildFile; fileRef = B8D328B429A640F200850A37 /* Tests_RecoveryPhrase.swift */; };
		B8D328B729A671DA00850A37 /* Transclude2View.swift in Sources */ = {isa = PBXBuildFile; fileRef = B8D328B629A671DA00850A37 /* Transclude2View.swift */; };
		B8D328B829A671DA00850A37 /* Transclude2View.swift in Sources */ = {isa = PBXBuildFile; fileRef = B8D328B629A671DA00850A37 /* Transclude2View.swift */; };
		B8D328BA29A69D2D00850A37 /* Tests_URLUtilities.swift in Sources */ = {isa = PBXBuildFile; fileRef = B8D328B929A69D2D00850A37 /* Tests_URLUtilities.swift */; };
		B8D7F03F27A4AD130042C7CF /* SuggestionLabelView.swift in Sources */ = {isa = PBXBuildFile; fileRef = B8D7F03E27A4AD130042C7CF /* SuggestionLabelView.swift */; };
		B8D7F04027A4AD130042C7CF /* SuggestionLabelView.swift in Sources */ = {isa = PBXBuildFile; fileRef = B8D7F03E27A4AD130042C7CF /* SuggestionLabelView.swift */; };
		B8D7F04227A4AE590042C7CF /* SuggestionViewModifier.swift in Sources */ = {isa = PBXBuildFile; fileRef = B8D7F04127A4AE590042C7CF /* SuggestionViewModifier.swift */; };
		B8D7F04327A4AE590042C7CF /* SuggestionViewModifier.swift in Sources */ = {isa = PBXBuildFile; fileRef = B8D7F04127A4AE590042C7CF /* SuggestionViewModifier.swift */; };
		B8DA32B529CB999500EA166E /* AppUpgradeView.swift in Sources */ = {isa = PBXBuildFile; fileRef = B8DA32B429CB999500EA166E /* AppUpgradeView.swift */; };
		B8DA32B629CB999500EA166E /* AppUpgradeView.swift in Sources */ = {isa = PBXBuildFile; fileRef = B8DA32B429CB999500EA166E /* AppUpgradeView.swift */; };
		B8DEBF192798B6A8007CB528 /* NavigationToolbar.swift in Sources */ = {isa = PBXBuildFile; fileRef = B8DEBF182798B6A8007CB528 /* NavigationToolbar.swift */; };
		B8DEBF1A2798B6A8007CB528 /* NavigationToolbar.swift in Sources */ = {isa = PBXBuildFile; fileRef = B8DEBF182798B6A8007CB528 /* NavigationToolbar.swift */; };
		B8DEBF1F2798EC23007CB528 /* TitleGroupView.swift in Sources */ = {isa = PBXBuildFile; fileRef = B8DEBF1E2798EC23007CB528 /* TitleGroupView.swift */; };
		B8DEBF202798EC23007CB528 /* TitleGroupView.swift in Sources */ = {isa = PBXBuildFile; fileRef = B8DEBF1E2798EC23007CB528 /* TitleGroupView.swift */; };
		B8DEBF222798EE99007CB528 /* RenameSuggestionLabelView.swift in Sources */ = {isa = PBXBuildFile; fileRef = B8DEBF212798EE99007CB528 /* RenameSuggestionLabelView.swift */; };
		B8DEBF232798EE99007CB528 /* RenameSuggestionLabelView.swift in Sources */ = {isa = PBXBuildFile; fileRef = B8DEBF212798EE99007CB528 /* RenameSuggestionLabelView.swift */; };
		B8DEBF252798EF6A007CB528 /* RenameSearchView.swift in Sources */ = {isa = PBXBuildFile; fileRef = B8DEBF242798EF6A007CB528 /* RenameSearchView.swift */; };
		B8DEBF262798EF6A007CB528 /* RenameSearchView.swift in Sources */ = {isa = PBXBuildFile; fileRef = B8DEBF242798EF6A007CB528 /* RenameSearchView.swift */; };
		B8E00A2A29928DD2003B40C1 /* AppDefaults.swift in Sources */ = {isa = PBXBuildFile; fileRef = B8E00A2929928DD2003B40C1 /* AppDefaults.swift */; };
		B8E00A2B29928DD2003B40C1 /* AppDefaults.swift in Sources */ = {isa = PBXBuildFile; fileRef = B8E00A2929928DD2003B40C1 /* AppDefaults.swift */; };
		B8E00A2D299294A0003B40C1 /* UserDefaultsProperty.swift in Sources */ = {isa = PBXBuildFile; fileRef = B8E00A2C299294A0003B40C1 /* UserDefaultsProperty.swift */; };
		B8E00A2E299294A0003B40C1 /* UserDefaultsProperty.swift in Sources */ = {isa = PBXBuildFile; fileRef = B8E00A2C299294A0003B40C1 /* UserDefaultsProperty.swift */; };
		B8E00A302992DAA9003B40C1 /* ProfileSettingsView.swift in Sources */ = {isa = PBXBuildFile; fileRef = B8E00A2F2992DAA9003B40C1 /* ProfileSettingsView.swift */; };
		B8E00A312992DAA9003B40C1 /* ProfileSettingsView.swift in Sources */ = {isa = PBXBuildFile; fileRef = B8E00A2F2992DAA9003B40C1 /* ProfileSettingsView.swift */; };
		B8E1A9462A12F69E00B757A5 /* LogFmt.swift in Sources */ = {isa = PBXBuildFile; fileRef = B8E1A9452A12F69E00B757A5 /* LogFmt.swift */; };
		B8E1A9472A12F69E00B757A5 /* LogFmt.swift in Sources */ = {isa = PBXBuildFile; fileRef = B8E1A9452A12F69E00B757A5 /* LogFmt.swift */; };
		B8E1A9492A13F49F00B757A5 /* Tests_LogFmt.swift in Sources */ = {isa = PBXBuildFile; fileRef = B8E1A9482A13F49F00B757A5 /* Tests_LogFmt.swift */; };
		B8E1A94B2A14198400B757A5 /* OurSphereRecord.swift in Sources */ = {isa = PBXBuildFile; fileRef = B8E1A94A2A14198400B757A5 /* OurSphereRecord.swift */; };
		B8E1A94C2A14198400B757A5 /* OurSphereRecord.swift in Sources */ = {isa = PBXBuildFile; fileRef = B8E1A94A2A14198400B757A5 /* OurSphereRecord.swift */; };
		B8E1A9512A16E8D400B757A5 /* NoospherePeer.swift in Sources */ = {isa = PBXBuildFile; fileRef = B8E1A9502A16E8D400B757A5 /* NoospherePeer.swift */; };
		B8E1A9522A16E8D400B757A5 /* NoospherePeer.swift in Sources */ = {isa = PBXBuildFile; fileRef = B8E1A9502A16E8D400B757A5 /* NoospherePeer.swift */; };
		B8E1A9542A16E8EA00B757A5 /* NoospherePeerChange.swift in Sources */ = {isa = PBXBuildFile; fileRef = B8E1A9532A16E8EA00B757A5 /* NoospherePeerChange.swift */; };
		B8E1A9552A16E8EA00B757A5 /* NoospherePeerChange.swift in Sources */ = {isa = PBXBuildFile; fileRef = B8E1A9532A16E8EA00B757A5 /* NoospherePeerChange.swift */; };
		B8E1A9572A16E98D00B757A5 /* PeerRecord.swift in Sources */ = {isa = PBXBuildFile; fileRef = B8E1A9562A16E98D00B757A5 /* PeerRecord.swift */; };
		B8E1A9582A16E98D00B757A5 /* PeerRecord.swift in Sources */ = {isa = PBXBuildFile; fileRef = B8E1A9562A16E98D00B757A5 /* PeerRecord.swift */; };
		B8E1BB79296DECE700B86E0E /* SwiftNoosphere in Frameworks */ = {isa = PBXBuildFile; productRef = B8E1BB78296DECE700B86E0E /* SwiftNoosphere */; };
		B8E1BB7B296DEF3200B86E0E /* NoosphereService.swift in Sources */ = {isa = PBXBuildFile; fileRef = B8E1BB7A296DEF3200B86E0E /* NoosphereService.swift */; };
		B8E2B02729AD053D004A78B3 /* Tests_Petname.swift in Sources */ = {isa = PBXBuildFile; fileRef = B8E2B02529AD0539004A78B3 /* Tests_Petname.swift */; };
		B8E2B02929AD0E23004A78B3 /* Petname.swift in Sources */ = {isa = PBXBuildFile; fileRef = B8E2B02829AD0E23004A78B3 /* Petname.swift */; };
		B8E2B02B29AD0E4D004A78B3 /* Slug.swift in Sources */ = {isa = PBXBuildFile; fileRef = B8E2B02A29AD0E4D004A78B3 /* Slug.swift */; };
		B8E62AE829D61E69008F7E74 /* Tests_UserDefaultProperty.swift in Sources */ = {isa = PBXBuildFile; fileRef = B8E62AE729D61E69008F7E74 /* Tests_UserDefaultProperty.swift */; };
		B8EA3757299EBA5500D98E2B /* Tests_NoosphereService.swift in Sources */ = {isa = PBXBuildFile; fileRef = B8EA3756299EBA5500D98E2B /* Tests_NoosphereService.swift */; };
		B8EA3EE529159C5500B92C2E /* HeaderSubtextMemoStore.swift in Sources */ = {isa = PBXBuildFile; fileRef = B8EA3EE429159C5500B92C2E /* HeaderSubtextMemoStore.swift */; };
		B8EA3EE629159C5500B92C2E /* HeaderSubtextMemoStore.swift in Sources */ = {isa = PBXBuildFile; fileRef = B8EA3EE429159C5500B92C2E /* HeaderSubtextMemoStore.swift */; };
		B8EA3EE82915C23200B92C2E /* HeaderSubtext.swift in Sources */ = {isa = PBXBuildFile; fileRef = B8EA3EE72915C23200B92C2E /* HeaderSubtext.swift */; };
		B8EB2A1026F27797006E97C3 /* Tests_iOS.swift in Sources */ = {isa = PBXBuildFile; fileRef = B8EB2A0F26F27797006E97C3 /* Tests_iOS.swift */; };
		B8EB2A1226F27797006E97C3 /* Tests_iOSLaunchTests.swift in Sources */ = {isa = PBXBuildFile; fileRef = B8EB2A1126F27797006E97C3 /* Tests_iOSLaunchTests.swift */; };
		B8EB2A1C26F27797006E97C3 /* Tests_macOS.swift in Sources */ = {isa = PBXBuildFile; fileRef = B8EB2A1B26F27797006E97C3 /* Tests_macOS.swift */; };
		B8EB2A1E26F27797006E97C3 /* Tests_macOSLaunchTests.swift in Sources */ = {isa = PBXBuildFile; fileRef = B8EB2A1D26F27797006E97C3 /* Tests_macOSLaunchTests.swift */; };
		B8EB2A1F26F27797006E97C3 /* SubconsciousApp.swift in Sources */ = {isa = PBXBuildFile; fileRef = B8EB29F326F27794006E97C3 /* SubconsciousApp.swift */; };
		B8EB2A2026F27797006E97C3 /* SubconsciousApp.swift in Sources */ = {isa = PBXBuildFile; fileRef = B8EB29F326F27794006E97C3 /* SubconsciousApp.swift */; };
		B8EB2A2326F27797006E97C3 /* AppView.swift in Sources */ = {isa = PBXBuildFile; fileRef = B8EB29F526F27794006E97C3 /* AppView.swift */; };
		B8EB2A2426F27797006E97C3 /* AppView.swift in Sources */ = {isa = PBXBuildFile; fileRef = B8EB29F526F27794006E97C3 /* AppView.swift */; };
		B8EB2A2526F27797006E97C3 /* Assets.xcassets in Resources */ = {isa = PBXBuildFile; fileRef = B8EB29F626F27797006E97C3 /* Assets.xcassets */; };
		B8EC568926F4204F00AC64E5 /* SQLite3Database.swift in Sources */ = {isa = PBXBuildFile; fileRef = B8EC568826F4204F00AC64E5 /* SQLite3Database.swift */; };
		B8EC568A26F4204F00AC64E5 /* SQLite3Database.swift in Sources */ = {isa = PBXBuildFile; fileRef = B8EC568826F4204F00AC64E5 /* SQLite3Database.swift */; };
		B8EF986E29034ADF0029363D /* Pathlike.swift in Sources */ = {isa = PBXBuildFile; fileRef = B8EF986D29034ADF0029363D /* Pathlike.swift */; };
		B8EF986F29034ADF0029363D /* Pathlike.swift in Sources */ = {isa = PBXBuildFile; fileRef = B8EF986D29034ADF0029363D /* Pathlike.swift */; };
		B8F27EE42970CD8F00A33E78 /* Tests_Sphere.swift in Sources */ = {isa = PBXBuildFile; fileRef = B8F27EE32970CD8F00A33E78 /* Tests_Sphere.swift */; };
		B8F832E329B9292C00DFDFA8 /* Tests_SubtextAttributedStringRenderer.swift in Sources */ = {isa = PBXBuildFile; fileRef = B8F832E229B9292C00DFDFA8 /* Tests_SubtextAttributedStringRenderer.swift */; };
/* End PBXBuildFile section */

/* Begin PBXContainerItemProxy section */
		B80057EC27DC355E002C0129 /* PBXContainerItemProxy */ = {
			isa = PBXContainerItemProxy;
			containerPortal = B8EB29EE26F27794006E97C3 /* Project object */;
			proxyType = 1;
			remoteGlobalIDString = B8EB29FA26F27797006E97C3;
			remoteInfo = "Subconscious (iOS)";
		};
		B8EB2A0C26F27797006E97C3 /* PBXContainerItemProxy */ = {
			isa = PBXContainerItemProxy;
			containerPortal = B8EB29EE26F27794006E97C3 /* Project object */;
			proxyType = 1;
			remoteGlobalIDString = B8EB29FA26F27797006E97C3;
			remoteInfo = "Subconscious (iOS)";
		};
		B8EB2A1826F27797006E97C3 /* PBXContainerItemProxy */ = {
			isa = PBXContainerItemProxy;
			containerPortal = B8EB29EE26F27794006E97C3 /* Project object */;
			proxyType = 1;
			remoteGlobalIDString = B8EB2A0226F27797006E97C3;
			remoteInfo = "Subconscious (macOS)";
		};
/* End PBXContainerItemProxy section */

/* Begin PBXFileReference section */
		B508956D29E7862A0048106B /* Tests_AddressBookService.swift */ = {isa = PBXFileReference; lastKnownFileType = sourcecode.swift; path = Tests_AddressBookService.swift; sourceTree = "<group>"; };
		B508956F29E79BE70048106B /* UserProfileService.swift */ = {isa = PBXFileReference; lastKnownFileType = sourcecode.swift; path = UserProfileService.swift; sourceTree = "<group>"; };
		B51EEAA029F0C37B0055887B /* AppIcon.swift */ = {isa = PBXFileReference; lastKnownFileType = sourcecode.swift; path = AppIcon.swift; sourceTree = "<group>"; };
		B532F8C229B1752E00CE9256 /* TranscludeBlockLayoutFragment.swift */ = {isa = PBXFileReference; lastKnownFileType = sourcecode.swift; path = TranscludeBlockLayoutFragment.swift; sourceTree = "<group>"; };
		B540F8B92A0C748C00876256 /* Line.swift */ = {isa = PBXFileReference; lastKnownFileType = sourcecode.swift; path = Line.swift; sourceTree = "<group>"; };
		B54187B729EF5CA00056E4A9 /* FollowUserFormSheet.swift */ = {isa = PBXFileReference; fileEncoding = 4; lastKnownFileType = sourcecode.swift; path = FollowUserFormSheet.swift; sourceTree = "<group>"; };
		B5432B8229F8BAED003BBB23 /* Tests_UserProfileService.swift */ = {isa = PBXFileReference; lastKnownFileType = sourcecode.swift; path = Tests_UserProfileService.swift; sourceTree = "<group>"; };
		B54930B02A2F0FE300958F12 /* StoryPlaceholderView.swift */ = {isa = PBXFileReference; fileEncoding = 4; lastKnownFileType = sourcecode.swift; path = StoryPlaceholderView.swift; sourceTree = "<group>"; };
		B549B16A2A0CDAC10070C6AD /* FirstRunRecoveryView.swift */ = {isa = PBXFileReference; lastKnownFileType = sourcecode.swift; path = FirstRunRecoveryView.swift; sourceTree = "<group>"; };
		B54B922728E669D6003ACA1F /* MementoGeist.swift */ = {isa = PBXFileReference; lastKnownFileType = sourcecode.swift; path = MementoGeist.swift; sourceTree = "<group>"; };
		B569971429B6A0DF003204FC /* FollowUserViaQRCodeView.swift */ = {isa = PBXFileReference; fileEncoding = 4; lastKnownFileType = sourcecode.swift; path = FollowUserViaQRCodeView.swift; sourceTree = "<group>"; };
		B569971529B6A0DF003204FC /* DidQrCodeView.swift */ = {isa = PBXFileReference; fileEncoding = 4; lastKnownFileType = sourcecode.swift; path = DidQrCodeView.swift; sourceTree = "<group>"; };
		B56C3D3D2A01E5020071EF70 /* InviteCode.swift */ = {isa = PBXFileReference; lastKnownFileType = sourcecode.swift; path = InviteCode.swift; sourceTree = "<group>"; };
		B575834428ED8D9100F6EE88 /* combo.json */ = {isa = PBXFileReference; fileEncoding = 4; lastKnownFileType = text.json; path = combo.json; sourceTree = "<group>"; };
		B579FA912A1AE4D1008A4D2F /* ResolutionStatus.swift */ = {isa = PBXFileReference; lastKnownFileType = sourcecode.swift; path = ResolutionStatus.swift; sourceTree = "<group>"; };
		B57C0AE829D2782C00D352E3 /* PetnameView.swift */ = {isa = PBXFileReference; lastKnownFileType = sourcecode.swift; path = PetnameView.swift; sourceTree = "<group>"; };
		B57C0AED29D280BB00D352E3 /* ThreeColumnView.swift */ = {isa = PBXFileReference; lastKnownFileType = sourcecode.swift; path = ThreeColumnView.swift; sourceTree = "<group>"; };
		B57C0AF029D280E900D352E3 /* TabButtonView.swift */ = {isa = PBXFileReference; lastKnownFileType = sourcecode.swift; path = TabButtonView.swift; sourceTree = "<group>"; };
		B57C0AF229D2810700D352E3 /* TabHeaderView.swift */ = {isa = PBXFileReference; lastKnownFileType = sourcecode.swift; path = TabHeaderView.swift; sourceTree = "<group>"; };
		B57C0AF429D2865600D352E3 /* UserProfileDetailView.swift */ = {isa = PBXFileReference; lastKnownFileType = sourcecode.swift; path = UserProfileDetailView.swift; sourceTree = "<group>"; };
		B57C0AF629D29A8F00D352E3 /* TabbedThreeColumnView.swift */ = {isa = PBXFileReference; lastKnownFileType = sourcecode.swift; path = TabbedThreeColumnView.swift; sourceTree = "<group>"; };
		B57D63BA29B1CA8B008BBB62 /* DidView.swift */ = {isa = PBXFileReference; lastKnownFileType = sourcecode.swift; path = DidView.swift; sourceTree = "<group>"; };
		B58862C729F612CE006C2EE4 /* EditProfileSheet.swift */ = {isa = PBXFileReference; lastKnownFileType = sourcecode.swift; path = EditProfileSheet.swift; sourceTree = "<group>"; };
		B58A46AE29D3C62B00491E43 /* StoryEntryView.swift */ = {isa = PBXFileReference; lastKnownFileType = sourcecode.swift; path = StoryEntryView.swift; sourceTree = "<group>"; };
		B58A46B029D3C6B300491E43 /* StoryEntry.swift */ = {isa = PBXFileReference; lastKnownFileType = sourcecode.swift; path = StoryEntry.swift; sourceTree = "<group>"; };
		B58A46B229D3CE6100491E43 /* StoryUserView.swift */ = {isa = PBXFileReference; lastKnownFileType = sourcecode.swift; path = StoryUserView.swift; sourceTree = "<group>"; };
		B58A46B429D3CE9700491E43 /* StoryUser.swift */ = {isa = PBXFileReference; lastKnownFileType = sourcecode.swift; path = StoryUser.swift; sourceTree = "<group>"; };
		B58A46B629D3D09500491E43 /* UserProfileHeaderView.swift */ = {isa = PBXFileReference; lastKnownFileType = sourcecode.swift; path = UserProfileHeaderView.swift; sourceTree = "<group>"; };
		B58A46B929D4004B00491E43 /* UserProfileDetailMetaSheet.swift */ = {isa = PBXFileReference; lastKnownFileType = sourcecode.swift; path = UserProfileDetailMetaSheet.swift; sourceTree = "<group>"; };
		B58C1FB92A12F8DE0085A1FE /* ProfilePicFrameViewModifier.swift */ = {isa = PBXFileReference; lastKnownFileType = sourcecode.swift; path = ProfilePicFrameViewModifier.swift; sourceTree = "<group>"; };
		B58C73A629DBB3B500B00EA1 /* UserProfileView.swift */ = {isa = PBXFileReference; fileEncoding = 4; lastKnownFileType = sourcecode.swift; path = UserProfileView.swift; sourceTree = "<group>"; };
		B58FE48928DED93F00E000CC /* ComboGeist.swift */ = {isa = PBXFileReference; fileEncoding = 4; lastKnownFileType = sourcecode.swift; path = ComboGeist.swift; sourceTree = "<group>"; };
		B58FE48B28DED9B600E000CC /* StoryCombo.swift */ = {isa = PBXFileReference; lastKnownFileType = sourcecode.swift; path = StoryCombo.swift; sourceTree = "<group>"; };
		B58FE48D28DEDAEA00E000CC /* StoryComboView.swift */ = {isa = PBXFileReference; lastKnownFileType = sourcecode.swift; path = StoryComboView.swift; sourceTree = "<group>"; };
		B5908BEA29DAB05B00225B1A /* TestUtilities.swift */ = {isa = PBXFileReference; lastKnownFileType = sourcecode.swift; path = TestUtilities.swift; sourceTree = "<group>"; };
		B59D556229BBFF56007915E2 /* FormField.swift */ = {isa = PBXFileReference; lastKnownFileType = sourcecode.swift; path = FormField.swift; sourceTree = "<group>"; };
		B5A7AD312A0D0B0E007C3535 /* EmptyStateView.swift */ = {isa = PBXFileReference; lastKnownFileType = sourcecode.swift; path = EmptyStateView.swift; sourceTree = "<group>"; };
		B5CA129F29FF732A00860E9E /* GatewayProvisioningService.swift */ = {isa = PBXFileReference; lastKnownFileType = sourcecode.swift; path = GatewayProvisioningService.swift; sourceTree = "<group>"; };
		B5CA448829D6A1C7002FD83C /* DummyDataUtilities.swift */ = {isa = PBXFileReference; lastKnownFileType = sourcecode.swift; path = DummyDataUtilities.swift; sourceTree = "<group>"; };
		B5CFC7FD29E5403900178631 /* FollowUserSheet.swift */ = {isa = PBXFileReference; lastKnownFileType = sourcecode.swift; path = FollowUserSheet.swift; sourceTree = "<group>"; };
		B5D71D182A32B2AF000E058A /* NotFoundView.swift */ = {isa = PBXFileReference; lastKnownFileType = sourcecode.swift; path = NotFoundView.swift; sourceTree = "<group>"; };
		B5D769CA29F770440015385A /* GenerativeProfilePic.swift */ = {isa = PBXFileReference; lastKnownFileType = sourcecode.swift; path = GenerativeProfilePic.swift; sourceTree = "<group>"; };
		B5D8D30029AF1F9B0011D820 /* Did.swift */ = {isa = PBXFileReference; lastKnownFileType = sourcecode.swift; path = Did.swift; sourceTree = "<group>"; };
		B5E60C8A2A145F04007065A1 /* UserProfileBio.swift */ = {isa = PBXFileReference; lastKnownFileType = sourcecode.swift; path = UserProfileBio.swift; sourceTree = "<group>"; };
		B5E60C8C2A146838007065A1 /* Tests_UserProfileBio.swift */ = {isa = PBXFileReference; lastKnownFileType = sourcecode.swift; path = Tests_UserProfileBio.swift; sourceTree = "<group>"; };
		B5F68F5F2A09F7E200CE4DD7 /* StackedGlowingImage.swift */ = {isa = PBXFileReference; lastKnownFileType = sourcecode.swift; path = StackedGlowingImage.swift; sourceTree = "<group>"; };
		B5F68F622A0B1E6900CE4DD7 /* OnboardingTheme.swift */ = {isa = PBXFileReference; lastKnownFileType = sourcecode.swift; path = OnboardingTheme.swift; sourceTree = "<group>"; };
		B5F6ADC829C02F4A00690DE4 /* AddressBookService.swift */ = {isa = PBXFileReference; lastKnownFileType = sourcecode.swift; path = AddressBookService.swift; sourceTree = "<group>"; };
		B5F6ADCB29C1323900690DE4 /* Tests_FormField.swift */ = {isa = PBXFileReference; lastKnownFileType = sourcecode.swift; path = Tests_FormField.swift; sourceTree = "<group>"; };
		B5FB9D9329D5176100D64988 /* GhostPillButtonStyle.swift */ = {isa = PBXFileReference; lastKnownFileType = sourcecode.swift; path = GhostPillButtonStyle.swift; sourceTree = "<group>"; };
		B80057E827DC355E002C0129 /* SubconsciousTests.xctest */ = {isa = PBXFileReference; explicitFileType = wrapper.cfbundle; includeInIndex = 0; path = SubconsciousTests.xctest; sourceTree = BUILT_PRODUCTS_DIR; };
		B80057EA27DC355E002C0129 /* SubconsciousTests.swift */ = {isa = PBXFileReference; lastKnownFileType = sourcecode.swift; path = SubconsciousTests.swift; sourceTree = "<group>"; };
		B80057F327DC35BE002C0129 /* Tests_Slug.swift */ = {isa = PBXFileReference; lastKnownFileType = sourcecode.swift; path = Tests_Slug.swift; sourceTree = "<group>"; };
		B800ABE7297DE7D20024D1FD /* DataService.swift */ = {isa = PBXFileReference; lastKnownFileType = sourcecode.swift; path = DataService.swift; sourceTree = "<group>"; };
		B80890A62A056A130087E091 /* SlashlinkDisplayView.swift */ = {isa = PBXFileReference; lastKnownFileType = sourcecode.swift; path = SlashlinkDisplayView.swift; sourceTree = "<group>"; };
		B80890A92A0693C40087E091 /* Tests_HeaderSubtext.swift */ = {isa = PBXFileReference; lastKnownFileType = sourcecode.swift; path = Tests_HeaderSubtext.swift; sourceTree = "<group>"; };
		B8099EFF2A3B5A820014FC2E /* MemoRecord.swift */ = {isa = PBXFileReference; lastKnownFileType = sourcecode.swift; path = MemoRecord.swift; sourceTree = "<group>"; };
		B8099F012A3B6FA50014FC2E /* Tests_MemoRecord.swift */ = {isa = PBXFileReference; lastKnownFileType = sourcecode.swift; path = Tests_MemoRecord.swift; sourceTree = "<group>"; };
		B809AFF328D8E7BC00D0589A /* Tests_MarkupText.swift */ = {isa = PBXFileReference; lastKnownFileType = sourcecode.swift; path = Tests_MarkupText.swift; sourceTree = "<group>"; };
		B80C9E422A2A7CE400E152FB /* Tests_HeaderSubtext.swift */ = {isa = PBXFileReference; fileEncoding = 4; lastKnownFileType = sourcecode.swift; path = Tests_HeaderSubtext.swift; sourceTree = "<group>"; };
		B80C9E442A2A7CF100E152FB /* Tests_Audience.swift */ = {isa = PBXFileReference; fileEncoding = 4; lastKnownFileType = sourcecode.swift; path = Tests_Audience.swift; sourceTree = "<group>"; };
		B80C9E462A2A7D1400E152FB /* LoadingState.swift */ = {isa = PBXFileReference; fileEncoding = 4; lastKnownFileType = sourcecode.swift; path = LoadingState.swift; sourceTree = "<group>"; };
		B80CC804299D14C900C4D7C0 /* Tests_Memo.swift */ = {isa = PBXFileReference; lastKnownFileType = sourcecode.swift; path = Tests_Memo.swift; sourceTree = "<group>"; };
		B80CC806299D4DF000C4D7C0 /* Tests_SQLite3Database.swift */ = {isa = PBXFileReference; lastKnownFileType = sourcecode.swift; path = Tests_SQLite3Database.swift; sourceTree = "<group>"; };
		B8109C2727A8879C00CD2B6D /* AppTheme.swift */ = {isa = PBXFileReference; lastKnownFileType = sourcecode.swift; path = AppTheme.swift; sourceTree = "<group>"; };
		B8133AEA29B8FD1300B38760 /* SubtextAttributedStringRenderer.swift */ = {isa = PBXFileReference; fileEncoding = 4; lastKnownFileType = sourcecode.swift; path = SubtextAttributedStringRenderer.swift; sourceTree = "<group>"; };
		B81A1A6C29DF267200B4CD1C /* LoadingState.swift */ = {isa = PBXFileReference; lastKnownFileType = sourcecode.swift; path = LoadingState.swift; sourceTree = "<group>"; };
		B81A1A6E29DF29BF00B4CD1C /* MemoViewerDetailMetaSheetView.swift */ = {isa = PBXFileReference; lastKnownFileType = sourcecode.swift; path = MemoViewerDetailMetaSheetView.swift; sourceTree = "<group>"; };
		B81A535B27275138001A6268 /* Tape.swift */ = {isa = PBXFileReference; lastKnownFileType = sourcecode.swift; path = Tape.swift; sourceTree = "<group>"; };
		B81A535E272751EE001A6268 /* Subtext.swift */ = {isa = PBXFileReference; lastKnownFileType = sourcecode.swift; path = Subtext.swift; sourceTree = "<group>"; };
		B81D063A29F1821E00593BBA /* SphereFile.swift */ = {isa = PBXFileReference; lastKnownFileType = sourcecode.swift; path = SphereFile.swift; sourceTree = "<group>"; };
		B81D063C29F1C1E400593BBA /* Tests_SphereFile.swift */ = {isa = PBXFileReference; lastKnownFileType = sourcecode.swift; path = Tests_SphereFile.swift; sourceTree = "<group>"; };
		B81EACD727B724A000B3B8DC /* ThickDividerView.swift */ = {isa = PBXFileReference; lastKnownFileType = sourcecode.swift; path = ThickDividerView.swift; sourceTree = "<group>"; };
		B822F18C27C9C0AB00943C6B /* CountChip.swift */ = {isa = PBXFileReference; lastKnownFileType = sourcecode.swift; path = CountChip.swift; sourceTree = "<group>"; };
		B8249D9F27E2668500BCDFBA /* PinTrailingBottom.swift */ = {isa = PBXFileReference; lastKnownFileType = sourcecode.swift; path = PinTrailingBottom.swift; sourceTree = "<group>"; };
		B8249DA227E2753800BCDFBA /* ViewUtilities.swift */ = {isa = PBXFileReference; lastKnownFileType = sourcecode.swift; path = ViewUtilities.swift; sourceTree = "<group>"; };
		B824FDD026FA98F300B81BBD /* MemoEditorDetailResponse.swift */ = {isa = PBXFileReference; lastKnownFileType = sourcecode.swift; path = MemoEditorDetailResponse.swift; sourceTree = "<group>"; };
		B826B27427B5D95F003D3C03 /* SaveState.swift */ = {isa = PBXFileReference; lastKnownFileType = sourcecode.swift; path = SaveState.swift; sourceTree = "<group>"; };
		B82BB7FA2821DA61000C9FCC /* Parser.swift */ = {isa = PBXFileReference; lastKnownFileType = sourcecode.swift; path = Parser.swift; sourceTree = "<group>"; };
		B82BB7FD28243F32000C9FCC /* Tests_Parser.swift */ = {isa = PBXFileReference; lastKnownFileType = sourcecode.swift; path = Tests_Parser.swift; sourceTree = "<group>"; };
		B82C3A5226F528B000833CC8 /* DatabaseService.swift */ = {isa = PBXFileReference; lastKnownFileType = sourcecode.swift; path = DatabaseService.swift; sourceTree = "<group>"; };
		B82C3A5526F529EF00833CC8 /* CombineUtilities.swift */ = {isa = PBXFileReference; lastKnownFileType = sourcecode.swift; path = CombineUtilities.swift; sourceTree = "<group>"; };
		B82C3A5826F5761700833CC8 /* FileSync.swift */ = {isa = PBXFileReference; fileEncoding = 4; lastKnownFileType = sourcecode.swift; path = FileSync.swift; sourceTree = "<group>"; };
		B82C3A5E26F576C600833CC8 /* FileManagerUtilities.swift */ = {isa = PBXFileReference; fileEncoding = 4; lastKnownFileType = sourcecode.swift; path = FileManagerUtilities.swift; sourceTree = "<group>"; };
		B82C3A6126F576FB00833CC8 /* URLUtilities.swift */ = {isa = PBXFileReference; fileEncoding = 4; lastKnownFileType = sourcecode.swift; path = URLUtilities.swift; sourceTree = "<group>"; };
		B82C3A6426F5796300833CC8 /* OptionalUtilities.swift */ = {isa = PBXFileReference; fileEncoding = 4; lastKnownFileType = sourcecode.swift; path = OptionalUtilities.swift; sourceTree = "<group>"; };
		B82C3A7526F6B5BF00833CC8 /* StringUtilities.swift */ = {isa = PBXFileReference; fileEncoding = 4; lastKnownFileType = sourcecode.swift; path = StringUtilities.swift; sourceTree = "<group>"; };
		B82D145329EF157B009E21FF /* SubtextView.swift */ = {isa = PBXFileReference; lastKnownFileType = sourcecode.swift; path = SubtextView.swift; sourceTree = "<group>"; };
		B82F053628D60EE60025A8B5 /* AppTabView.swift */ = {isa = PBXFileReference; lastKnownFileType = sourcecode.swift; path = AppTabView.swift; sourceTree = "<group>"; };
		B82FD4552730A62C002CB641 /* EntryRow.swift */ = {isa = PBXFileReference; lastKnownFileType = sourcecode.swift; path = EntryRow.swift; sourceTree = "<group>"; };
		B82FF241298C0DAF0097D688 /* Tests_Noosphere.swift */ = {isa = PBXFileReference; lastKnownFileType = sourcecode.swift; path = Tests_Noosphere.swift; sourceTree = "<group>"; };
		B831BDB62824DA9700C4CE92 /* Tests_Tape.swift */ = {isa = PBXFileReference; lastKnownFileType = sourcecode.swift; path = Tests_Tape.swift; sourceTree = "<group>"; };
		B831BDB82825A28A00C4CE92 /* Header.swift */ = {isa = PBXFileReference; lastKnownFileType = sourcecode.swift; path = Header.swift; sourceTree = "<group>"; };
		B831BDBB2825A4E700C4CE92 /* Tests_Header.swift */ = {isa = PBXFileReference; lastKnownFileType = sourcecode.swift; path = Tests_Header.swift; sourceTree = "<group>"; };
		B839029E28CA246A007A3A3F /* CustomLogStringConvertible.swift */ = {isa = PBXFileReference; lastKnownFileType = sourcecode.swift; path = CustomLogStringConvertible.swift; sourceTree = "<group>"; };
		B83B19A22A005C6B007657D9 /* Did+SubconsciousLocal.swift */ = {isa = PBXFileReference; lastKnownFileType = sourcecode.swift; path = "Did+SubconsciousLocal.swift"; sourceTree = "<group>"; };
		B83B19A42A015D93007657D9 /* Tests_Did.swift */ = {isa = PBXFileReference; fileEncoding = 4; lastKnownFileType = sourcecode.swift; path = Tests_Did.swift; sourceTree = "<group>"; };
		B83B19A82A0183AA007657D9 /* Tests_Did+SubconsciousLocal.swift */ = {isa = PBXFileReference; lastKnownFileType = sourcecode.swift; path = "Tests_Did+SubconsciousLocal.swift"; sourceTree = "<group>"; };
		B83E91D627692EC600045C6A /* FAB.swift */ = {isa = PBXFileReference; lastKnownFileType = sourcecode.swift; path = FAB.swift; sourceTree = "<group>"; };
		B840CCC62A0C1F840000C025 /* Tests_Audience.swift */ = {isa = PBXFileReference; lastKnownFileType = sourcecode.swift; path = Tests_Audience.swift; sourceTree = "<group>"; };
		B848FDA82991836900245115 /* DeveloperSettingsView.swift */ = {isa = PBXFileReference; lastKnownFileType = sourcecode.swift; path = DeveloperSettingsView.swift; sourceTree = "<group>"; };
		B84AD8DE280F3659006B3153 /* Tests_EntryLink.swift */ = {isa = PBXFileReference; lastKnownFileType = sourcecode.swift; path = Tests_EntryLink.swift; sourceTree = "<group>"; };
		B84AD8E0280F7A19006B3153 /* Tests_StringUtilities.swift */ = {isa = PBXFileReference; lastKnownFileType = sourcecode.swift; path = Tests_StringUtilities.swift; sourceTree = "<group>"; };
		B84AD8E2281073CE006B3153 /* InlineFormattingBarView.swift */ = {isa = PBXFileReference; lastKnownFileType = sourcecode.swift; path = InlineFormattingBarView.swift; sourceTree = "<group>"; };
		B84AD8E72811C827006B3153 /* Tests_URLComponentsUtilities.swift */ = {isa = PBXFileReference; lastKnownFileType = sourcecode.swift; path = Tests_URLComponentsUtilities.swift; sourceTree = "<group>"; };
		B84AD8E92811C863006B3153 /* URLComponentsUtilities.swift */ = {isa = PBXFileReference; lastKnownFileType = sourcecode.swift; path = URLComponentsUtilities.swift; sourceTree = "<group>"; };
		B8545F09296F8FB700BC4EA1 /* OmniboxView.swift */ = {isa = PBXFileReference; lastKnownFileType = sourcecode.swift; path = OmniboxView.swift; sourceTree = "<group>"; };
		B8545F0C2970577600BC4EA1 /* BacklinkReacts.swift */ = {isa = PBXFileReference; lastKnownFileType = sourcecode.swift; path = BacklinkReacts.swift; sourceTree = "<group>"; };
		B856521B2975B2CF00B7FCA0 /* StoryAudienceView.swift */ = {isa = PBXFileReference; lastKnownFileType = sourcecode.swift; path = StoryAudienceView.swift; sourceTree = "<group>"; };
		B856521D2975B7F100B7FCA0 /* Audience.swift */ = {isa = PBXFileReference; lastKnownFileType = sourcecode.swift; path = Audience.swift; sourceTree = "<group>"; };
		B856521F2975BA9000B7FCA0 /* MetaTableView.swift */ = {isa = PBXFileReference; lastKnownFileType = sourcecode.swift; path = MetaTableView.swift; sourceTree = "<group>"; };
		B85652212975F16B00B7FCA0 /* BylineView.swift */ = {isa = PBXFileReference; lastKnownFileType = sourcecode.swift; path = BylineView.swift; sourceTree = "<group>"; };
		B85A8057296E31860007F957 /* AudienceMenuButtonView.swift */ = {isa = PBXFileReference; lastKnownFileType = sourcecode.swift; path = AudienceMenuButtonView.swift; sourceTree = "<group>"; };
		B85BF46E27BB0FA800F55730 /* RowViewModifier.swift */ = {isa = PBXFileReference; lastKnownFileType = sourcecode.swift; path = RowViewModifier.swift; sourceTree = "<group>"; };
		B85BF47427BB3D6E00F55730 /* ToolbarTitleGroupView.swift */ = {isa = PBXFileReference; lastKnownFileType = sourcecode.swift; path = ToolbarTitleGroupView.swift; sourceTree = "<group>"; };
		B85BF47727BC2B4700F55730 /* DetailToolbarContent.swift */ = {isa = PBXFileReference; lastKnownFileType = sourcecode.swift; path = DetailToolbarContent.swift; sourceTree = "<group>"; };
		B85D5E3C28BE4B2C00EE0078 /* Tests_NotebookUpdate.swift */ = {isa = PBXFileReference; lastKnownFileType = sourcecode.swift; path = Tests_NotebookUpdate.swift; sourceTree = "<group>"; };
		B85D5E3E28BE4B4600EE0078 /* Tests_FeedUpdate.swift */ = {isa = PBXFileReference; lastKnownFileType = sourcecode.swift; path = Tests_FeedUpdate.swift; sourceTree = "<group>"; };
		B85DF78B29B660C50042D725 /* Prose.swift */ = {isa = PBXFileReference; fileEncoding = 4; lastKnownFileType = sourcecode.swift; path = Prose.swift; sourceTree = "<group>"; };
		B85DF78E29B7B5440042D725 /* Tests_Prose.swift */ = {isa = PBXFileReference; lastKnownFileType = sourcecode.swift; path = Tests_Prose.swift; sourceTree = "<group>"; };
		B85EC45F296F099700558761 /* ProfilePic.swift */ = {isa = PBXFileReference; lastKnownFileType = sourcecode.swift; path = ProfilePic.swift; sourceTree = "<group>"; };
		B85EC468296F11F000558761 /* BylineSmView.swift */ = {isa = PBXFileReference; lastKnownFileType = sourcecode.swift; path = BylineSmView.swift; sourceTree = "<group>"; };
		B8616DF729C38775001C666A /* TranscludeButtonStyle.swift */ = {isa = PBXFileReference; lastKnownFileType = sourcecode.swift; path = TranscludeButtonStyle.swift; sourceTree = "<group>"; };
		B866868027AC4EF100A03A55 /* NSRangeUtilities.swift */ = {isa = PBXFileReference; lastKnownFileType = sourcecode.swift; path = NSRangeUtilities.swift; sourceTree = "<group>"; };
		B866868927AC8BED00A03A55 /* DetailKeyboardToolbarView.swift */ = {isa = PBXFileReference; fileEncoding = 4; lastKnownFileType = sourcecode.swift; path = DetailKeyboardToolbarView.swift; sourceTree = "<group>"; };
		B8682DCA2804BF04001CD8DD /* Tests_Subtext.swift */ = {isa = PBXFileReference; lastKnownFileType = sourcecode.swift; path = Tests_Subtext.swift; sourceTree = "<group>"; };
		B8682DCC2804C379001CD8DD /* Tests_CollectionUtilities.swift */ = {isa = PBXFileReference; lastKnownFileType = sourcecode.swift; path = Tests_CollectionUtilities.swift; sourceTree = "<group>"; };
		B86BC75329B143CD005B5833 /* Identified.swift */ = {isa = PBXFileReference; lastKnownFileType = sourcecode.swift; path = Identified.swift; sourceTree = "<group>"; };
		B86BC75929B24BEF005B5833 /* MemoEditorDetailMetaSheetView.swift */ = {isa = PBXFileReference; lastKnownFileType = sourcecode.swift; path = MemoEditorDetailMetaSheetView.swift; sourceTree = "<group>"; };
		B86DFF2727BF02F0002E57ED /* CollectionUtilities.swift */ = {isa = PBXFileReference; lastKnownFileType = sourcecode.swift; path = CollectionUtilities.swift; sourceTree = "<group>"; };
		B86DFF2C27C0280B002E57ED /* EntryListView.swift */ = {isa = PBXFileReference; lastKnownFileType = sourcecode.swift; path = EntryListView.swift; sourceTree = "<group>"; };
		B86DFF3027C06EBC002E57ED /* RenameSuggestion.swift */ = {isa = PBXFileReference; lastKnownFileType = sourcecode.swift; path = RenameSuggestion.swift; sourceTree = "<group>"; };
		B86DFF3227C072CD002E57ED /* Func.swift */ = {isa = PBXFileReference; lastKnownFileType = sourcecode.swift; path = Func.swift; sourceTree = "<group>"; };
		B86DFF3427C07438002E57ED /* LinkSuggestion.swift */ = {isa = PBXFileReference; lastKnownFileType = sourcecode.swift; path = LinkSuggestion.swift; sourceTree = "<group>"; };
		B86DFF3627C09CA2002E57ED /* DateUtilities.swift */ = {isa = PBXFileReference; lastKnownFileType = sourcecode.swift; path = DateUtilities.swift; sourceTree = "<group>"; };
		B86DFF3827C15B77002E57ED /* Config.swift */ = {isa = PBXFileReference; lastKnownFileType = sourcecode.swift; path = Config.swift; sourceTree = "<group>"; };
		B86E943229AFD5680073929B /* SubtextTextViewRepresentable.swift */ = {isa = PBXFileReference; fileEncoding = 4; lastKnownFileType = sourcecode.swift; name = SubtextTextViewRepresentable.swift; path = Shared/Components/Common/SubtextTextViewRepresentable.swift; sourceTree = SOURCE_ROOT; };
		B86F1AB628C77E8C00DA264E /* Search.swift */ = {isa = PBXFileReference; lastKnownFileType = sourcecode.swift; path = Search.swift; sourceTree = "<group>"; };
		B87288DB299AB01800EF7E07 /* Noosphere.swift */ = {isa = PBXFileReference; lastKnownFileType = sourcecode.swift; path = Noosphere.swift; sourceTree = "<group>"; };
		B87288DD299AB02400EF7E07 /* Sphere.swift */ = {isa = PBXFileReference; lastKnownFileType = sourcecode.swift; path = Sphere.swift; sourceTree = "<group>"; };
		B87288DF299B05B500EF7E07 /* Tests_DataService.swift */ = {isa = PBXFileReference; lastKnownFileType = sourcecode.swift; path = Tests_DataService.swift; sourceTree = "<group>"; };
		B884565229D2102D00DBCD39 /* Tests_App.swift */ = {isa = PBXFileReference; lastKnownFileType = sourcecode.swift; path = Tests_App.swift; sourceTree = "<group>"; };
		B8879E9F26F90C5100A0B4FF /* NotebookNavigationView.swift */ = {isa = PBXFileReference; lastKnownFileType = sourcecode.swift; path = NotebookNavigationView.swift; sourceTree = "<group>"; };
		B8879EA826F93EBF00A0B4FF /* BacklinksView.swift */ = {isa = PBXFileReference; lastKnownFileType = sourcecode.swift; path = BacklinksView.swift; sourceTree = "<group>"; };
		B8879EAB26F944DA00A0B4FF /* MemoEditorDetail.swift */ = {isa = PBXFileReference; lastKnownFileType = sourcecode.swift; path = MemoEditorDetail.swift; sourceTree = "<group>"; };
		B88A76D329E09B51005F3422 /* PasteboardService.swift */ = {isa = PBXFileReference; lastKnownFileType = sourcecode.swift; path = PasteboardService.swift; sourceTree = "<group>"; };
		B88A76D629E0AA44005F3422 /* Tests_MemoViewerDetailMetaSheet.swift */ = {isa = PBXFileReference; lastKnownFileType = sourcecode.swift; path = Tests_MemoViewerDetailMetaSheet.swift; sourceTree = "<group>"; };
		B88B1CDD298DE66E0062CB7F /* SettingsView.swift */ = {isa = PBXFileReference; lastKnownFileType = sourcecode.swift; path = SettingsView.swift; sourceTree = "<group>"; };
		B88B1CE0298EAE730062CB7F /* PillButtonStyle.swift */ = {isa = PBXFileReference; lastKnownFileType = sourcecode.swift; path = PillButtonStyle.swift; sourceTree = "<group>"; };
		B88B1CE2298EB0100062CB7F /* BarButtonStyle.swift */ = {isa = PBXFileReference; lastKnownFileType = sourcecode.swift; path = BarButtonStyle.swift; sourceTree = "<group>"; };
		B88B1CE4298EB10D0062CB7F /* RecoveryPhraseView.swift */ = {isa = PBXFileReference; lastKnownFileType = sourcecode.swift; path = RecoveryPhraseView.swift; sourceTree = "<group>"; };
		B88B1CE6298EEC240062CB7F /* GatewayURLSettingsView.swift */ = {isa = PBXFileReference; lastKnownFileType = sourcecode.swift; path = GatewayURLSettingsView.swift; sourceTree = "<group>"; };
		B88C977D276425E800B27DF0 /* IBMPlexMono-Italic.ttf */ = {isa = PBXFileReference; lastKnownFileType = file; path = "IBMPlexMono-Italic.ttf"; sourceTree = "<group>"; };
		B88C977E276425E800B27DF0 /* IBMPlexMono-BoldItalic.ttf */ = {isa = PBXFileReference; lastKnownFileType = file; path = "IBMPlexMono-BoldItalic.ttf"; sourceTree = "<group>"; };
		B88C977F276425E800B27DF0 /* IBMPlexMono-Bold.ttf */ = {isa = PBXFileReference; lastKnownFileType = file; path = "IBMPlexMono-Bold.ttf"; sourceTree = "<group>"; };
		B88C9780276425E800B27DF0 /* IBMPlexMono-Regular.ttf */ = {isa = PBXFileReference; lastKnownFileType = file; path = "IBMPlexMono-Regular.ttf"; sourceTree = "<group>"; };
		B88C978F2764264300B27DF0 /* IBMPlexSans-Regular.ttf */ = {isa = PBXFileReference; lastKnownFileType = file; path = "IBMPlexSans-Regular.ttf"; sourceTree = "<group>"; };
		B88C97902764264300B27DF0 /* IBMPlexSans-Italic.ttf */ = {isa = PBXFileReference; lastKnownFileType = file; path = "IBMPlexSans-Italic.ttf"; sourceTree = "<group>"; };
		B88C97912764264300B27DF0 /* IBMPlexSans-BoldItalic.ttf */ = {isa = PBXFileReference; lastKnownFileType = file; path = "IBMPlexSans-BoldItalic.ttf"; sourceTree = "<group>"; };
		B88C97922764264300B27DF0 /* IBMPlexSans-Bold.ttf */ = {isa = PBXFileReference; lastKnownFileType = file; path = "IBMPlexSans-Bold.ttf"; sourceTree = "<group>"; };
		B88C979B2764266A00B27DF0 /* IBMPlexSans-Light.ttf */ = {isa = PBXFileReference; lastKnownFileType = file; path = "IBMPlexSans-Light.ttf"; sourceTree = "<group>"; };
		B88C979C2764266A00B27DF0 /* IBMPlexSans-Medium.ttf */ = {isa = PBXFileReference; lastKnownFileType = file; path = "IBMPlexSans-Medium.ttf"; sourceTree = "<group>"; };
		B88C97A12764270000B27DF0 /* LICENSE.txt */ = {isa = PBXFileReference; fileEncoding = 4; lastKnownFileType = text; path = LICENSE.txt; sourceTree = "<group>"; };
		B88CC955284FCF8C00994928 /* Tests_DatabaseService.swift */ = {isa = PBXFileReference; lastKnownFileType = sourcecode.swift; path = Tests_DatabaseService.swift; sourceTree = "<group>"; };
		B88CC957284FF59900994928 /* OrderedCollectionUtilities.swift */ = {isa = PBXFileReference; lastKnownFileType = sourcecode.swift; path = OrderedCollectionUtilities.swift; sourceTree = "<group>"; };
		B88CC95A284FF64300994928 /* Tests_OrderedCollectionUtilities.swift */ = {isa = PBXFileReference; lastKnownFileType = sourcecode.swift; path = Tests_OrderedCollectionUtilities.swift; sourceTree = "<group>"; };
		B88DFEF029E7454100B00DE8 /* Tests_CombineUtilities.swift */ = {isa = PBXFileReference; lastKnownFileType = sourcecode.swift; path = Tests_CombineUtilities.swift; sourceTree = "<group>"; };
		B8925B2A29C0FA43001F9503 /* Tests_Func.swift */ = {isa = PBXFileReference; lastKnownFileType = sourcecode.swift; path = Tests_Func.swift; sourceTree = "<group>"; };
		B8925B2C29C0FD91001F9503 /* MemoDetailResponse.swift */ = {isa = PBXFileReference; lastKnownFileType = sourcecode.swift; path = MemoDetailResponse.swift; sourceTree = "<group>"; };
		B8925B2E29C23017001F9503 /* MemoViewerDetailView.swift */ = {isa = PBXFileReference; lastKnownFileType = sourcecode.swift; path = MemoViewerDetailView.swift; sourceTree = "<group>"; };
		B8925B3029C2320D001F9503 /* MemoDetailDescription.swift */ = {isa = PBXFileReference; lastKnownFileType = sourcecode.swift; path = MemoDetailDescription.swift; sourceTree = "<group>"; };
		B89966C628B6EE2300DF1F8C /* Notebook.swift */ = {isa = PBXFileReference; lastKnownFileType = sourcecode.swift; path = Notebook.swift; sourceTree = "<group>"; };
		B89E30762911B51A00A4721F /* Migration.swift */ = {isa = PBXFileReference; lastKnownFileType = sourcecode.swift; path = Migration.swift; sourceTree = "<group>"; };
		B89E307C2911D7F900A4721F /* IntUtilities.swift */ = {isa = PBXFileReference; lastKnownFileType = sourcecode.swift; path = IntUtilities.swift; sourceTree = "<group>"; };
		B8A1621329B2AB3A008322EB /* CloseButtonView.swift */ = {isa = PBXFileReference; lastKnownFileType = sourcecode.swift; path = CloseButtonView.swift; sourceTree = "<group>"; };
		B8A1621729B39337008322EB /* ExpandAlignedLeadingViewModifier.swift */ = {isa = PBXFileReference; lastKnownFileType = sourcecode.swift; path = ExpandAlignedLeadingViewModifier.swift; sourceTree = "<group>"; };
		B8A408A828F61BA000A5651D /* project.json */ = {isa = PBXFileReference; fileEncoding = 4; lastKnownFileType = text.json; path = project.json; sourceTree = "<group>"; };
		B8A41D4D2811E81E0096D2E7 /* WikilinkBarView.swift */ = {isa = PBXFileReference; lastKnownFileType = sourcecode.swift; path = WikilinkBarView.swift; sourceTree = "<group>"; };
		B8A41D502811F87C0096D2E7 /* SlashlinkBarView.swift */ = {isa = PBXFileReference; lastKnownFileType = sourcecode.swift; path = SlashlinkBarView.swift; sourceTree = "<group>"; };
		B8A59D5F28B51D000010DB2F /* TranscludeView.swift */ = {isa = PBXFileReference; lastKnownFileType = sourcecode.swift; path = TranscludeView.swift; sourceTree = "<group>"; };
		B8A59D6528B690B20010DB2F /* FeedService.swift */ = {isa = PBXFileReference; lastKnownFileType = sourcecode.swift; path = FeedService.swift; sourceTree = "<group>"; };
		B8A59D6828B692900010DB2F /* StoryPrompt.swift */ = {isa = PBXFileReference; lastKnownFileType = sourcecode.swift; path = StoryPrompt.swift; sourceTree = "<group>"; };
		B8A59D6B28B692A00010DB2F /* Story.swift */ = {isa = PBXFileReference; lastKnownFileType = sourcecode.swift; path = Story.swift; sourceTree = "<group>"; };
		B8A59D7128B693100010DB2F /* StoryView.swift */ = {isa = PBXFileReference; lastKnownFileType = sourcecode.swift; path = StoryView.swift; sourceTree = "<group>"; };
		B8A59D7428B694C40010DB2F /* Geist.swift */ = {isa = PBXFileReference; lastKnownFileType = sourcecode.swift; path = Geist.swift; sourceTree = "<group>"; };
		B8A6171F2971D3000054D410 /* Slashlink.swift */ = {isa = PBXFileReference; lastKnownFileType = sourcecode.swift; path = Slashlink.swift; sourceTree = "<group>"; };
		B8A617212971E4860054D410 /* Tests_Slashlink.swift */ = {isa = PBXFileReference; lastKnownFileType = sourcecode.swift; path = Tests_Slashlink.swift; sourceTree = "<group>"; };
		B8AAAAD828CBD68600DBC8A9 /* Tests_Detail.swift */ = {isa = PBXFileReference; lastKnownFileType = sourcecode.swift; path = Tests_Detail.swift; sourceTree = "<group>"; };
		B8AAAADA28CBDED800DBC8A9 /* Tests_Search.swift */ = {isa = PBXFileReference; lastKnownFileType = sourcecode.swift; path = Tests_Search.swift; sourceTree = "<group>"; };
		B8AC6489278F53920099E96B /* EntryStub.swift */ = {isa = PBXFileReference; lastKnownFileType = sourcecode.swift; path = EntryStub.swift; sourceTree = "<group>"; };
		B8AC648B278F757B0099E96B /* ProgressScrimView.swift */ = {isa = PBXFileReference; lastKnownFileType = sourcecode.swift; path = ProgressScrimView.swift; sourceTree = "<group>"; };
		B8AC648E278F7E7B0099E96B /* BackLabelStyle.swift */ = {isa = PBXFileReference; lastKnownFileType = sourcecode.swift; path = BackLabelStyle.swift; sourceTree = "<group>"; };
		B8AE34A6276A885300777FF0 /* TextViewRepresentable.swift */ = {isa = PBXFileReference; lastKnownFileType = sourcecode.swift; path = TextViewRepresentable.swift; sourceTree = "<group>"; };
		B8AE34A9276A986000777FF0 /* PlaceholderTextView.swift */ = {isa = PBXFileReference; lastKnownFileType = sourcecode.swift; path = PlaceholderTextView.swift; sourceTree = "<group>"; };
		B8AE34AC276A9CDB00777FF0 /* PrimaryButtonStyle.swift */ = {isa = PBXFileReference; lastKnownFileType = sourcecode.swift; path = PrimaryButtonStyle.swift; sourceTree = "<group>"; };
		B8AE34AF276A9F9C00777FF0 /* ColorUtilities.swift */ = {isa = PBXFileReference; lastKnownFileType = sourcecode.swift; path = ColorUtilities.swift; sourceTree = "<group>"; };
		B8AE34B5276AAAFF00777FF0 /* RoundedTextFieldViewModifier.swift */ = {isa = PBXFileReference; lastKnownFileType = sourcecode.swift; path = RoundedTextFieldViewModifier.swift; sourceTree = "<group>"; };
		B8AE34BE276BD61400777FF0 /* RowButtonStyle.swift */ = {isa = PBXFileReference; lastKnownFileType = sourcecode.swift; path = RowButtonStyle.swift; sourceTree = "<group>"; };
		B8AE34C1276BD77C00777FF0 /* SuggestionLabelStyle.swift */ = {isa = PBXFileReference; lastKnownFileType = sourcecode.swift; path = SuggestionLabelStyle.swift; sourceTree = "<group>"; };
		B8AE34C4276BF72500777FF0 /* LinkSearchView.swift */ = {isa = PBXFileReference; lastKnownFileType = sourcecode.swift; path = LinkSearchView.swift; sourceTree = "<group>"; };
		B8AE34C7276BF77000777FF0 /* SearchTextField.swift */ = {isa = PBXFileReference; lastKnownFileType = sourcecode.swift; path = SearchTextField.swift; sourceTree = "<group>"; };
		B8AE34CA276C195E00777FF0 /* LinkSuggestionLabelView.swift */ = {isa = PBXFileReference; lastKnownFileType = sourcecode.swift; path = LinkSuggestionLabelView.swift; sourceTree = "<group>"; };
		B8B3194C2909E81D00A1E62A /* FileInfo.swift */ = {isa = PBXFileReference; lastKnownFileType = sourcecode.swift; path = FileInfo.swift; sourceTree = "<group>"; };
		B8B3194E2909F36800A1E62A /* Tests_FileFingerprint.swift */ = {isa = PBXFileReference; lastKnownFileType = sourcecode.swift; path = Tests_FileFingerprint.swift; sourceTree = "<group>"; };
		B8B3EE722979DEE900779B7F /* FirstRunView.swift */ = {isa = PBXFileReference; lastKnownFileType = sourcecode.swift; path = FirstRunView.swift; sourceTree = "<group>"; };
		B8B3EE74297AEE6600779B7F /* FirstRunSphereView.swift */ = {isa = PBXFileReference; lastKnownFileType = sourcecode.swift; path = FirstRunSphereView.swift; sourceTree = "<group>"; };
		B8B3EE76297AEE8B00779B7F /* FirstRunDoneView.swift */ = {isa = PBXFileReference; lastKnownFileType = sourcecode.swift; path = FirstRunDoneView.swift; sourceTree = "<group>"; };
		B8B3EE78297AF6E500779B7F /* FirstRunProfileView.swift */ = {isa = PBXFileReference; lastKnownFileType = sourcecode.swift; path = FirstRunProfileView.swift; sourceTree = "<group>"; };
		B8B3EE7A297AFB9100779B7F /* TextFieldLabel.swift */ = {isa = PBXFileReference; lastKnownFileType = sourcecode.swift; path = TextFieldLabel.swift; sourceTree = "<group>"; };
		B8B3EE7C297B1A1000779B7F /* ViewDebugUtilities.swift */ = {isa = PBXFileReference; lastKnownFileType = sourcecode.swift; path = ViewDebugUtilities.swift; sourceTree = "<group>"; };
		B8B4250B28FB43C90081B8D5 /* ContentType.swift */ = {isa = PBXFileReference; lastKnownFileType = sourcecode.swift; path = ContentType.swift; sourceTree = "<group>"; };
		B8B4250E28FDE6960081B8D5 /* FileStore.swift */ = {isa = PBXFileReference; lastKnownFileType = sourcecode.swift; path = FileStore.swift; sourceTree = "<group>"; };
		B8B4251128FDE7780081B8D5 /* Mapping.swift */ = {isa = PBXFileReference; lastKnownFileType = sourcecode.swift; path = Mapping.swift; sourceTree = "<group>"; };
		B8B4251428FDE8570081B8D5 /* Memo.swift */ = {isa = PBXFileReference; lastKnownFileType = sourcecode.swift; path = Memo.swift; sourceTree = "<group>"; };
		B8B4251728FDE8AA0081B8D5 /* MemoData.swift */ = {isa = PBXFileReference; lastKnownFileType = sourcecode.swift; path = MemoData.swift; sourceTree = "<group>"; };
		B8B4251A28FE1DA60081B8D5 /* Entry.swift */ = {isa = PBXFileReference; lastKnownFileType = sourcecode.swift; path = Entry.swift; sourceTree = "<group>"; };
		B8B4D7EB27EA890B00633B5F /* ShadowStyle.swift */ = {isa = PBXFileReference; lastKnownFileType = sourcecode.swift; path = ShadowStyle.swift; sourceTree = "<group>"; };
		B8B4D7ED27EA8AA000633B5F /* DragHandleView.swift */ = {isa = PBXFileReference; lastKnownFileType = sourcecode.swift; path = DragHandleView.swift; sourceTree = "<group>"; };
		B8B54F3A271F6C8400B9B507 /* EntryLink.swift */ = {isa = PBXFileReference; lastKnownFileType = sourcecode.swift; path = EntryLink.swift; sourceTree = "<group>"; };
		B8B54F3C271F7C6B00B9B507 /* Suggestion.swift */ = {isa = PBXFileReference; lastKnownFileType = sourcecode.swift; path = Suggestion.swift; sourceTree = "<group>"; };
		B8B604E529146DF6006FCB77 /* MemoryStore.swift */ = {isa = PBXFileReference; lastKnownFileType = sourcecode.swift; path = MemoryStore.swift; sourceTree = "<group>"; };
		B8B604E8291476E9006FCB77 /* Tests_Migrations.swift */ = {isa = PBXFileReference; lastKnownFileType = sourcecode.swift; path = Tests_Migrations.swift; sourceTree = "<group>"; };
		B8B604EA29148C82006FCB77 /* Tests_AppMigrations.swift */ = {isa = PBXFileReference; lastKnownFileType = sourcecode.swift; path = Tests_AppMigrations.swift; sourceTree = "<group>"; };
		B8B6BCB429CCDDF6000DB410 /* ResourceStatus.swift */ = {isa = PBXFileReference; lastKnownFileType = sourcecode.swift; path = ResourceStatus.swift; sourceTree = "<group>"; };
		B8B6BCBA29CE1FCF000DB410 /* ProgressTorusView.swift */ = {isa = PBXFileReference; lastKnownFileType = sourcecode.swift; path = ProgressTorusView.swift; sourceTree = "<group>"; };
		B8C0A1B3297C938000D59532 /* Error.swift */ = {isa = PBXFileReference; lastKnownFileType = sourcecode.swift; path = Error.swift; sourceTree = "<group>"; };
		B8C7E8BD2809F19500E439DC /* Markup.swift */ = {isa = PBXFileReference; lastKnownFileType = sourcecode.swift; path = Markup.swift; sourceTree = "<group>"; };
		B8C7E8BF280A2B7700E439DC /* Test_Markup.swift */ = {isa = PBXFileReference; lastKnownFileType = sourcecode.swift; path = Test_Markup.swift; sourceTree = "<group>"; };
		B8C80F0029FC201000BAC84D /* Peer.swift */ = {isa = PBXFileReference; lastKnownFileType = sourcecode.swift; path = Peer.swift; sourceTree = "<group>"; };
		B8C80F0229FC20A300BAC84D /* Tests_Peer.swift */ = {isa = PBXFileReference; lastKnownFileType = sourcecode.swift; path = Tests_Peer.swift; sourceTree = "<group>"; };
		B8CA8F1D288F07F9005F8802 /* zettelkasten.json */ = {isa = PBXFileReference; fileEncoding = 4; lastKnownFileType = text.json; path = zettelkasten.json; sourceTree = "<group>"; };
		B8CA8F1F288F1875005F8802 /* RandomPromptGeist.swift */ = {isa = PBXFileReference; lastKnownFileType = sourcecode.swift; path = RandomPromptGeist.swift; sourceTree = "<group>"; };
		B8CA8F2328908D65005F8802 /* BundleUtilities.swift */ = {isa = PBXFileReference; lastKnownFileType = sourcecode.swift; path = BundleUtilities.swift; sourceTree = "<group>"; };
		B8CA8F2528909E66005F8802 /* Feed.swift */ = {isa = PBXFileReference; lastKnownFileType = sourcecode.swift; path = Feed.swift; sourceTree = "<group>"; };
		B8CA8F2728909FBA005F8802 /* StoryPromptView.swift */ = {isa = PBXFileReference; lastKnownFileType = sourcecode.swift; path = StoryPromptView.swift; sourceTree = "<group>"; };
		B8CAA6CA2A02FA7000F4A0F6 /* Link.swift */ = {isa = PBXFileReference; lastKnownFileType = sourcecode.swift; path = Link.swift; sourceTree = "<group>"; };
		B8CAA6CC2A02FF9B00F4A0F6 /* Tests_Link.swift */ = {isa = PBXFileReference; lastKnownFileType = sourcecode.swift; path = Tests_Link.swift; sourceTree = "<group>"; };
		B8CBAFA129930C660079107E /* ValidatedTextField.swift */ = {isa = PBXFileReference; lastKnownFileType = sourcecode.swift; path = ValidatedTextField.swift; sourceTree = "<group>"; };
		B8CBAFA32994491B0079107E /* MenuButtonView.swift */ = {isa = PBXFileReference; lastKnownFileType = sourcecode.swift; path = MenuButtonView.swift; sourceTree = "<group>"; };
		B8CBAFA62994499A0079107E /* AudienceIconView.swift */ = {isa = PBXFileReference; lastKnownFileType = sourcecode.swift; path = AudienceIconView.swift; sourceTree = "<group>"; };
		B8CBAFA8299580E50079107E /* StoreProtocol.swift */ = {isa = PBXFileReference; fileEncoding = 4; lastKnownFileType = sourcecode.swift; path = StoreProtocol.swift; sourceTree = "<group>"; };
		B8CC433C27A07CE10079D2F9 /* ScrimView.swift */ = {isa = PBXFileReference; lastKnownFileType = sourcecode.swift; path = ScrimView.swift; sourceTree = "<group>"; };
		B8CC434827A0CA8D0079D2F9 /* AnimationUtilities.swift */ = {isa = PBXFileReference; lastKnownFileType = sourcecode.swift; path = AnimationUtilities.swift; sourceTree = "<group>"; };
		B8CE40E628D2707D00819064 /* QueryPromptGeist.swift */ = {isa = PBXFileReference; lastKnownFileType = sourcecode.swift; path = QueryPromptGeist.swift; sourceTree = "<group>"; };
		B8D328B429A640F200850A37 /* Tests_RecoveryPhrase.swift */ = {isa = PBXFileReference; lastKnownFileType = sourcecode.swift; path = Tests_RecoveryPhrase.swift; sourceTree = "<group>"; };
		B8D328B629A671DA00850A37 /* Transclude2View.swift */ = {isa = PBXFileReference; lastKnownFileType = sourcecode.swift; path = Transclude2View.swift; sourceTree = "<group>"; };
		B8D328B929A69D2D00850A37 /* Tests_URLUtilities.swift */ = {isa = PBXFileReference; lastKnownFileType = sourcecode.swift; path = Tests_URLUtilities.swift; sourceTree = "<group>"; };
		B8D7F03E27A4AD130042C7CF /* SuggestionLabelView.swift */ = {isa = PBXFileReference; lastKnownFileType = sourcecode.swift; path = SuggestionLabelView.swift; sourceTree = "<group>"; };
		B8D7F04127A4AE590042C7CF /* SuggestionViewModifier.swift */ = {isa = PBXFileReference; lastKnownFileType = sourcecode.swift; path = SuggestionViewModifier.swift; sourceTree = "<group>"; };
		B8DA32B429CB999500EA166E /* AppUpgradeView.swift */ = {isa = PBXFileReference; lastKnownFileType = sourcecode.swift; path = AppUpgradeView.swift; sourceTree = "<group>"; };
		B8DEBF182798B6A8007CB528 /* NavigationToolbar.swift */ = {isa = PBXFileReference; lastKnownFileType = sourcecode.swift; path = NavigationToolbar.swift; sourceTree = "<group>"; };
		B8DEBF1E2798EC23007CB528 /* TitleGroupView.swift */ = {isa = PBXFileReference; lastKnownFileType = sourcecode.swift; path = TitleGroupView.swift; sourceTree = "<group>"; };
		B8DEBF212798EE99007CB528 /* RenameSuggestionLabelView.swift */ = {isa = PBXFileReference; lastKnownFileType = sourcecode.swift; path = RenameSuggestionLabelView.swift; sourceTree = "<group>"; };
		B8DEBF242798EF6A007CB528 /* RenameSearchView.swift */ = {isa = PBXFileReference; lastKnownFileType = sourcecode.swift; path = RenameSearchView.swift; sourceTree = "<group>"; };
		B8E00A2929928DD2003B40C1 /* AppDefaults.swift */ = {isa = PBXFileReference; lastKnownFileType = sourcecode.swift; path = AppDefaults.swift; sourceTree = "<group>"; };
		B8E00A2C299294A0003B40C1 /* UserDefaultsProperty.swift */ = {isa = PBXFileReference; lastKnownFileType = sourcecode.swift; path = UserDefaultsProperty.swift; sourceTree = "<group>"; };
		B8E00A2F2992DAA9003B40C1 /* ProfileSettingsView.swift */ = {isa = PBXFileReference; lastKnownFileType = sourcecode.swift; path = ProfileSettingsView.swift; sourceTree = "<group>"; };
		B8E1A9452A12F69E00B757A5 /* LogFmt.swift */ = {isa = PBXFileReference; lastKnownFileType = sourcecode.swift; path = LogFmt.swift; sourceTree = "<group>"; };
		B8E1A9482A13F49F00B757A5 /* Tests_LogFmt.swift */ = {isa = PBXFileReference; lastKnownFileType = sourcecode.swift; path = Tests_LogFmt.swift; sourceTree = "<group>"; };
		B8E1A94A2A14198400B757A5 /* OurSphereRecord.swift */ = {isa = PBXFileReference; lastKnownFileType = sourcecode.swift; path = OurSphereRecord.swift; sourceTree = "<group>"; };
		B8E1A9502A16E8D400B757A5 /* NoospherePeer.swift */ = {isa = PBXFileReference; lastKnownFileType = sourcecode.swift; path = NoospherePeer.swift; sourceTree = "<group>"; };
		B8E1A9532A16E8EA00B757A5 /* NoospherePeerChange.swift */ = {isa = PBXFileReference; lastKnownFileType = sourcecode.swift; path = NoospherePeerChange.swift; sourceTree = "<group>"; };
		B8E1A9562A16E98D00B757A5 /* PeerRecord.swift */ = {isa = PBXFileReference; lastKnownFileType = sourcecode.swift; path = PeerRecord.swift; sourceTree = "<group>"; };
		B8E1BB7A296DEF3200B86E0E /* NoosphereService.swift */ = {isa = PBXFileReference; lastKnownFileType = sourcecode.swift; path = NoosphereService.swift; sourceTree = "<group>"; };
		B8E2B02529AD0539004A78B3 /* Tests_Petname.swift */ = {isa = PBXFileReference; lastKnownFileType = sourcecode.swift; path = Tests_Petname.swift; sourceTree = "<group>"; };
		B8E2B02829AD0E23004A78B3 /* Petname.swift */ = {isa = PBXFileReference; lastKnownFileType = sourcecode.swift; path = Petname.swift; sourceTree = "<group>"; };
		B8E2B02A29AD0E4D004A78B3 /* Slug.swift */ = {isa = PBXFileReference; lastKnownFileType = sourcecode.swift; path = Slug.swift; sourceTree = "<group>"; };
		B8E62AE729D61E69008F7E74 /* Tests_UserDefaultProperty.swift */ = {isa = PBXFileReference; lastKnownFileType = sourcecode.swift; path = Tests_UserDefaultProperty.swift; sourceTree = "<group>"; };
		B8EA3756299EBA5500D98E2B /* Tests_NoosphereService.swift */ = {isa = PBXFileReference; lastKnownFileType = sourcecode.swift; path = Tests_NoosphereService.swift; sourceTree = "<group>"; };
		B8EA3EE429159C5500B92C2E /* HeaderSubtextMemoStore.swift */ = {isa = PBXFileReference; lastKnownFileType = sourcecode.swift; path = HeaderSubtextMemoStore.swift; sourceTree = "<group>"; };
		B8EA3EE72915C23200B92C2E /* HeaderSubtext.swift */ = {isa = PBXFileReference; lastKnownFileType = sourcecode.swift; path = HeaderSubtext.swift; sourceTree = "<group>"; };
		B8EB29F326F27794006E97C3 /* SubconsciousApp.swift */ = {isa = PBXFileReference; lastKnownFileType = sourcecode.swift; path = SubconsciousApp.swift; sourceTree = "<group>"; };
		B8EB29F526F27794006E97C3 /* AppView.swift */ = {isa = PBXFileReference; lastKnownFileType = sourcecode.swift; path = AppView.swift; sourceTree = "<group>"; };
		B8EB29F626F27797006E97C3 /* Assets.xcassets */ = {isa = PBXFileReference; lastKnownFileType = folder.assetcatalog; path = Assets.xcassets; sourceTree = "<group>"; };
		B8EB29FB26F27797006E97C3 /* Subconscious.app */ = {isa = PBXFileReference; explicitFileType = wrapper.application; includeInIndex = 0; path = Subconscious.app; sourceTree = BUILT_PRODUCTS_DIR; };
		B8EB29FE26F27797006E97C3 /* Info.plist */ = {isa = PBXFileReference; lastKnownFileType = text.plist.xml; path = Info.plist; sourceTree = "<group>"; };
		B8EB2A0326F27797006E97C3 /* Subconscious.app */ = {isa = PBXFileReference; explicitFileType = wrapper.application; includeInIndex = 0; path = Subconscious.app; sourceTree = BUILT_PRODUCTS_DIR; };
		B8EB2A0526F27797006E97C3 /* Info.plist */ = {isa = PBXFileReference; lastKnownFileType = text.plist.xml; path = Info.plist; sourceTree = "<group>"; };
		B8EB2A0626F27797006E97C3 /* macOS.entitlements */ = {isa = PBXFileReference; lastKnownFileType = text.plist.entitlements; path = macOS.entitlements; sourceTree = "<group>"; };
		B8EB2A0B26F27797006E97C3 /* Tests iOS.xctest */ = {isa = PBXFileReference; explicitFileType = wrapper.cfbundle; includeInIndex = 0; path = "Tests iOS.xctest"; sourceTree = BUILT_PRODUCTS_DIR; };
		B8EB2A0F26F27797006E97C3 /* Tests_iOS.swift */ = {isa = PBXFileReference; lastKnownFileType = sourcecode.swift; path = Tests_iOS.swift; sourceTree = "<group>"; };
		B8EB2A1126F27797006E97C3 /* Tests_iOSLaunchTests.swift */ = {isa = PBXFileReference; lastKnownFileType = sourcecode.swift; path = Tests_iOSLaunchTests.swift; sourceTree = "<group>"; };
		B8EB2A1726F27797006E97C3 /* Tests macOS.xctest */ = {isa = PBXFileReference; explicitFileType = wrapper.cfbundle; includeInIndex = 0; path = "Tests macOS.xctest"; sourceTree = BUILT_PRODUCTS_DIR; };
		B8EB2A1B26F27797006E97C3 /* Tests_macOS.swift */ = {isa = PBXFileReference; lastKnownFileType = sourcecode.swift; path = Tests_macOS.swift; sourceTree = "<group>"; };
		B8EB2A1D26F27797006E97C3 /* Tests_macOSLaunchTests.swift */ = {isa = PBXFileReference; lastKnownFileType = sourcecode.swift; path = Tests_macOSLaunchTests.swift; sourceTree = "<group>"; };
		B8EC568826F4204F00AC64E5 /* SQLite3Database.swift */ = {isa = PBXFileReference; lastKnownFileType = sourcecode.swift; path = SQLite3Database.swift; sourceTree = "<group>"; };
		B8EF986D29034ADF0029363D /* Pathlike.swift */ = {isa = PBXFileReference; lastKnownFileType = sourcecode.swift; path = Pathlike.swift; sourceTree = "<group>"; };
		B8F27EE32970CD8F00A33E78 /* Tests_Sphere.swift */ = {isa = PBXFileReference; lastKnownFileType = sourcecode.swift; path = Tests_Sphere.swift; sourceTree = "<group>"; };
		B8F832E229B9292C00DFDFA8 /* Tests_SubtextAttributedStringRenderer.swift */ = {isa = PBXFileReference; lastKnownFileType = sourcecode.swift; path = Tests_SubtextAttributedStringRenderer.swift; sourceTree = "<group>"; };
/* End PBXFileReference section */

/* Begin PBXFrameworksBuildPhase section */
		B80057E527DC355E002C0129 /* Frameworks */ = {
			isa = PBXFrameworksBuildPhase;
			buildActionMask = 2147483647;
			files = (
			);
			runOnlyForDeploymentPostprocessing = 0;
		};
		B8EB29F826F27797006E97C3 /* Frameworks */ = {
			isa = PBXFrameworksBuildPhase;
			buildActionMask = 2147483647;
			files = (
				B8E1BB79296DECE700B86E0E /* SwiftNoosphere in Frameworks */,
				B82C3A7126F6B1C000833CC8 /* OrderedCollections in Frameworks */,
				B822F18B27C9615600943C6B /* ObservableStore in Frameworks */,
				B8579B6527C561E900D8B4BC /* SwiftSubsurface in Frameworks */,
				B82C3A6F26F6B1C000833CC8 /* Collections in Frameworks */,
				B57D63C029B574C3008BBB62 /* CodeScanner in Frameworks */,
				B8CA8F1A288F038C005F8802 /* Tracery in Frameworks */,
			);
			runOnlyForDeploymentPostprocessing = 0;
		};
		B8EB2A0026F27797006E97C3 /* Frameworks */ = {
			isa = PBXFrameworksBuildPhase;
			buildActionMask = 2147483647;
			files = (
			);
			runOnlyForDeploymentPostprocessing = 0;
		};
		B8EB2A0826F27797006E97C3 /* Frameworks */ = {
			isa = PBXFrameworksBuildPhase;
			buildActionMask = 2147483647;
			files = (
			);
			runOnlyForDeploymentPostprocessing = 0;
		};
		B8EB2A1426F27797006E97C3 /* Frameworks */ = {
			isa = PBXFrameworksBuildPhase;
			buildActionMask = 2147483647;
			files = (
			);
			runOnlyForDeploymentPostprocessing = 0;
		};
/* End PBXFrameworksBuildPhase section */

/* Begin PBXGroup section */
		B532F8C129B1750F00CE9256 /* Transclude */ = {
			isa = PBXGroup;
			children = (
				B8D328B629A671DA00850A37 /* Transclude2View.swift */,
				B8A59D5F28B51D000010DB2F /* TranscludeView.swift */,
				B532F8C229B1752E00CE9256 /* TranscludeBlockLayoutFragment.swift */,
				B8616DF729C38775001C666A /* TranscludeButtonStyle.swift */,
			);
			path = Transclude;
			sourceTree = "<group>";
		};
		B540F8B82A0C748100876256 /* Shapes */ = {
			isa = PBXGroup;
			children = (
				B540F8B92A0C748C00876256 /* Line.swift */,
			);
			path = Shapes;
			sourceTree = "<group>";
		};
		B57C0AEC29D280AC00D352E3 /* Layout */ = {
			isa = PBXGroup;
			children = (
				B57C0AED29D280BB00D352E3 /* ThreeColumnView.swift */,
				B57C0AF629D29A8F00D352E3 /* TabbedThreeColumnView.swift */,
			);
			path = Layout;
			sourceTree = "<group>";
		};
		B57C0AEF29D280DC00D352E3 /* Tabs */ = {
			isa = PBXGroup;
			children = (
				B57C0AF029D280E900D352E3 /* TabButtonView.swift */,
				B57C0AF229D2810700D352E3 /* TabHeaderView.swift */,
			);
			path = Tabs;
			sourceTree = "<group>";
		};
		B58A46B829D4001500491E43 /* Profile */ = {
			isa = PBXGroup;
			children = (
				B569971529B6A0DF003204FC /* DidQrCodeView.swift */,
				B58862C729F612CE006C2EE4 /* EditProfileSheet.swift */,
				B5CFC7FD29E5403900178631 /* FollowUserSheet.swift */,
				B54187B729EF5CA00056E4A9 /* FollowUserFormSheet.swift */,
				B569971429B6A0DF003204FC /* FollowUserViaQRCodeView.swift */,
				B5D769CA29F770440015385A /* GenerativeProfilePic.swift */,
				B85EC45F296F099700558761 /* ProfilePic.swift */,
				B58C1FB92A12F8DE0085A1FE /* ProfilePicFrameViewModifier.swift */,
				B58C73A629DBB3B500B00EA1 /* UserProfileView.swift */,
				B58A46B629D3D09500491E43 /* UserProfileHeaderView.swift */,
			);
			path = Profile;
			sourceTree = "<group>";
		};
		B80057E927DC355E002C0129 /* SubconsciousTests */ = {
			isa = PBXGroup;
			children = (
				B80057EA27DC355E002C0129 /* SubconsciousTests.swift */,
				B8C7E8BF280A2B7700E439DC /* Test_Markup.swift */,
				B508956D29E7862A0048106B /* Tests_AddressBookService.swift */,
				B884565229D2102D00DBCD39 /* Tests_App.swift */,
				B8B604EA29148C82006FCB77 /* Tests_AppMigrations.swift */,
				B80C9E442A2A7CF100E152FB /* Tests_Audience.swift */,
				B8682DCC2804C379001CD8DD /* Tests_CollectionUtilities.swift */,
				B88DFEF029E7454100B00DE8 /* Tests_CombineUtilities.swift */,
				B88CC955284FCF8C00994928 /* Tests_DatabaseService.swift */,
				B87288DF299B05B500EF7E07 /* Tests_DataService.swift */,
				B8AAAAD828CBD68600DBC8A9 /* Tests_Detail.swift */,
				B83B19A42A015D93007657D9 /* Tests_Did.swift */,
				B83B19A82A0183AA007657D9 /* Tests_Did+SubconsciousLocal.swift */,
				B84AD8DE280F3659006B3153 /* Tests_EntryLink.swift */,
				B85D5E3E28BE4B4600EE0078 /* Tests_FeedUpdate.swift */,
				B8B3194E2909F36800A1E62A /* Tests_FileFingerprint.swift */,
				B5F6ADCB29C1323900690DE4 /* Tests_FormField.swift */,
				B8925B2A29C0FA43001F9503 /* Tests_Func.swift */,
				B831BDBB2825A4E700C4CE92 /* Tests_Header.swift */,
				B80C9E422A2A7CE400E152FB /* Tests_HeaderSubtext.swift */,
				B8CAA6CC2A02FF9B00F4A0F6 /* Tests_Link.swift */,
				B8E1A9482A13F49F00B757A5 /* Tests_LogFmt.swift */,
				B809AFF328D8E7BC00D0589A /* Tests_MarkupText.swift */,
				B80CC804299D14C900C4D7C0 /* Tests_Memo.swift */,
				B88A76D629E0AA44005F3422 /* Tests_MemoViewerDetailMetaSheet.swift */,
				B8B604E8291476E9006FCB77 /* Tests_Migrations.swift */,
				B82FF241298C0DAF0097D688 /* Tests_Noosphere.swift */,
				B8EA3756299EBA5500D98E2B /* Tests_NoosphereService.swift */,
				B85D5E3C28BE4B2C00EE0078 /* Tests_NotebookUpdate.swift */,
				B88CC95A284FF64300994928 /* Tests_OrderedCollectionUtilities.swift */,
				B82BB7FD28243F32000C9FCC /* Tests_Parser.swift */,
				B8C80F0229FC20A300BAC84D /* Tests_Peer.swift */,
				B8E2B02529AD0539004A78B3 /* Tests_Petname.swift */,
				B85DF78E29B7B5440042D725 /* Tests_Prose.swift */,
				B8D328B429A640F200850A37 /* Tests_RecoveryPhrase.swift */,
				B8AAAADA28CBDED800DBC8A9 /* Tests_Search.swift */,
				B8A617212971E4860054D410 /* Tests_Slashlink.swift */,
				B80057F327DC35BE002C0129 /* Tests_Slug.swift */,
				B8F27EE32970CD8F00A33E78 /* Tests_Sphere.swift */,
				B81D063C29F1C1E400593BBA /* Tests_SphereFile.swift */,
				B80CC806299D4DF000C4D7C0 /* Tests_SQLite3Database.swift */,
				B84AD8E0280F7A19006B3153 /* Tests_StringUtilities.swift */,
				B8682DCA2804BF04001CD8DD /* Tests_Subtext.swift */,
				B8F832E229B9292C00DFDFA8 /* Tests_SubtextAttributedStringRenderer.swift */,
				B831BDB62824DA9700C4CE92 /* Tests_Tape.swift */,
				B84AD8E72811C827006B3153 /* Tests_URLComponentsUtilities.swift */,
				B8D328B929A69D2D00850A37 /* Tests_URLUtilities.swift */,
				B8E62AE729D61E69008F7E74 /* Tests_UserDefaultProperty.swift */,
				B5E60C8C2A146838007065A1 /* Tests_UserProfileBio.swift */,
				B5432B8229F8BAED003BBB23 /* Tests_UserProfileService.swift */,
				B5908BEA29DAB05B00225B1A /* TestUtilities.swift */,
				B80890A92A0693C40087E091 /* Tests_HeaderSubtext.swift */,
				B840CCC62A0C1F840000C025 /* Tests_Audience.swift */,
				B8099F012A3B6FA50014FC2E /* Tests_MemoRecord.swift */,
			);
			path = SubconsciousTests;
			sourceTree = "<group>";
		};
		B831BDBD2825BA6900C4CE92 /* Parsers */ = {
			isa = PBXGroup;
			children = (
				B831BDB82825A28A00C4CE92 /* Header.swift */,
				B82BB7FA2821DA61000C9FCC /* Parser.swift */,
				B81A535E272751EE001A6268 /* Subtext.swift */,
				B8133AEA29B8FD1300B38760 /* SubtextAttributedStringRenderer.swift */,
				B81A535B27275138001A6268 /* Tape.swift */,
			);
			path = Parsers;
			sourceTree = "<group>";
		};
		B85652182975B29800B7FCA0 /* Story */ = {
			isa = PBXGroup;
			children = (
				B58FE48D28DEDAEA00E000CC /* StoryComboView.swift */,
				B58A46AE29D3C62B00491E43 /* StoryEntryView.swift */,
				B54930B02A2F0FE300958F12 /* StoryPlaceholderView.swift */,
				B8CA8F2728909FBA005F8802 /* StoryPromptView.swift */,
				B58A46B229D3CE6100491E43 /* StoryUserView.swift */,
				B8A59D7128B693100010DB2F /* StoryView.swift */,
				B856521B2975B2CF00B7FCA0 /* StoryAudienceView.swift */,
			);
			path = Story;
			sourceTree = "<group>";
		};
		B85DF78A29B65F0A0042D725 /* Suggestion */ = {
			isa = PBXGroup;
			children = (
				B8AE34C1276BD77C00777FF0 /* SuggestionLabelStyle.swift */,
				B8D7F03E27A4AD130042C7CF /* SuggestionLabelView.swift */,
				B8D7F04127A4AE590042C7CF /* SuggestionViewModifier.swift */,
			);
			path = Suggestion;
			sourceTree = "<group>";
		};
		B86BC75B29B27D45005B5833 /* Byline */ = {
			isa = PBXGroup;
			children = (
				B85EC468296F11F000558761 /* BylineSmView.swift */,
				B85652212975F16B00B7FCA0 /* BylineView.swift */,
				B57C0AE829D2782C00D352E3 /* PetnameView.swift */,
			);
			path = Byline;
			sourceTree = "<group>";
		};
		B87288DA299AB00700EF7E07 /* Noosphere */ = {
			isa = PBXGroup;
			children = (
				B87288DB299AB01800EF7E07 /* Noosphere.swift */,
				B8E1A9502A16E8D400B757A5 /* NoospherePeer.swift */,
				B8E1A9532A16E8EA00B757A5 /* NoospherePeerChange.swift */,
				B8E1BB7A296DEF3200B86E0E /* NoosphereService.swift */,
				B87288DD299AB02400EF7E07 /* Sphere.swift */,
				B81D063A29F1821E00593BBA /* SphereFile.swift */,
			);
			path = Noosphere;
			sourceTree = "<group>";
		};
		B87288E1299C02BA00EF7E07 /* Notebook */ = {
			isa = PBXGroup;
			children = (
				B89966C628B6EE2300DF1F8C /* Notebook.swift */,
				B8879E9F26F90C5100A0B4FF /* NotebookNavigationView.swift */,
			);
			path = Notebook;
			sourceTree = "<group>";
		};
		B87288E2299C02E200EF7E07 /* Detail */ = {
			isa = PBXGroup;
			children = (
				B866868927AC8BED00A03A55 /* DetailKeyboardToolbarView.swift */,
				B85BF47727BC2B4700F55730 /* DetailToolbarContent.swift */,
				B8925B3029C2320D001F9503 /* MemoDetailDescription.swift */,
				B8879EAB26F944DA00A0B4FF /* MemoEditorDetail.swift */,
				B86BC75929B24BEF005B5833 /* MemoEditorDetailMetaSheetView.swift */,
				B81A1A6E29DF29BF00B4CD1C /* MemoViewerDetailMetaSheetView.swift */,
				B8925B2E29C23017001F9503 /* MemoViewerDetailView.swift */,
				B8DEBF242798EF6A007CB528 /* RenameSearchView.swift */,
				B58A46B929D4004B00491E43 /* UserProfileDetailMetaSheet.swift */,
				B57C0AF429D2865600D352E3 /* UserProfileDetailView.swift */,
			);
			path = Detail;
			sourceTree = "<group>";
		};
		B8879E9B26F8F3BD00A0B4FF /* Services */ = {
			isa = PBXGroup;
			children = (
				B5F6ADC829C02F4A00690DE4 /* AddressBookService.swift */,
				B8E00A2929928DD2003B40C1 /* AppDefaults.swift */,
				B58FE48928DED93F00E000CC /* ComboGeist.swift */,
				B82C3A5226F528B000833CC8 /* DatabaseService.swift */,
				B800ABE7297DE7D20024D1FD /* DataService.swift */,
				B8A59D6528B690B20010DB2F /* FeedService.swift */,
				B8B4250E28FDE6960081B8D5 /* FileStore.swift */,
				B8A59D7428B694C40010DB2F /* Geist.swift */,
				B8EA3EE429159C5500B92C2E /* HeaderSubtextMemoStore.swift */,
				B54B922728E669D6003ACA1F /* MementoGeist.swift */,
				B8B604E529146DF6006FCB77 /* MemoryStore.swift */,
				B87288DA299AB00700EF7E07 /* Noosphere */,
				B88A76D329E09B51005F3422 /* PasteboardService.swift */,
				B8CE40E628D2707D00819064 /* QueryPromptGeist.swift */,
				B8CA8F1F288F1875005F8802 /* RandomPromptGeist.swift */,
				B8CBAFA8299580E50079107E /* StoreProtocol.swift */,
				B508956F29E79BE70048106B /* UserProfileService.swift */,
				B5CA129F29FF732A00860E9E /* GatewayProvisioningService.swift */,
			);
			path = Services;
			sourceTree = "<group>";
		};
		B88B1CDC298DE65E0062CB7F /* Settings */ = {
			isa = PBXGroup;
			children = (
				B848FDA82991836900245115 /* DeveloperSettingsView.swift */,
				B88B1CE6298EEC240062CB7F /* GatewayURLSettingsView.swift */,
				B88B1CDD298DE66E0062CB7F /* SettingsView.swift */,
				B8E00A2F2992DAA9003B40C1 /* ProfileSettingsView.swift */,
			);
			path = Settings;
			sourceTree = "<group>";
		};
		B88B1CDF298EAE520062CB7F /* Buttons */ = {
			isa = PBXGroup;
			children = (
				B8AE34AC276A9CDB00777FF0 /* PrimaryButtonStyle.swift */,
				B88B1CE0298EAE730062CB7F /* PillButtonStyle.swift */,
				B5FB9D9329D5176100D64988 /* GhostPillButtonStyle.swift */,
				B88B1CE2298EB0100062CB7F /* BarButtonStyle.swift */,
				B8A1621329B2AB3A008322EB /* CloseButtonView.swift */,
			);
			path = Buttons;
			sourceTree = "<group>";
		};
		B88C977C276425C100B27DF0 /* Fonts */ = {
			isa = PBXGroup;
			children = (
				B88C977F276425E800B27DF0 /* IBMPlexMono-Bold.ttf */,
				B88C977E276425E800B27DF0 /* IBMPlexMono-BoldItalic.ttf */,
				B88C977D276425E800B27DF0 /* IBMPlexMono-Italic.ttf */,
				B88C9780276425E800B27DF0 /* IBMPlexMono-Regular.ttf */,
				B88C97922764264300B27DF0 /* IBMPlexSans-Bold.ttf */,
				B88C97912764264300B27DF0 /* IBMPlexSans-BoldItalic.ttf */,
				B88C97902764264300B27DF0 /* IBMPlexSans-Italic.ttf */,
				B88C979B2764266A00B27DF0 /* IBMPlexSans-Light.ttf */,
				B88C979C2764266A00B27DF0 /* IBMPlexSans-Medium.ttf */,
				B88C978F2764264300B27DF0 /* IBMPlexSans-Regular.ttf */,
				B88C97A12764270000B27DF0 /* LICENSE.txt */,
			);
			path = Fonts;
			sourceTree = "<group>";
		};
		B8B3EE712979DEDF00779B7F /* FirstRun */ = {
			isa = PBXGroup;
			children = (
				B8B3EE74297AEE6600779B7F /* FirstRunSphereView.swift */,
				B8B3EE76297AEE8B00779B7F /* FirstRunDoneView.swift */,
				B8B3EE78297AF6E500779B7F /* FirstRunProfileView.swift */,
				B8B3EE722979DEE900779B7F /* FirstRunView.swift */,
				B88B1CE4298EB10D0062CB7F /* RecoveryPhraseView.swift */,
				B549B16A2A0CDAC10070C6AD /* FirstRunRecoveryView.swift */,
			);
			path = FirstRun;
			sourceTree = "<group>";
		};
		B8B54F39271F6C6800B9B507 /* Models */ = {
			isa = PBXGroup;
			children = (
				B856521D2975B7F100B7FCA0 /* Audience.swift */,
				B8B4250B28FB43C90081B8D5 /* ContentType.swift */,
				B5D8D30029AF1F9B0011D820 /* Did.swift */,
				B83B19A22A005C6B007657D9 /* Did+SubconsciousLocal.swift */,
				B8B4251A28FE1DA60081B8D5 /* Entry.swift */,
				B8B54F3A271F6C8400B9B507 /* EntryLink.swift */,
				B8AC6489278F53920099E96B /* EntryStub.swift */,
				B8B3194C2909E81D00A1E62A /* FileInfo.swift */,
				B59D556229BBFF56007915E2 /* FormField.swift */,
				B8EA3EE72915C23200B92C2E /* HeaderSubtext.swift */,
				B86BC75329B143CD005B5833 /* Identified.swift */,
				B56C3D3D2A01E5020071EF70 /* InviteCode.swift */,
				B8CAA6CA2A02FA7000F4A0F6 /* Link.swift */,
				B86DFF3427C07438002E57ED /* LinkSuggestion.swift */,
				B80C9E462A2A7D1400E152FB /* LoadingState.swift */,
				B8C7E8BD2809F19500E439DC /* Markup.swift */,
				B8B4251428FDE8570081B8D5 /* Memo.swift */,
				B8B4251728FDE8AA0081B8D5 /* MemoData.swift */,
				B8925B2C29C0FD91001F9503 /* MemoDetailResponse.swift */,
				B824FDD026FA98F300B81BBD /* MemoEditorDetailResponse.swift */,
				B8099EFF2A3B5A820014FC2E /* MemoRecord.swift */,
				B8E1A94A2A14198400B757A5 /* OurSphereRecord.swift */,
				B8C80F0029FC201000BAC84D /* Peer.swift */,
				B8E1A9562A16E98D00B757A5 /* PeerRecord.swift */,
				B8E2B02829AD0E23004A78B3 /* Petname.swift */,
				B86DFF3027C06EBC002E57ED /* RenameSuggestion.swift */,
				B579FA912A1AE4D1008A4D2F /* ResolutionStatus.swift */,
				B8B6BCB429CCDDF6000DB410 /* ResourceStatus.swift */,
				B826B27427B5D95F003D3C03 /* SaveState.swift */,
				B8A6171F2971D3000054D410 /* Slashlink.swift */,
				B8E2B02A29AD0E4D004A78B3 /* Slug.swift */,
				B8A59D6B28B692A00010DB2F /* Story.swift */,
				B58FE48B28DED9B600E000CC /* StoryCombo.swift */,
				B58A46B029D3C6B300491E43 /* StoryEntry.swift */,
				B8A59D6828B692900010DB2F /* StoryPrompt.swift */,
				B58A46B429D3CE9700491E43 /* StoryUser.swift */,
				B8B54F3C271F7C6B00B9B507 /* Suggestion.swift */,
				B5E60C8A2A145F04007065A1 /* UserProfileBio.swift */,
				B81A1A6C29DF267200B4CD1C /* LoadingState.swift */,
			);
			path = Models;
			sourceTree = "<group>";
		};
		B8CA8F1B288F07CB005F8802 /* Data */ = {
			isa = PBXGroup;
			children = (
				B8CA8F1C288F07E8005F8802 /* Geists */,
			);
			path = Data;
			sourceTree = "<group>";
		};
		B8CA8F1C288F07E8005F8802 /* Geists */ = {
			isa = PBXGroup;
			children = (
				B575834428ED8D9100F6EE88 /* combo.json */,
				B8A408A828F61BA000A5651D /* project.json */,
				B8CA8F1D288F07F9005F8802 /* zettelkasten.json */,
			);
			path = Geists;
			sourceTree = "<group>";
		};
		B8CBAFA029930C5D0079107E /* Forms */ = {
			isa = PBXGroup;
			children = (
				B8AE34A9276A986000777FF0 /* PlaceholderTextView.swift */,
				B86F1AB628C77E8C00DA264E /* Search.swift */,
				B8AE34C7276BF77000777FF0 /* SearchTextField.swift */,
				B8B3EE7A297AFB9100779B7F /* TextFieldLabel.swift */,
				B8AE34A6276A885300777FF0 /* TextViewRepresentable.swift */,
				B8CBAFA129930C660079107E /* ValidatedTextField.swift */,
			);
			path = Forms;
			sourceTree = "<group>";
		};
		B8CBAFA5299449810079107E /* Audience */ = {
			isa = PBXGroup;
			children = (
				B8CBAFA62994499A0079107E /* AudienceIconView.swift */,
				B85A8057296E31860007F957 /* AudienceMenuButtonView.swift */,
				B8CBAFA32994491B0079107E /* MenuButtonView.swift */,
			);
			path = Audience;
			sourceTree = "<group>";
		};
		B8EB29ED26F27794006E97C3 = {
			isa = PBXGroup;
			children = (
				B8EB29F226F27794006E97C3 /* Shared */,
				B8EB29FD26F27797006E97C3 /* iOS */,
				B8EB2A0426F27797006E97C3 /* macOS */,
				B8EB2A0E26F27797006E97C3 /* Tests iOS */,
				B8EB2A1A26F27797006E97C3 /* Tests macOS */,
				B80057E927DC355E002C0129 /* SubconsciousTests */,
				B8EB29FC26F27797006E97C3 /* Products */,
			);
			sourceTree = "<group>";
		};
		B8EB29F226F27794006E97C3 /* Shared */ = {
			isa = PBXGroup;
			children = (
				B51EEAA029F0C37B0055887B /* AppIcon.swift */,
				B8109C2727A8879C00CD2B6D /* AppTheme.swift */,
				B8EB29F626F27797006E97C3 /* Assets.xcassets */,
				B8EB2A3826F27CD1006E97C3 /* Components */,
				B86DFF3827C15B77002E57ED /* Config.swift */,
				B8CA8F1B288F07CB005F8802 /* Data */,
				B88C977C276425C100B27DF0 /* Fonts */,
				B8EC568026F4156F00AC64E5 /* Library */,
				B8B54F39271F6C6800B9B507 /* Models */,
				B831BDBD2825BA6900C4CE92 /* Parsers */,
				B8879E9B26F8F3BD00A0B4FF /* Services */,
				B8EB29F326F27794006E97C3 /* SubconsciousApp.swift */,
				B5F68F622A0B1E6900CE4DD7 /* OnboardingTheme.swift */,
			);
			path = Shared;
			sourceTree = "<group>";
		};
		B8EB29FC26F27797006E97C3 /* Products */ = {
			isa = PBXGroup;
			children = (
				B8EB29FB26F27797006E97C3 /* Subconscious.app */,
				B8EB2A0326F27797006E97C3 /* Subconscious.app */,
				B8EB2A0B26F27797006E97C3 /* Tests iOS.xctest */,
				B8EB2A1726F27797006E97C3 /* Tests macOS.xctest */,
				B80057E827DC355E002C0129 /* SubconsciousTests.xctest */,
			);
			name = Products;
			sourceTree = "<group>";
		};
		B8EB29FD26F27797006E97C3 /* iOS */ = {
			isa = PBXGroup;
			children = (
				B8EB29FE26F27797006E97C3 /* Info.plist */,
			);
			path = iOS;
			sourceTree = "<group>";
		};
		B8EB2A0426F27797006E97C3 /* macOS */ = {
			isa = PBXGroup;
			children = (
				B8EB2A0526F27797006E97C3 /* Info.plist */,
				B8EB2A0626F27797006E97C3 /* macOS.entitlements */,
			);
			path = macOS;
			sourceTree = "<group>";
		};
		B8EB2A0E26F27797006E97C3 /* Tests iOS */ = {
			isa = PBXGroup;
			children = (
				B8EB2A0F26F27797006E97C3 /* Tests_iOS.swift */,
				B8EB2A1126F27797006E97C3 /* Tests_iOSLaunchTests.swift */,
			);
			path = "Tests iOS";
			sourceTree = "<group>";
		};
		B8EB2A1A26F27797006E97C3 /* Tests macOS */ = {
			isa = PBXGroup;
			children = (
				B8EB2A1B26F27797006E97C3 /* Tests_macOS.swift */,
				B8EB2A1D26F27797006E97C3 /* Tests_macOSLaunchTests.swift */,
			);
			path = "Tests macOS";
			sourceTree = "<group>";
		};
		B8EB2A3826F27CD1006E97C3 /* Components */ = {
			isa = PBXGroup;
			children = (
				B82F053628D60EE60025A8B5 /* AppTabView.swift */,
				B8DA32B429CB999500EA166E /* AppUpgradeView.swift */,
				B8EB29F526F27794006E97C3 /* AppView.swift */,
				B8879EA826F93EBF00A0B4FF /* BacklinksView.swift */,
				B8EC568426F41A2C00AC64E5 /* Common */,
				B87288E2299C02E200EF7E07 /* Detail */,
				B8CA8F2528909E66005F8802 /* Feed.swift */,
				B8B3EE712979DEDF00779B7F /* FirstRun */,
				B8AE34C4276BF72500777FF0 /* LinkSearchView.swift */,
				B87288E1299C02BA00EF7E07 /* Notebook */,
				B8545F09296F8FB700BC4EA1 /* OmniboxView.swift */,
				B88B1CDC298DE65E0062CB7F /* Settings */,
				B5F68F5F2A09F7E200CE4DD7 /* StackedGlowingImage.swift */,
			);
			path = Components;
			sourceTree = "<group>";
		};
		B8EC568026F4156F00AC64E5 /* Library */ = {
			isa = PBXGroup;
			children = (
				B8CC434827A0CA8D0079D2F9 /* AnimationUtilities.swift */,
				B8CA8F2328908D65005F8802 /* BundleUtilities.swift */,
				B86DFF2727BF02F0002E57ED /* CollectionUtilities.swift */,
				B8AE34AF276A9F9C00777FF0 /* ColorUtilities.swift */,
				B82C3A5526F529EF00833CC8 /* CombineUtilities.swift */,
				B839029E28CA246A007A3A3F /* CustomLogStringConvertible.swift */,
				B86DFF3627C09CA2002E57ED /* DateUtilities.swift */,
				B8C0A1B3297C938000D59532 /* Error.swift */,
				B82C3A5E26F576C600833CC8 /* FileManagerUtilities.swift */,
				B82C3A5826F5761700833CC8 /* FileSync.swift */,
				B86DFF3227C072CD002E57ED /* Func.swift */,
				B89E307C2911D7F900A4721F /* IntUtilities.swift */,
				B8B4251128FDE7780081B8D5 /* Mapping.swift */,
				B89E30762911B51A00A4721F /* Migration.swift */,
				B866868027AC4EF100A03A55 /* NSRangeUtilities.swift */,
				B82C3A6426F5796300833CC8 /* OptionalUtilities.swift */,
				B88CC957284FF59900994928 /* OrderedCollectionUtilities.swift */,
				B8EF986D29034ADF0029363D /* Pathlike.swift */,
				B85DF78B29B660C50042D725 /* Prose.swift */,
				B8B4D7EB27EA890B00633B5F /* ShadowStyle.swift */,
				B8EC568826F4204F00AC64E5 /* SQLite3Database.swift */,
				B82C3A7526F6B5BF00833CC8 /* StringUtilities.swift */,
				B84AD8E92811C863006B3153 /* URLComponentsUtilities.swift */,
				B82C3A6126F576FB00833CC8 /* URLUtilities.swift */,
				B8E00A2C299294A0003B40C1 /* UserDefaultsProperty.swift */,
				B8B3EE7C297B1A1000779B7F /* ViewDebugUtilities.swift */,
				B8249DA227E2753800BCDFBA /* ViewUtilities.swift */,
				B5CA448829D6A1C7002FD83C /* DummyDataUtilities.swift */,
				B8E1A9452A12F69E00B757A5 /* LogFmt.swift */,
			);
			path = Library;
			sourceTree = "<group>";
		};
		B8EC568426F41A2C00AC64E5 /* Common */ = {
			isa = PBXGroup;
			children = (
				B540F8B82A0C748100876256 /* Shapes */,
				B8CBAFA5299449810079107E /* Audience */,
				B8AC648E278F7E7B0099E96B /* BackLabelStyle.swift */,
				B8545F0C2970577600BC4EA1 /* BacklinkReacts.swift */,
				B88B1CDF298EAE520062CB7F /* Buttons */,
				B86BC75B29B27D45005B5833 /* Byline */,
				B822F18C27C9C0AB00943C6B /* CountChip.swift */,
				B57D63BA29B1CA8B008BBB62 /* DidView.swift */,
				B8B4D7ED27EA8AA000633B5F /* DragHandleView.swift */,
				B86DFF2C27C0280B002E57ED /* EntryListView.swift */,
				B82FD4552730A62C002CB641 /* EntryRow.swift */,
				B8A1621729B39337008322EB /* ExpandAlignedLeadingViewModifier.swift */,
				B83E91D627692EC600045C6A /* FAB.swift */,
				B8CBAFA029930C5D0079107E /* Forms */,
				B84AD8E2281073CE006B3153 /* InlineFormattingBarView.swift */,
				B57C0AEC29D280AC00D352E3 /* Layout */,
				B8AE34CA276C195E00777FF0 /* LinkSuggestionLabelView.swift */,
				B856521F2975BA9000B7FCA0 /* MetaTableView.swift */,
				B8DEBF182798B6A8007CB528 /* NavigationToolbar.swift */,
				B8249D9F27E2668500BCDFBA /* PinTrailingBottom.swift */,
				B58A46B829D4001500491E43 /* Profile */,
				B8AC648B278F757B0099E96B /* ProgressScrimView.swift */,
				B8B6BCBA29CE1FCF000DB410 /* ProgressTorusView.swift */,
				B8DEBF212798EE99007CB528 /* RenameSuggestionLabelView.swift */,
				B8AE34B5276AAAFF00777FF0 /* RoundedTextFieldViewModifier.swift */,
				B8AE34BE276BD61400777FF0 /* RowButtonStyle.swift */,
				B85BF46E27BB0FA800F55730 /* RowViewModifier.swift */,
				B8CC433C27A07CE10079D2F9 /* ScrimView.swift */,
				B8A41D502811F87C0096D2E7 /* SlashlinkBarView.swift */,
				B80890A62A056A130087E091 /* SlashlinkDisplayView.swift */,
				B85652182975B29800B7FCA0 /* Story */,
				B86E943229AFD5680073929B /* SubtextTextViewRepresentable.swift */,
				B82D145329EF157B009E21FF /* SubtextView.swift */,
				B85DF78A29B65F0A0042D725 /* Suggestion */,
				B57C0AEF29D280DC00D352E3 /* Tabs */,
				B81EACD727B724A000B3B8DC /* ThickDividerView.swift */,
				B8DEBF1E2798EC23007CB528 /* TitleGroupView.swift */,
				B85BF47427BB3D6E00F55730 /* ToolbarTitleGroupView.swift */,
				B532F8C129B1750F00CE9256 /* Transclude */,
				B8A41D4D2811E81E0096D2E7 /* WikilinkBarView.swift */,
				B5A7AD312A0D0B0E007C3535 /* EmptyStateView.swift */,
				B5D71D182A32B2AF000E058A /* NotFoundView.swift */,
			);
			path = Common;
			sourceTree = "<group>";
		};
/* End PBXGroup section */

/* Begin PBXNativeTarget section */
		B80057E727DC355E002C0129 /* SubconsciousTests */ = {
			isa = PBXNativeTarget;
			buildConfigurationList = B80057F027DC355E002C0129 /* Build configuration list for PBXNativeTarget "SubconsciousTests" */;
			buildPhases = (
				B80057E427DC355E002C0129 /* Sources */,
				B80057E527DC355E002C0129 /* Frameworks */,
				B80057E627DC355E002C0129 /* Resources */,
			);
			buildRules = (
			);
			dependencies = (
				B80057ED27DC355E002C0129 /* PBXTargetDependency */,
			);
			name = SubconsciousTests;
			productName = SubconsciousTests;
			productReference = B80057E827DC355E002C0129 /* SubconsciousTests.xctest */;
			productType = "com.apple.product-type.bundle.unit-test";
		};
		B8EB29FA26F27797006E97C3 /* Subconscious (iOS) */ = {
			isa = PBXNativeTarget;
			buildConfigurationList = B8EB2A2926F27797006E97C3 /* Build configuration list for PBXNativeTarget "Subconscious (iOS)" */;
			buildPhases = (
				B8EB29F726F27797006E97C3 /* Sources */,
				B8EB29F826F27797006E97C3 /* Frameworks */,
				B8EB29F926F27797006E97C3 /* Resources */,
			);
			buildRules = (
			);
			dependencies = (
				B8579B6727C5620800D8B4BC /* PBXTargetDependency */,
				B8579B6927C5620800D8B4BC /* PBXTargetDependency */,
				B8579B6B27C5620800D8B4BC /* PBXTargetDependency */,
			);
			name = "Subconscious (iOS)";
			packageProductDependencies = (
				B82C3A6E26F6B1C000833CC8 /* Collections */,
				B82C3A7026F6B1C000833CC8 /* OrderedCollections */,
				B8579B6427C561E900D8B4BC /* SwiftSubsurface */,
				B822F18A27C9615600943C6B /* ObservableStore */,
				B8CA8F19288F038C005F8802 /* Tracery */,
				B8E1BB78296DECE700B86E0E /* SwiftNoosphere */,
				B57D63BF29B574C3008BBB62 /* CodeScanner */,
			);
			productName = "Subconscious (iOS)";
			productReference = B8EB29FB26F27797006E97C3 /* Subconscious.app */;
			productType = "com.apple.product-type.application";
		};
		B8EB2A0226F27797006E97C3 /* Subconscious (macOS) */ = {
			isa = PBXNativeTarget;
			buildConfigurationList = B8EB2A2C26F27797006E97C3 /* Build configuration list for PBXNativeTarget "Subconscious (macOS)" */;
			buildPhases = (
				B8EB29FF26F27797006E97C3 /* Sources */,
				B8EB2A0026F27797006E97C3 /* Frameworks */,
				B8EB2A0126F27797006E97C3 /* Resources */,
			);
			buildRules = (
			);
			dependencies = (
			);
			name = "Subconscious (macOS)";
			productName = "Subconscious (macOS)";
			productReference = B8EB2A0326F27797006E97C3 /* Subconscious.app */;
			productType = "com.apple.product-type.application";
		};
		B8EB2A0A26F27797006E97C3 /* Tests iOS */ = {
			isa = PBXNativeTarget;
			buildConfigurationList = B8EB2A2F26F27797006E97C3 /* Build configuration list for PBXNativeTarget "Tests iOS" */;
			buildPhases = (
				B8EB2A0726F27797006E97C3 /* Sources */,
				B8EB2A0826F27797006E97C3 /* Frameworks */,
				B8EB2A0926F27797006E97C3 /* Resources */,
			);
			buildRules = (
			);
			dependencies = (
				B8EB2A0D26F27797006E97C3 /* PBXTargetDependency */,
			);
			name = "Tests iOS";
			productName = "Tests iOS";
			productReference = B8EB2A0B26F27797006E97C3 /* Tests iOS.xctest */;
			productType = "com.apple.product-type.bundle.ui-testing";
		};
		B8EB2A1626F27797006E97C3 /* Tests macOS */ = {
			isa = PBXNativeTarget;
			buildConfigurationList = B8EB2A3226F27797006E97C3 /* Build configuration list for PBXNativeTarget "Tests macOS" */;
			buildPhases = (
				B8EB2A1326F27797006E97C3 /* Sources */,
				B8EB2A1426F27797006E97C3 /* Frameworks */,
				B8EB2A1526F27797006E97C3 /* Resources */,
			);
			buildRules = (
			);
			dependencies = (
				B8EB2A1926F27797006E97C3 /* PBXTargetDependency */,
			);
			name = "Tests macOS";
			productName = "Tests macOS";
			productReference = B8EB2A1726F27797006E97C3 /* Tests macOS.xctest */;
			productType = "com.apple.product-type.bundle.ui-testing";
		};
/* End PBXNativeTarget section */

/* Begin PBXProject section */
		B8EB29EE26F27794006E97C3 /* Project object */ = {
			isa = PBXProject;
			attributes = {
				BuildIndependentTargetsInParallel = 1;
				LastSwiftUpdateCheck = 1320;
				LastUpgradeCheck = 1430;
				TargetAttributes = {
					B80057E727DC355E002C0129 = {
						CreatedOnToolsVersion = 13.2.1;
						TestTargetID = B8EB29FA26F27797006E97C3;
					};
					B8EB29FA26F27797006E97C3 = {
						CreatedOnToolsVersion = 13.0;
					};
					B8EB2A0226F27797006E97C3 = {
						CreatedOnToolsVersion = 13.0;
					};
					B8EB2A0A26F27797006E97C3 = {
						CreatedOnToolsVersion = 13.0;
						TestTargetID = B8EB29FA26F27797006E97C3;
					};
					B8EB2A1626F27797006E97C3 = {
						CreatedOnToolsVersion = 13.0;
						TestTargetID = B8EB2A0226F27797006E97C3;
					};
				};
			};
			buildConfigurationList = B8EB29F126F27794006E97C3 /* Build configuration list for PBXProject "Subconscious" */;
			compatibilityVersion = "Xcode 13.0";
			developmentRegion = en;
			hasScannedForEncodings = 0;
			knownRegions = (
				en,
				Base,
			);
			mainGroup = B8EB29ED26F27794006E97C3;
			packageReferences = (
				B82C3A6D26F6B1C000833CC8 /* XCRemoteSwiftPackageReference "swift-collections" */,
				B8579B6327C561E900D8B4BC /* XCRemoteSwiftPackageReference "SwiftSubsurface" */,
				B822F18927C9615600943C6B /* XCRemoteSwiftPackageReference "ObservableStore" */,
				B8CA8F18288F038C005F8802 /* XCRemoteSwiftPackageReference "Tracery" */,
				B8E1BB77296DECE700B86E0E /* XCRemoteSwiftPackageReference "noosphere" */,
				B57D63BE29B574C3008BBB62 /* XCRemoteSwiftPackageReference "CodeScanner" */,
			);
			productRefGroup = B8EB29FC26F27797006E97C3 /* Products */;
			projectDirPath = "";
			projectRoot = "";
			targets = (
				B8EB29FA26F27797006E97C3 /* Subconscious (iOS) */,
				B8EB2A0226F27797006E97C3 /* Subconscious (macOS) */,
				B8EB2A0A26F27797006E97C3 /* Tests iOS */,
				B8EB2A1626F27797006E97C3 /* Tests macOS */,
				B80057E727DC355E002C0129 /* SubconsciousTests */,
			);
		};
/* End PBXProject section */

/* Begin PBXResourcesBuildPhase section */
		B80057E627DC355E002C0129 /* Resources */ = {
			isa = PBXResourcesBuildPhase;
			buildActionMask = 2147483647;
			files = (
			);
			runOnlyForDeploymentPostprocessing = 0;
		};
		B8EB29F926F27797006E97C3 /* Resources */ = {
			isa = PBXResourcesBuildPhase;
			buildActionMask = 2147483647;
			files = (
				B8CA8F1E288F07F9005F8802 /* zettelkasten.json in Resources */,
				B88C97A22764270000B27DF0 /* LICENSE.txt in Resources */,
				B88C979D2764266A00B27DF0 /* IBMPlexSans-Light.ttf in Resources */,
				B88C97972764264300B27DF0 /* IBMPlexSans-BoldItalic.ttf in Resources */,
				B88C9785276425E900B27DF0 /* IBMPlexMono-Bold.ttf in Resources */,
				B88C9783276425E900B27DF0 /* IBMPlexMono-BoldItalic.ttf in Resources */,
				B88C9787276425E900B27DF0 /* IBMPlexMono-Regular.ttf in Resources */,
				B8EB2A2526F27797006E97C3 /* Assets.xcassets in Resources */,
				B88C97932764264300B27DF0 /* IBMPlexSans-Regular.ttf in Resources */,
				B88C9781276425E800B27DF0 /* IBMPlexMono-Italic.ttf in Resources */,
				B88C979F2764266A00B27DF0 /* IBMPlexSans-Medium.ttf in Resources */,
				B88C97952764264300B27DF0 /* IBMPlexSans-Italic.ttf in Resources */,
				B8A408A928F61BA000A5651D /* project.json in Resources */,
				B575834528ED8D9100F6EE88 /* combo.json in Resources */,
				B88C97992764264300B27DF0 /* IBMPlexSans-Bold.ttf in Resources */,
			);
			runOnlyForDeploymentPostprocessing = 0;
		};
		B8EB2A0126F27797006E97C3 /* Resources */ = {
			isa = PBXResourcesBuildPhase;
			buildActionMask = 2147483647;
			files = (
				B88C97A32764270000B27DF0 /* LICENSE.txt in Resources */,
				B88C979E2764266A00B27DF0 /* IBMPlexSans-Light.ttf in Resources */,
				B88C97982764264300B27DF0 /* IBMPlexSans-BoldItalic.ttf in Resources */,
				B8A408AA28F61BA000A5651D /* project.json in Resources */,
				B88C9786276425E900B27DF0 /* IBMPlexMono-Bold.ttf in Resources */,
				B88C9784276425E900B27DF0 /* IBMPlexMono-BoldItalic.ttf in Resources */,
				B88C9788276425E900B27DF0 /* IBMPlexMono-Regular.ttf in Resources */,
				B88C97942764264300B27DF0 /* IBMPlexSans-Regular.ttf in Resources */,
				B88C9782276425E900B27DF0 /* IBMPlexMono-Italic.ttf in Resources */,
				B88C97A02764266A00B27DF0 /* IBMPlexSans-Medium.ttf in Resources */,
				B88C97962764264300B27DF0 /* IBMPlexSans-Italic.ttf in Resources */,
				B88C979A2764264300B27DF0 /* IBMPlexSans-Bold.ttf in Resources */,
			);
			runOnlyForDeploymentPostprocessing = 0;
		};
		B8EB2A0926F27797006E97C3 /* Resources */ = {
			isa = PBXResourcesBuildPhase;
			buildActionMask = 2147483647;
			files = (
			);
			runOnlyForDeploymentPostprocessing = 0;
		};
		B8EB2A1526F27797006E97C3 /* Resources */ = {
			isa = PBXResourcesBuildPhase;
			buildActionMask = 2147483647;
			files = (
			);
			runOnlyForDeploymentPostprocessing = 0;
		};
/* End PBXResourcesBuildPhase section */

/* Begin PBXSourcesBuildPhase section */
		B80057E427DC355E002C0129 /* Sources */ = {
			isa = PBXSourcesBuildPhase;
			buildActionMask = 2147483647;
			files = (
				B88DFEF129E7454100B00DE8 /* Tests_CombineUtilities.swift in Sources */,
				B82FF242298C0DAF0097D688 /* Tests_Noosphere.swift in Sources */,
				B508956E29E7862A0048106B /* Tests_AddressBookService.swift in Sources */,
				B80CC807299D4DF000C4D7C0 /* Tests_SQLite3Database.swift in Sources */,
				B83B19A52A015D93007657D9 /* Tests_Did.swift in Sources */,
				B8CAA6CD2A02FF9B00F4A0F6 /* Tests_Link.swift in Sources */,
				B8E1A9492A13F49F00B757A5 /* Tests_LogFmt.swift in Sources */,
				B84AD8E1280F7A19006B3153 /* Tests_StringUtilities.swift in Sources */,
				B8B604EB29148C82006FCB77 /* Tests_AppMigrations.swift in Sources */,
				B8AAAAD928CBD68600DBC8A9 /* Tests_Detail.swift in Sources */,
				B8E62AE829D61E69008F7E74 /* Tests_UserDefaultProperty.swift in Sources */,
				B8C7E8C0280A2B7700E439DC /* Test_Markup.swift in Sources */,
				B80CC805299D14C900C4D7C0 /* Tests_Memo.swift in Sources */,
				B80C9E432A2A7CE400E152FB /* Tests_HeaderSubtext.swift in Sources */,
				B8F27EE42970CD8F00A33E78 /* Tests_Sphere.swift in Sources */,
				B80C9E452A2A7CF100E152FB /* Tests_Audience.swift in Sources */,
				B82BB7FE28243F32000C9FCC /* Tests_Parser.swift in Sources */,
				B8099F022A3B6FA50014FC2E /* Tests_MemoRecord.swift in Sources */,
				B84AD8E82811C827006B3153 /* Tests_URLComponentsUtilities.swift in Sources */,
				B5432B8329F8BAED003BBB23 /* Tests_UserProfileService.swift in Sources */,
				B87288E0299B05B500EF7E07 /* Tests_DataService.swift in Sources */,
				B80890AA2A0693C40087E091 /* Tests_HeaderSubtext.swift in Sources */,
				B5E60C8D2A146838007065A1 /* Tests_UserProfileBio.swift in Sources */,
				B8AAAADB28CBDED800DBC8A9 /* Tests_Search.swift in Sources */,
				B809AFF428D8E7BC00D0589A /* Tests_MarkupText.swift in Sources */,
				B88A76D729E0AA44005F3422 /* Tests_MemoViewerDetailMetaSheet.swift in Sources */,
				B85DF78F29B7B5440042D725 /* Tests_Prose.swift in Sources */,
				B85D5E3D28BE4B2C00EE0078 /* Tests_NotebookUpdate.swift in Sources */,
				B8682DCD2804C379001CD8DD /* Tests_CollectionUtilities.swift in Sources */,
				B5908BEB29DAB05B00225B1A /* TestUtilities.swift in Sources */,
				B8EA3757299EBA5500D98E2B /* Tests_NoosphereService.swift in Sources */,
				B88CC95B284FF64300994928 /* Tests_OrderedCollectionUtilities.swift in Sources */,
				B83B19A92A0183AA007657D9 /* Tests_Did+SubconsciousLocal.swift in Sources */,
				B80C9E472A2A7D1400E152FB /* LoadingState.swift in Sources */,
				B8C80F0329FC20A300BAC84D /* Tests_Peer.swift in Sources */,
				B80057F427DC35BE002C0129 /* Tests_Slug.swift in Sources */,
				B5F6ADCC29C1323900690DE4 /* Tests_FormField.swift in Sources */,
				B8925B2B29C0FA43001F9503 /* Tests_Func.swift in Sources */,
				B8D328B529A640F200850A37 /* Tests_RecoveryPhrase.swift in Sources */,
				B8F832E329B9292C00DFDFA8 /* Tests_SubtextAttributedStringRenderer.swift in Sources */,
				B831BDBC2825A4E700C4CE92 /* Tests_Header.swift in Sources */,
				B85D5E3F28BE4B4600EE0078 /* Tests_FeedUpdate.swift in Sources */,
				B8E2B02729AD053D004A78B3 /* Tests_Petname.swift in Sources */,
				B80057EB27DC355E002C0129 /* SubconsciousTests.swift in Sources */,
				B81D063D29F1C1E400593BBA /* Tests_SphereFile.swift in Sources */,
				B884565329D2102D00DBCD39 /* Tests_App.swift in Sources */,
				B84AD8DF280F3659006B3153 /* Tests_EntryLink.swift in Sources */,
				B8B604E9291476E9006FCB77 /* Tests_Migrations.swift in Sources */,
				B8A617222971E4860054D410 /* Tests_Slashlink.swift in Sources */,
				B8B3194F2909F36800A1E62A /* Tests_FileFingerprint.swift in Sources */,
				B8682DCB2804BF04001CD8DD /* Tests_Subtext.swift in Sources */,
				B88CC956284FCF8C00994928 /* Tests_DatabaseService.swift in Sources */,
				B8D328BA29A69D2D00850A37 /* Tests_URLUtilities.swift in Sources */,
				B831BDB72824DA9700C4CE92 /* Tests_Tape.swift in Sources */,
				B840CCC72A0C1F840000C025 /* Tests_Audience.swift in Sources */,
			);
			runOnlyForDeploymentPostprocessing = 0;
		};
		B8EB29F726F27797006E97C3 /* Sources */ = {
			isa = PBXSourcesBuildPhase;
			buildActionMask = 2147483647;
			files = (
				B8E1A9512A16E8D400B757A5 /* NoospherePeer.swift in Sources */,
				B8B4251B28FE1DA60081B8D5 /* Entry.swift in Sources */,
				B82FD4562730A62C002CB641 /* EntryRow.swift in Sources */,
				B8C7E8BE2809F19500E439DC /* Markup.swift in Sources */,
				B8CA8F2828909FBA005F8802 /* StoryPromptView.swift in Sources */,
				B88A76D429E09B51005F3422 /* PasteboardService.swift in Sources */,
				B831BDB92825A28A00C4CE92 /* Header.swift in Sources */,
				B8AE34C2276BD77C00777FF0 /* SuggestionLabelStyle.swift in Sources */,
				B856521C2975B2CF00B7FCA0 /* StoryAudienceView.swift in Sources */,
				B88CC958284FF59900994928 /* OrderedCollectionUtilities.swift in Sources */,
				B569971729B6A0DF003204FC /* DidQrCodeView.swift in Sources */,
				B8EA3EE82915C23200B92C2E /* HeaderSubtext.swift in Sources */,
				B58C73A729DBB3B500B00EA1 /* UserProfileView.swift in Sources */,
				B8EF986E29034ADF0029363D /* Pathlike.swift in Sources */,
				B83B19A32A005C6B007657D9 /* Did+SubconsciousLocal.swift in Sources */,
				B82C3A6526F5796300833CC8 /* OptionalUtilities.swift in Sources */,
				B8B54F3B271F6C8400B9B507 /* EntryLink.swift in Sources */,
				B8E00A302992DAA9003B40C1 /* ProfileSettingsView.swift in Sources */,
				B85652222975F16B00B7FCA0 /* BylineView.swift in Sources */,
				B8B3EE732979DEE900779B7F /* FirstRunView.swift in Sources */,
				B8AE34B0276A9F9C00777FF0 /* ColorUtilities.swift in Sources */,
				B8A59D7228B693100010DB2F /* StoryView.swift in Sources */,
				B84AD8EA2811C863006B3153 /* URLComponentsUtilities.swift in Sources */,
				B8B6BCBB29CE1FCF000DB410 /* ProgressTorusView.swift in Sources */,
				B86E943329AFD5680073929B /* SubtextTextViewRepresentable.swift in Sources */,
				B508957029E79BE70048106B /* UserProfileService.swift in Sources */,
				B8CC433D27A07CE10079D2F9 /* ScrimView.swift in Sources */,
				B86F1AB728C77E8C00DA264E /* Search.swift in Sources */,
				B8B3EE75297AEE6600779B7F /* FirstRunSphereView.swift in Sources */,
				B8A59D6C28B692A00010DB2F /* Story.swift in Sources */,
				B5F68F632A0B1E6900CE4DD7 /* OnboardingTheme.swift in Sources */,
				B8249DA327E2753800BCDFBA /* ViewUtilities.swift in Sources */,
				B8E1A9462A12F69E00B757A5 /* LogFmt.swift in Sources */,
				B82C3A6226F576FC00833CC8 /* URLUtilities.swift in Sources */,
				B88B1CDE298DE66E0062CB7F /* SettingsView.swift in Sources */,
				B8C80F0129FC201000BAC84D /* Peer.swift in Sources */,
				B8B4251528FDE8570081B8D5 /* Memo.swift in Sources */,
				B58A46B329D3CE6100491E43 /* StoryUserView.swift in Sources */,
				B57C0AF329D2810700D352E3 /* TabHeaderView.swift in Sources */,
				B866868A27AC8BED00A03A55 /* DetailKeyboardToolbarView.swift in Sources */,
				B800ABE8297DE7D20024D1FD /* DataService.swift in Sources */,
				B88B1CE3298EB0100062CB7F /* BarButtonStyle.swift in Sources */,
				B81A535F272751EE001A6268 /* Subtext.swift in Sources */,
				B8CA8F20288F1875005F8802 /* RandomPromptGeist.swift in Sources */,
				B8B3EE79297AF6E500779B7F /* FirstRunProfileView.swift in Sources */,
				B549B16B2A0CDAC10070C6AD /* FirstRunRecoveryView.swift in Sources */,
				B8A1621829B39337008322EB /* ExpandAlignedLeadingViewModifier.swift in Sources */,
				B8109C2827A8879C00CD2B6D /* AppTheme.swift in Sources */,
				B54930B12A2F0FE300958F12 /* StoryPlaceholderView.swift in Sources */,
				B8D7F03F27A4AD130042C7CF /* SuggestionLabelView.swift in Sources */,
				B5D769CB29F770440015385A /* GenerativeProfilePic.swift in Sources */,
				B8B4D7EE27EA8AA000633B5F /* DragHandleView.swift in Sources */,
				B58FE48A28DED93F00E000CC /* ComboGeist.swift in Sources */,
				B8A59D6628B690B20010DB2F /* FeedService.swift in Sources */,
				B8545F0A296F8FB700BC4EA1 /* OmniboxView.swift in Sources */,
				B85BF47527BB3D6E00F55730 /* ToolbarTitleGroupView.swift in Sources */,
				B86BC75429B143CD005B5833 /* Identified.swift in Sources */,
				B8879EA926F93EBF00A0B4FF /* BacklinksView.swift in Sources */,
				B86DFF2827BF02F0002E57ED /* CollectionUtilities.swift in Sources */,
				B82F053728D60EE60025A8B5 /* AppTabView.swift in Sources */,
				B8B4251828FDE8AA0081B8D5 /* MemoData.swift in Sources */,
				B8E2B02B29AD0E4D004A78B3 /* Slug.swift in Sources */,
				B58FE48E28DEDAEA00E000CC /* StoryComboView.swift in Sources */,
				B54B922828E669D6003ACA1F /* MementoGeist.swift in Sources */,
				B86DFF3327C072CD002E57ED /* Func.swift in Sources */,
				B86DFF3527C07438002E57ED /* LinkSuggestion.swift in Sources */,
				B82C3A5A26F5761700833CC8 /* FileSync.swift in Sources */,
				B8A59D7528B694C40010DB2F /* Geist.swift in Sources */,
				B8B4250F28FDE6960081B8D5 /* FileStore.swift in Sources */,
				B57C0AE929D2782C00D352E3 /* PetnameView.swift in Sources */,
				B8A617202971D3000054D410 /* Slashlink.swift in Sources */,
				B81EACD827B724A000B3B8DC /* ThickDividerView.swift in Sources */,
				B5F68F602A09F7E200CE4DD7 /* StackedGlowingImage.swift in Sources */,
				B58862C829F612CE006C2EE4 /* EditProfileSheet.swift in Sources */,
				B8D7F04227A4AE590042C7CF /* SuggestionViewModifier.swift in Sources */,
				B58A46AF29D3C62B00491E43 /* StoryEntryView.swift in Sources */,
				B8E00A2D299294A0003B40C1 /* UserDefaultsProperty.swift in Sources */,
				B57C0AF129D280E900D352E3 /* TabButtonView.swift in Sources */,
				B8B604E629146DF6006FCB77 /* MemoryStore.swift in Sources */,
				B8DEBF192798B6A8007CB528 /* NavigationToolbar.swift in Sources */,
				B822F18D27C9C0AB00943C6B /* CountChip.swift in Sources */,
				B87288DE299AB02400EF7E07 /* Sphere.swift in Sources */,
				B81A1A6D29DF267200B4CD1C /* LoadingState.swift in Sources */,
				B5CA448929D6A1C7002FD83C /* DummyDataUtilities.swift in Sources */,
				B8879EAC26F944DA00A0B4FF /* MemoEditorDetail.swift in Sources */,
				B8E1A94B2A14198400B757A5 /* OurSphereRecord.swift in Sources */,
				B5F6ADC929C02F4A00690DE4 /* AddressBookService.swift in Sources */,
				B8925B2F29C23017001F9503 /* MemoViewerDetailView.swift in Sources */,
				B56C3D3E2A01E5020071EF70 /* InviteCode.swift in Sources */,
				B51EEAA129F0C37B0055887B /* AppIcon.swift in Sources */,
				B8A1621429B2AB3A008322EB /* CloseButtonView.swift in Sources */,
				B80890A72A056A130087E091 /* SlashlinkDisplayView.swift in Sources */,
				B82C3A7626F6B5BF00833CC8 /* StringUtilities.swift in Sources */,
				B85BF47827BC2B4700F55730 /* DetailToolbarContent.swift in Sources */,
				B8CBAFA42994491B0079107E /* MenuButtonView.swift in Sources */,
				B57C0AF729D29A8F00D352E3 /* TabbedThreeColumnView.swift in Sources */,
				B57C0AEE29D280BB00D352E3 /* ThreeColumnView.swift in Sources */,
				B8133AEB29B8FD1300B38760 /* SubtextAttributedStringRenderer.swift in Sources */,
				B85EC460296F099700558761 /* ProfilePic.swift in Sources */,
				B57C0AF529D2865600D352E3 /* UserProfileDetailView.swift in Sources */,
				B579FA922A1AE4D1008A4D2F /* ResolutionStatus.swift in Sources */,
				B8EB2A1F26F27797006E97C3 /* SubconsciousApp.swift in Sources */,
				B866868127AC4EF100A03A55 /* NSRangeUtilities.swift in Sources */,
				B824FDD126FA98F300B81BBD /* MemoEditorDetailResponse.swift in Sources */,
				B8AE34AA276A986000777FF0 /* PlaceholderTextView.swift in Sources */,
				B8925B3129C2320D001F9503 /* MemoDetailDescription.swift in Sources */,
				B8CBAFA9299580E50079107E /* StoreProtocol.swift in Sources */,
				B5CFC7FE29E5403900178631 /* FollowUserSheet.swift in Sources */,
				B8DEBF252798EF6A007CB528 /* RenameSearchView.swift in Sources */,
				B58A46B529D3CE9700491E43 /* StoryUser.swift in Sources */,
				B8B3EE7D297B1A1000779B7F /* ViewDebugUtilities.swift in Sources */,
				B826B27527B5D95F003D3C03 /* SaveState.swift in Sources */,
				B82C3A5626F529EF00833CC8 /* CombineUtilities.swift in Sources */,
				B8A59D6928B692900010DB2F /* StoryPrompt.swift in Sources */,
				B84AD8E3281073CE006B3153 /* InlineFormattingBarView.swift in Sources */,
				B8616DF829C38775001C666A /* TranscludeButtonStyle.swift in Sources */,
				B5FB9D9429D5176100D64988 /* GhostPillButtonStyle.swift in Sources */,
				B8CE40E728D2707D00819064 /* QueryPromptGeist.swift in Sources */,
				B8CBAFA72994499A0079107E /* AudienceIconView.swift in Sources */,
				B8DA32B529CB999500EA166E /* AppUpgradeView.swift in Sources */,
				B8CAA6CB2A02FA7000F4A0F6 /* Link.swift in Sources */,
				B8B3EE77297AEE8B00779B7F /* FirstRunDoneView.swift in Sources */,
				B8099F002A3B5A820014FC2E /* MemoRecord.swift in Sources */,
				B85A805E296F08720007F957 /* AudienceMenuButtonView.swift in Sources */,
				B8AE34C8276BF77000777FF0 /* SearchTextField.swift in Sources */,
				B85EC469296F11F000558761 /* BylineSmView.swift in Sources */,
				B82BB7FB2821DA61000C9FCC /* Parser.swift in Sources */,
				B8249DA027E2668500BCDFBA /* PinTrailingBottom.swift in Sources */,
				B58A46B129D3C6B300491E43 /* StoryEntry.swift in Sources */,
				B59D556329BBFF56007915E2 /* FormField.swift in Sources */,
				B81A535C27275138001A6268 /* Tape.swift in Sources */,
				B8B3EE7B297AFB9100779B7F /* TextFieldLabel.swift in Sources */,
				B8B3194D2909E81D00A1E62A /* FileInfo.swift in Sources */,
				B5A7AD322A0D0B0E007C3535 /* EmptyStateView.swift in Sources */,
				B8AC648A278F53920099E96B /* EntryStub.swift in Sources */,
				B88B1CE5298EB10D0062CB7F /* RecoveryPhraseView.swift in Sources */,
				B8B4250C28FB43C90081B8D5 /* ContentType.swift in Sources */,
				B58A46BA29D4004B00491E43 /* UserProfileDetailMetaSheet.swift in Sources */,
				B8AE34C5276BF72500777FF0 /* LinkSearchView.swift in Sources */,
				B8AE34CB276C195E00777FF0 /* LinkSuggestionLabelView.swift in Sources */,
				B8AC648C278F757B0099E96B /* ProgressScrimView.swift in Sources */,
				B89E307D2911D7F900A4721F /* IntUtilities.swift in Sources */,
				B8D328B729A671DA00850A37 /* Transclude2View.swift in Sources */,
				B81A1A6F29DF29BF00B4CD1C /* MemoViewerDetailMetaSheetView.swift in Sources */,
				B87288DC299AB01800EF7E07 /* Noosphere.swift in Sources */,
				B58A46B729D3D09500491E43 /* UserProfileHeaderView.swift in Sources */,
				B8E00A2A29928DD2003B40C1 /* AppDefaults.swift in Sources */,
				B82C3A5326F528B000833CC8 /* DatabaseService.swift in Sources */,
				B8A41D512811F87C0096D2E7 /* SlashlinkBarView.swift in Sources */,
				B8879EA026F90C5100A0B4FF /* NotebookNavigationView.swift in Sources */,
				B5CA12A029FF732A00860E9E /* GatewayProvisioningService.swift in Sources */,
				B8EB2A2326F27797006E97C3 /* AppView.swift in Sources */,
				B89E30772911B51A00A4721F /* Migration.swift in Sources */,
				B540F8BA2A0C748C00876256 /* Line.swift in Sources */,
				B8B4D7EC27EA890B00633B5F /* ShadowStyle.swift in Sources */,
				B85BF46F27BB0FA800F55730 /* RowViewModifier.swift in Sources */,
				B85DF78C29B660C60042D725 /* Prose.swift in Sources */,
				B8EA3EE529159C5500B92C2E /* HeaderSubtextMemoStore.swift in Sources */,
				B86DFF3127C06EBC002E57ED /* RenameSuggestion.swift in Sources */,
				B81D063B29F1821E00593BBA /* SphereFile.swift in Sources */,
				B5E60C8B2A145F04007065A1 /* UserProfileBio.swift in Sources */,
				B88B1CE1298EAE730062CB7F /* PillButtonStyle.swift in Sources */,
				B8AE34A7276A885300777FF0 /* TextViewRepresentable.swift in Sources */,
				B8C0A1B4297C938000D59532 /* Error.swift in Sources */,
				B8CBAFA229930C660079107E /* ValidatedTextField.swift in Sources */,
				B8DEBF222798EE99007CB528 /* RenameSuggestionLabelView.swift in Sources */,
				B8DEBF1F2798EC23007CB528 /* TitleGroupView.swift in Sources */,
				B8AE34BF276BD61400777FF0 /* RowButtonStyle.swift in Sources */,
				B5D71D192A32B2AF000E058A /* NotFoundView.swift in Sources */,
				B8CA8F2628909E66005F8802 /* Feed.swift in Sources */,
				B85652202975BA9000B7FCA0 /* MetaTableView.swift in Sources */,
				B86BC75A29B24BEF005B5833 /* MemoEditorDetailMetaSheetView.swift in Sources */,
				B8B6BCB529CCDDF6000DB410 /* ResourceStatus.swift in Sources */,
				B58FE48C28DED9B600E000CC /* StoryCombo.swift in Sources */,
				B86DFF3727C09CA2002E57ED /* DateUtilities.swift in Sources */,
				B8E1A9572A16E98D00B757A5 /* PeerRecord.swift in Sources */,
				B8CC434927A0CA8D0079D2F9 /* AnimationUtilities.swift in Sources */,
				B54187B829EF5CA00056E4A9 /* FollowUserFormSheet.swift in Sources */,
				B89966C728B6EE2300DF1F8C /* Notebook.swift in Sources */,
				B8925B2D29C0FD91001F9503 /* MemoDetailResponse.swift in Sources */,
				B88B1CE7298EEC240062CB7F /* GatewayURLSettingsView.swift in Sources */,
				B8B4251228FDE7780081B8D5 /* Mapping.swift in Sources */,
				B532F8C329B1752E00CE9256 /* TranscludeBlockLayoutFragment.swift in Sources */,
				B8AE34AD276A9CDB00777FF0 /* PrimaryButtonStyle.swift in Sources */,
				B8E1A9542A16E8EA00B757A5 /* NoospherePeerChange.swift in Sources */,
				B8A41D4E2811E81E0096D2E7 /* WikilinkBarView.swift in Sources */,
				B82C3A5F26F576C600833CC8 /* FileManagerUtilities.swift in Sources */,
				B8E1BB7B296DEF3200B86E0E /* NoosphereService.swift in Sources */,
				B8B54F3D271F7C6B00B9B507 /* Suggestion.swift in Sources */,
				B8AC648F278F7E7B0099E96B /* BackLabelStyle.swift in Sources */,
				B86DFF2D27C0280B002E57ED /* EntryListView.swift in Sources */,
				B86DFF3927C15B77002E57ED /* Config.swift in Sources */,
				B57D63BB29B1CA8B008BBB62 /* DidView.swift in Sources */,
				B83E91D727692EC600045C6A /* FAB.swift in Sources */,
				B848FDAA2991837900245115 /* DeveloperSettingsView.swift in Sources */,
				B8545F0D2970577600BC4EA1 /* BacklinkReacts.swift in Sources */,
				B8E2B02929AD0E23004A78B3 /* Petname.swift in Sources */,
				B550E04029AF219100050F19 /* Did.swift in Sources */,
				B82D145429EF157B009E21FF /* SubtextView.swift in Sources */,
				B8A59D6028B51D000010DB2F /* TranscludeView.swift in Sources */,
				B569971629B6A0DF003204FC /* FollowUserViaQRCodeView.swift in Sources */,
				B58C1FBA2A12F8DE0085A1FE /* ProfilePicFrameViewModifier.swift in Sources */,
				B856521E2975B7F100B7FCA0 /* Audience.swift in Sources */,
				B8AE34B6276AAAFF00777FF0 /* RoundedTextFieldViewModifier.swift in Sources */,
				B839029F28CA246A007A3A3F /* CustomLogStringConvertible.swift in Sources */,
				B8EC568926F4204F00AC64E5 /* SQLite3Database.swift in Sources */,
				B8CA8F2428908D65005F8802 /* BundleUtilities.swift in Sources */,
			);
			runOnlyForDeploymentPostprocessing = 0;
		};
		B8EB29FF26F27797006E97C3 /* Sources */ = {
			isa = PBXSourcesBuildPhase;
			buildActionMask = 2147483647;
			files = (
				B82C3A6626F5796300833CC8 /* OptionalUtilities.swift in Sources */,
				B8AC6490278F7E7B0099E96B /* BackLabelStyle.swift in Sources */,
				B866868227AC4EF100A03A55 /* NSRangeUtilities.swift in Sources */,
				B85BF47627BB3D6E00F55730 /* ToolbarTitleGroupView.swift in Sources */,
				B8DEBF202798EC23007CB528 /* TitleGroupView.swift in Sources */,
				B5690C3C29FB4DEF00067580 /* FollowUserViaQRCodeView.swift in Sources */,
				B85DF78D29B660C60042D725 /* Prose.swift in Sources */,
				B82C3A6326F576FC00833CC8 /* URLUtilities.swift in Sources */,
				B83E91D827692EC600045C6A /* FAB.swift in Sources */,
				B88CC959284FF59900994928 /* OrderedCollectionUtilities.swift in Sources */,
				B8A59D6128B51D000010DB2F /* TranscludeView.swift in Sources */,
				B89E307E2911D7F900A4721F /* IntUtilities.swift in Sources */,
				B8A59D6728B690B20010DB2F /* FeedService.swift in Sources */,
				B8249DA127E2668500BCDFBA /* PinTrailingBottom.swift in Sources */,
				B8EF986F29034ADF0029363D /* Pathlike.swift in Sources */,
				B82D145529EF157B009E21FF /* SubtextView.swift in Sources */,
				B8A1621929B39337008322EB /* ExpandAlignedLeadingViewModifier.swift in Sources */,
				B8879EAA26F93EBF00A0B4FF /* BacklinksView.swift in Sources */,
				B82C3A5B26F5761700833CC8 /* FileSync.swift in Sources */,
				B85BF47927BC2B4700F55730 /* DetailToolbarContent.swift in Sources */,
				B58C1FBB2A12F8DE0085A1FE /* ProfilePicFrameViewModifier.swift in Sources */,
				B81EACD927B724A000B3B8DC /* ThickDividerView.swift in Sources */,
				B89E30782911B51A00A4721F /* Migration.swift in Sources */,
				B89966C828B6EE2300DF1F8C /* Notebook.swift in Sources */,
				B82FD4572730A62C002CB641 /* EntryRow.swift in Sources */,
				B82F053828D60EE60025A8B5 /* AppTabView.swift in Sources */,
				B8AE34B7276AAAFF00777FF0 /* RoundedTextFieldViewModifier.swift in Sources */,
				B8E1A9472A12F69E00B757A5 /* LogFmt.swift in Sources */,
				B8879EAD26F944DA00A0B4FF /* MemoEditorDetail.swift in Sources */,
				B8D7F04027A4AD130042C7CF /* SuggestionLabelView.swift in Sources */,
				B8CC433E27A07CE10079D2F9 /* ScrimView.swift in Sources */,
				B8AE34C3276BD77C00777FF0 /* SuggestionLabelStyle.swift in Sources */,
				B82C3A7726F6B5BF00833CC8 /* StringUtilities.swift in Sources */,
				B8D7F04327A4AE590042C7CF /* SuggestionViewModifier.swift in Sources */,
				B8B4251028FDE6960081B8D5 /* FileStore.swift in Sources */,
				B8616DF929C3877F001C666A /* TranscludeButtonStyle.swift in Sources */,
				B8E1A9552A16E8EA00B757A5 /* NoospherePeerChange.swift in Sources */,
				B8EB2A2026F27797006E97C3 /* SubconsciousApp.swift in Sources */,
				B81A535D27275138001A6268 /* Tape.swift in Sources */,
				B5F68F612A09F7E200CE4DD7 /* StackedGlowingImage.swift in Sources */,
				B85BF47027BB0FA800F55730 /* RowViewModifier.swift in Sources */,
				B8E00A312992DAA9003B40C1 /* ProfileSettingsView.swift in Sources */,
				B8AE34B1276A9F9C00777FF0 /* ColorUtilities.swift in Sources */,
				B8E00A2B29928DD2003B40C1 /* AppDefaults.swift in Sources */,
				B82C3A5726F529EF00833CC8 /* CombineUtilities.swift in Sources */,
				B8B4251C28FE1DA60081B8D5 /* Entry.swift in Sources */,
				B82BB7FC2821DA61000C9FCC /* Parser.swift in Sources */,
				B8DEBF1A2798B6A8007CB528 /* NavigationToolbar.swift in Sources */,
				B5CA448A29D6A1C7002FD83C /* DummyDataUtilities.swift in Sources */,
				B80890A82A056A130087E091 /* SlashlinkDisplayView.swift in Sources */,
				B8CBAFAA299580E50079107E /* StoreProtocol.swift in Sources */,
				B8AE34CC276C195E00777FF0 /* LinkSuggestionLabelView.swift in Sources */,
				B5D769CC29F770440015385A /* GenerativeProfilePic.swift in Sources */,
				B8545F0E2970577600BC4EA1 /* BacklinkReacts.swift in Sources */,
				B800ABE9297DE7D20024D1FD /* DataService.swift in Sources */,
				B8249DA427E2753800BCDFBA /* ViewUtilities.swift in Sources */,
				B8A59D7328B693100010DB2F /* StoryView.swift in Sources */,
				B8A59D6D28B692A00010DB2F /* Story.swift in Sources */,
				B831BDBA2825A28A00C4CE92 /* Header.swift in Sources */,
				B8109C2927A8879C00CD2B6D /* AppTheme.swift in Sources */,
				B8AE34AE276A9CDB00777FF0 /* PrimaryButtonStyle.swift in Sources */,
				B8E1A9522A16E8D400B757A5 /* NoospherePeer.swift in Sources */,
				B8EA3EE629159C5500B92C2E /* HeaderSubtextMemoStore.swift in Sources */,
				B8AE34C0276BD61400777FF0 /* RowButtonStyle.swift in Sources */,
				B85EC46A296F11F000558761 /* BylineSmView.swift in Sources */,
				B8E1A94C2A14198400B757A5 /* OurSphereRecord.swift in Sources */,
				B8A59D7628B694C40010DB2F /* Geist.swift in Sources */,
				B508957129E79BE70048106B /* UserProfileService.swift in Sources */,
				B85A8059296E31860007F957 /* AudienceMenuButtonView.swift in Sources */,
				B8CC434A27A0CA8D0079D2F9 /* AnimationUtilities.swift in Sources */,
				B822F18E27C9C0AB00943C6B /* CountChip.swift in Sources */,
				B8B604E729146DF6006FCB77 /* MemoryStore.swift in Sources */,
				B5A7AD332A0D0B0E007C3535 /* EmptyStateView.swift in Sources */,
				B8DEBF262798EF6A007CB528 /* RenameSearchView.swift in Sources */,
				B88A76D529E09B51005F3422 /* PasteboardService.swift in Sources */,
				B81A5360272751EE001A6268 /* Subtext.swift in Sources */,
				B8545F0B296F8FB700BC4EA1 /* OmniboxView.swift in Sources */,
				B8AC648D278F757B0099E96B /* ProgressScrimView.swift in Sources */,
				B8DEBF232798EE99007CB528 /* RenameSuggestionLabelView.swift in Sources */,
				B8A41D522811F87C0096D2E7 /* SlashlinkBarView.swift in Sources */,
				B866868B27AC8BED00A03A55 /* DetailKeyboardToolbarView.swift in Sources */,
				B5FB9D9529D51D9600D64988 /* UserProfileHeaderView.swift in Sources */,
				B8133AEC29B8FD1300B38760 /* SubtextAttributedStringRenderer.swift in Sources */,
				B84AD8E4281073CE006B3153 /* InlineFormattingBarView.swift in Sources */,
				B8AE34C6276BF72500777FF0 /* LinkSearchView.swift in Sources */,
				B82C3A5426F528B000833CC8 /* DatabaseService.swift in Sources */,
				B8D328B829A671DA00850A37 /* Transclude2View.swift in Sources */,
				B8CE40E828D2707D00819064 /* QueryPromptGeist.swift in Sources */,
<<<<<<< HEAD
				B8E1A9582A16E98D00B757A5 /* PeerRecord.swift in Sources */,
=======
				B5D71D1A2A32B2AF000E058A /* NotFoundView.swift in Sources */,
>>>>>>> 36bd9f0f
				B8B6BCB629CCDDF6000DB410 /* ResourceStatus.swift in Sources */,
				B58862C929F612CE006C2EE4 /* EditProfileSheet.swift in Sources */,
				B84AD8EB2811C863006B3153 /* URLComponentsUtilities.swift in Sources */,
				B8B4251328FDE7780081B8D5 /* Mapping.swift in Sources */,
				B8DA32B629CB999500EA166E /* AppUpgradeView.swift in Sources */,
				B58C73A829DBB3B500B00EA1 /* UserProfileView.swift in Sources */,
				B8B4250D28FB43C90081B8D5 /* ContentType.swift in Sources */,
				B8A41D4F2811E81E0096D2E7 /* WikilinkBarView.swift in Sources */,
				B86DFF2927BF02F0002E57ED /* CollectionUtilities.swift in Sources */,
				B8879EA126F90C5100A0B4FF /* NotebookNavigationView.swift in Sources */,
				B5CA12A129FF732A00860E9E /* GatewayProvisioningService.swift in Sources */,
				B8B6BCBC29CE1FCF000DB410 /* ProgressTorusView.swift in Sources */,
				B5690C3D29FB4DEF00067580 /* DidQrCodeView.swift in Sources */,
				B8EB2A2426F27797006E97C3 /* AppView.swift in Sources */,
				B82C3A6026F576C600833CC8 /* FileManagerUtilities.swift in Sources */,
				B8E00A2E299294A0003B40C1 /* UserDefaultsProperty.swift in Sources */,
				B8B4251628FDE8570081B8D5 /* Memo.swift in Sources */,
				B85EC461296F099700558761 /* ProfilePic.swift in Sources */,
				B8EC568A26F4204F00AC64E5 /* SQLite3Database.swift in Sources */,
				B8B4251928FDE8AA0081B8D5 /* MemoData.swift in Sources */,
				B8A59D6A28B692900010DB2F /* StoryPrompt.swift in Sources */,
				B5CFC7FF29E5403900178631 /* FollowUserSheet.swift in Sources */,
			);
			runOnlyForDeploymentPostprocessing = 0;
		};
		B8EB2A0726F27797006E97C3 /* Sources */ = {
			isa = PBXSourcesBuildPhase;
			buildActionMask = 2147483647;
			files = (
				B8EB2A1226F27797006E97C3 /* Tests_iOSLaunchTests.swift in Sources */,
				B8EB2A1026F27797006E97C3 /* Tests_iOS.swift in Sources */,
			);
			runOnlyForDeploymentPostprocessing = 0;
		};
		B8EB2A1326F27797006E97C3 /* Sources */ = {
			isa = PBXSourcesBuildPhase;
			buildActionMask = 2147483647;
			files = (
				B8EB2A1E26F27797006E97C3 /* Tests_macOSLaunchTests.swift in Sources */,
				B8EB2A1C26F27797006E97C3 /* Tests_macOS.swift in Sources */,
			);
			runOnlyForDeploymentPostprocessing = 0;
		};
/* End PBXSourcesBuildPhase section */

/* Begin PBXTargetDependency section */
		B80057ED27DC355E002C0129 /* PBXTargetDependency */ = {
			isa = PBXTargetDependency;
			target = B8EB29FA26F27797006E97C3 /* Subconscious (iOS) */;
			targetProxy = B80057EC27DC355E002C0129 /* PBXContainerItemProxy */;
		};
		B8579B6727C5620800D8B4BC /* PBXTargetDependency */ = {
			isa = PBXTargetDependency;
			productRef = B8579B6627C5620800D8B4BC /* Collections */;
		};
		B8579B6927C5620800D8B4BC /* PBXTargetDependency */ = {
			isa = PBXTargetDependency;
			productRef = B8579B6827C5620800D8B4BC /* OrderedCollections */;
		};
		B8579B6B27C5620800D8B4BC /* PBXTargetDependency */ = {
			isa = PBXTargetDependency;
			productRef = B8579B6A27C5620800D8B4BC /* SwiftSubsurface */;
		};
		B8EB2A0D26F27797006E97C3 /* PBXTargetDependency */ = {
			isa = PBXTargetDependency;
			target = B8EB29FA26F27797006E97C3 /* Subconscious (iOS) */;
			targetProxy = B8EB2A0C26F27797006E97C3 /* PBXContainerItemProxy */;
		};
		B8EB2A1926F27797006E97C3 /* PBXTargetDependency */ = {
			isa = PBXTargetDependency;
			target = B8EB2A0226F27797006E97C3 /* Subconscious (macOS) */;
			targetProxy = B8EB2A1826F27797006E97C3 /* PBXContainerItemProxy */;
		};
/* End PBXTargetDependency section */

/* Begin XCBuildConfiguration section */
		B80057EE27DC355E002C0129 /* Debug */ = {
			isa = XCBuildConfiguration;
			buildSettings = {
				BUNDLE_LOADER = "$(TEST_HOST)";
				CODE_SIGN_STYLE = Automatic;
				CURRENT_PROJECT_VERSION = 1;
				DEVELOPMENT_TEAM = LA8RNJ2LQP;
				GENERATE_INFOPLIST_FILE = YES;
				IPHONEOS_DEPLOYMENT_TARGET = 16.0;
				MARKETING_VERSION = 1.0;
				PRODUCT_BUNDLE_IDENTIFIER = com.subconscious.SubconsciousTests;
				PRODUCT_NAME = "$(TARGET_NAME)";
				SDKROOT = iphoneos;
				SWIFT_EMIT_LOC_STRINGS = NO;
				SWIFT_VERSION = 5.0;
				TARGETED_DEVICE_FAMILY = "1,2";
				TEST_HOST = "$(BUILT_PRODUCTS_DIR)/Subconscious.app/Subconscious";
			};
			name = Debug;
		};
		B80057EF27DC355E002C0129 /* Release */ = {
			isa = XCBuildConfiguration;
			buildSettings = {
				BUNDLE_LOADER = "$(TEST_HOST)";
				CODE_SIGN_STYLE = Automatic;
				CURRENT_PROJECT_VERSION = 1;
				DEVELOPMENT_TEAM = LA8RNJ2LQP;
				GENERATE_INFOPLIST_FILE = YES;
				IPHONEOS_DEPLOYMENT_TARGET = 16.0;
				MARKETING_VERSION = 1.0;
				PRODUCT_BUNDLE_IDENTIFIER = com.subconscious.SubconsciousTests;
				PRODUCT_NAME = "$(TARGET_NAME)";
				SDKROOT = iphoneos;
				SWIFT_EMIT_LOC_STRINGS = NO;
				SWIFT_VERSION = 5.0;
				TARGETED_DEVICE_FAMILY = "1,2";
				TEST_HOST = "$(BUILT_PRODUCTS_DIR)/Subconscious.app/Subconscious";
				VALIDATE_PRODUCT = YES;
			};
			name = Release;
		};
		B8EB2A2726F27797006E97C3 /* Debug */ = {
			isa = XCBuildConfiguration;
			buildSettings = {
				ALWAYS_SEARCH_USER_PATHS = NO;
				CLANG_ANALYZER_NONNULL = YES;
				CLANG_ANALYZER_NUMBER_OBJECT_CONVERSION = YES_AGGRESSIVE;
				CLANG_CXX_LANGUAGE_STANDARD = "gnu++17";
				CLANG_CXX_LIBRARY = "libc++";
				CLANG_ENABLE_MODULES = YES;
				CLANG_ENABLE_OBJC_ARC = YES;
				CLANG_ENABLE_OBJC_WEAK = YES;
				CLANG_WARN_BLOCK_CAPTURE_AUTORELEASING = YES;
				CLANG_WARN_BOOL_CONVERSION = YES;
				CLANG_WARN_COMMA = YES;
				CLANG_WARN_CONSTANT_CONVERSION = YES;
				CLANG_WARN_DEPRECATED_OBJC_IMPLEMENTATIONS = YES;
				CLANG_WARN_DIRECT_OBJC_ISA_USAGE = YES_ERROR;
				CLANG_WARN_DOCUMENTATION_COMMENTS = YES;
				CLANG_WARN_EMPTY_BODY = YES;
				CLANG_WARN_ENUM_CONVERSION = YES;
				CLANG_WARN_INFINITE_RECURSION = YES;
				CLANG_WARN_INT_CONVERSION = YES;
				CLANG_WARN_NON_LITERAL_NULL_CONVERSION = YES;
				CLANG_WARN_OBJC_IMPLICIT_RETAIN_SELF = YES;
				CLANG_WARN_OBJC_LITERAL_CONVERSION = YES;
				CLANG_WARN_OBJC_ROOT_CLASS = YES_ERROR;
				CLANG_WARN_QUOTED_INCLUDE_IN_FRAMEWORK_HEADER = YES;
				CLANG_WARN_RANGE_LOOP_ANALYSIS = YES;
				CLANG_WARN_STRICT_PROTOTYPES = YES;
				CLANG_WARN_SUSPICIOUS_MOVE = YES;
				CLANG_WARN_UNGUARDED_AVAILABILITY = YES_AGGRESSIVE;
				CLANG_WARN_UNREACHABLE_CODE = YES;
				CLANG_WARN__DUPLICATE_METHOD_MATCH = YES;
				COPY_PHASE_STRIP = NO;
				DEAD_CODE_STRIPPING = YES;
				DEBUG_INFORMATION_FORMAT = dwarf;
				ENABLE_STRICT_OBJC_MSGSEND = YES;
				ENABLE_TESTABILITY = YES;
				GCC_C_LANGUAGE_STANDARD = gnu11;
				GCC_DYNAMIC_NO_PIC = NO;
				GCC_NO_COMMON_BLOCKS = YES;
				GCC_OPTIMIZATION_LEVEL = 0;
				GCC_PREPROCESSOR_DEFINITIONS = (
					"DEBUG=1",
					"$(inherited)",
				);
				GCC_WARN_64_TO_32_BIT_CONVERSION = YES;
				GCC_WARN_ABOUT_RETURN_TYPE = YES_ERROR;
				GCC_WARN_UNDECLARED_SELECTOR = YES;
				GCC_WARN_UNINITIALIZED_AUTOS = YES_AGGRESSIVE;
				GCC_WARN_UNUSED_FUNCTION = YES;
				GCC_WARN_UNUSED_VARIABLE = YES;
				IPHONEOS_DEPLOYMENT_TARGET = 16.0;
				MTL_ENABLE_DEBUG_INFO = INCLUDE_SOURCE;
				MTL_FAST_MATH = YES;
				ONLY_ACTIVE_ARCH = YES;
				SWIFT_ACTIVE_COMPILATION_CONDITIONS = DEBUG;
				SWIFT_OPTIMIZATION_LEVEL = "-Onone";
			};
			name = Debug;
		};
		B8EB2A2826F27797006E97C3 /* Release */ = {
			isa = XCBuildConfiguration;
			buildSettings = {
				ALWAYS_SEARCH_USER_PATHS = NO;
				CLANG_ANALYZER_NONNULL = YES;
				CLANG_ANALYZER_NUMBER_OBJECT_CONVERSION = YES_AGGRESSIVE;
				CLANG_CXX_LANGUAGE_STANDARD = "gnu++17";
				CLANG_CXX_LIBRARY = "libc++";
				CLANG_ENABLE_MODULES = YES;
				CLANG_ENABLE_OBJC_ARC = YES;
				CLANG_ENABLE_OBJC_WEAK = YES;
				CLANG_WARN_BLOCK_CAPTURE_AUTORELEASING = YES;
				CLANG_WARN_BOOL_CONVERSION = YES;
				CLANG_WARN_COMMA = YES;
				CLANG_WARN_CONSTANT_CONVERSION = YES;
				CLANG_WARN_DEPRECATED_OBJC_IMPLEMENTATIONS = YES;
				CLANG_WARN_DIRECT_OBJC_ISA_USAGE = YES_ERROR;
				CLANG_WARN_DOCUMENTATION_COMMENTS = YES;
				CLANG_WARN_EMPTY_BODY = YES;
				CLANG_WARN_ENUM_CONVERSION = YES;
				CLANG_WARN_INFINITE_RECURSION = YES;
				CLANG_WARN_INT_CONVERSION = YES;
				CLANG_WARN_NON_LITERAL_NULL_CONVERSION = YES;
				CLANG_WARN_OBJC_IMPLICIT_RETAIN_SELF = YES;
				CLANG_WARN_OBJC_LITERAL_CONVERSION = YES;
				CLANG_WARN_OBJC_ROOT_CLASS = YES_ERROR;
				CLANG_WARN_QUOTED_INCLUDE_IN_FRAMEWORK_HEADER = YES;
				CLANG_WARN_RANGE_LOOP_ANALYSIS = YES;
				CLANG_WARN_STRICT_PROTOTYPES = YES;
				CLANG_WARN_SUSPICIOUS_MOVE = YES;
				CLANG_WARN_UNGUARDED_AVAILABILITY = YES_AGGRESSIVE;
				CLANG_WARN_UNREACHABLE_CODE = YES;
				CLANG_WARN__DUPLICATE_METHOD_MATCH = YES;
				COPY_PHASE_STRIP = NO;
				DEAD_CODE_STRIPPING = YES;
				DEBUG_INFORMATION_FORMAT = "dwarf-with-dsym";
				ENABLE_NS_ASSERTIONS = NO;
				ENABLE_STRICT_OBJC_MSGSEND = YES;
				GCC_C_LANGUAGE_STANDARD = gnu11;
				GCC_NO_COMMON_BLOCKS = YES;
				GCC_WARN_64_TO_32_BIT_CONVERSION = YES;
				GCC_WARN_ABOUT_RETURN_TYPE = YES_ERROR;
				GCC_WARN_UNDECLARED_SELECTOR = YES;
				GCC_WARN_UNINITIALIZED_AUTOS = YES_AGGRESSIVE;
				GCC_WARN_UNUSED_FUNCTION = YES;
				GCC_WARN_UNUSED_VARIABLE = YES;
				IPHONEOS_DEPLOYMENT_TARGET = 16.0;
				MTL_ENABLE_DEBUG_INFO = NO;
				MTL_FAST_MATH = YES;
				SWIFT_COMPILATION_MODE = wholemodule;
				SWIFT_OPTIMIZATION_LEVEL = "-O";
			};
			name = Release;
		};
		B8EB2A2A26F27797006E97C3 /* Debug */ = {
			isa = XCBuildConfiguration;
			buildSettings = {
				ASSETCATALOG_COMPILER_APPICON_NAME = AppIcon;
				ASSETCATALOG_COMPILER_GLOBAL_ACCENT_COLOR_NAME = AccentColor;
				CODE_SIGN_STYLE = Automatic;
				CURRENT_PROJECT_VERSION = 1;
				DEVELOPMENT_TEAM = LA8RNJ2LQP;
				ENABLE_BITCODE = NO;
				ENABLE_PREVIEWS = YES;
				GENERATE_INFOPLIST_FILE = YES;
				INFOPLIST_FILE = iOS/Info.plist;
				INFOPLIST_KEY_CFBundleDisplayName = Subconscious;
				INFOPLIST_KEY_LSSupportsOpeningDocumentsInPlace = YES;
				INFOPLIST_KEY_NSCameraUsageDescription = "Optionally adding friends via scanning a QR Code";
				INFOPLIST_KEY_UIApplicationSceneManifest_Generation = YES;
				INFOPLIST_KEY_UIApplicationSupportsIndirectInputEvents = YES;
				INFOPLIST_KEY_UILaunchScreen_Generation = YES;
				INFOPLIST_KEY_UISupportedInterfaceOrientations = UIInterfaceOrientationPortrait;
				INFOPLIST_KEY_UISupportedInterfaceOrientations_iPad = "UIInterfaceOrientationPortrait UIInterfaceOrientationPortraitUpsideDown UIInterfaceOrientationLandscapeLeft UIInterfaceOrientationLandscapeRight";
				INFOPLIST_KEY_UISupportedInterfaceOrientations_iPhone = "UIInterfaceOrientationPortrait UIInterfaceOrientationLandscapeLeft UIInterfaceOrientationLandscapeRight";
				INFOPLIST_KEY_UISupportsDocumentBrowser = YES;
				IPHONEOS_DEPLOYMENT_TARGET = 16.0;
				LD_RUNPATH_SEARCH_PATHS = (
					"$(inherited)",
					"@executable_path/Frameworks",
				);
				MARKETING_VERSION = 0.0.7;
				PRODUCT_BUNDLE_IDENTIFIER = com.subconscious.Subconscious;
				PRODUCT_NAME = Subconscious;
				SDKROOT = iphoneos;
				SUPPORTED_PLATFORMS = "iphoneos iphonesimulator";
				SUPPORTS_MACCATALYST = NO;
				SUPPORTS_MAC_DESIGNED_FOR_IPHONE_IPAD = NO;
				SWIFT_EMIT_LOC_STRINGS = YES;
				SWIFT_VERSION = 5.0;
				TARGETED_DEVICE_FAMILY = 1;
			};
			name = Debug;
		};
		B8EB2A2B26F27797006E97C3 /* Release */ = {
			isa = XCBuildConfiguration;
			buildSettings = {
				ASSETCATALOG_COMPILER_APPICON_NAME = AppIcon;
				ASSETCATALOG_COMPILER_GLOBAL_ACCENT_COLOR_NAME = AccentColor;
				CODE_SIGN_STYLE = Automatic;
				CURRENT_PROJECT_VERSION = 1;
				DEVELOPMENT_TEAM = LA8RNJ2LQP;
				ENABLE_BITCODE = NO;
				ENABLE_PREVIEWS = YES;
				GENERATE_INFOPLIST_FILE = YES;
				INFOPLIST_FILE = iOS/Info.plist;
				INFOPLIST_KEY_CFBundleDisplayName = Subconscious;
				INFOPLIST_KEY_LSSupportsOpeningDocumentsInPlace = YES;
				INFOPLIST_KEY_NSCameraUsageDescription = "Optionally adding friends via scanning a QR Code";
				INFOPLIST_KEY_UIApplicationSceneManifest_Generation = YES;
				INFOPLIST_KEY_UIApplicationSupportsIndirectInputEvents = YES;
				INFOPLIST_KEY_UILaunchScreen_Generation = YES;
				INFOPLIST_KEY_UISupportedInterfaceOrientations = UIInterfaceOrientationPortrait;
				INFOPLIST_KEY_UISupportedInterfaceOrientations_iPad = "UIInterfaceOrientationPortrait UIInterfaceOrientationPortraitUpsideDown UIInterfaceOrientationLandscapeLeft UIInterfaceOrientationLandscapeRight";
				INFOPLIST_KEY_UISupportedInterfaceOrientations_iPhone = "UIInterfaceOrientationPortrait UIInterfaceOrientationLandscapeLeft UIInterfaceOrientationLandscapeRight";
				INFOPLIST_KEY_UISupportsDocumentBrowser = YES;
				IPHONEOS_DEPLOYMENT_TARGET = 16.0;
				LD_RUNPATH_SEARCH_PATHS = (
					"$(inherited)",
					"@executable_path/Frameworks",
				);
				MARKETING_VERSION = 0.0.7;
				PRODUCT_BUNDLE_IDENTIFIER = com.subconscious.Subconscious;
				PRODUCT_NAME = Subconscious;
				SDKROOT = iphoneos;
				SUPPORTED_PLATFORMS = "iphoneos iphonesimulator";
				SUPPORTS_MACCATALYST = NO;
				SUPPORTS_MAC_DESIGNED_FOR_IPHONE_IPAD = NO;
				SWIFT_EMIT_LOC_STRINGS = YES;
				SWIFT_VERSION = 5.0;
				TARGETED_DEVICE_FAMILY = 1;
				VALIDATE_PRODUCT = YES;
			};
			name = Release;
		};
		B8EB2A2D26F27797006E97C3 /* Debug */ = {
			isa = XCBuildConfiguration;
			buildSettings = {
				ASSETCATALOG_COMPILER_APPICON_NAME = AppIcon;
				ASSETCATALOG_COMPILER_GLOBAL_ACCENT_COLOR_NAME = AccentColor;
				CODE_SIGN_ENTITLEMENTS = macOS/macOS.entitlements;
				CODE_SIGN_IDENTITY = "-";
				CODE_SIGN_STYLE = Automatic;
				COMBINE_HIDPI_IMAGES = YES;
				CURRENT_PROJECT_VERSION = 1;
				DEAD_CODE_STRIPPING = YES;
				DEVELOPMENT_TEAM = LA8RNJ2LQP;
				ENABLE_HARDENED_RUNTIME = YES;
				ENABLE_PREVIEWS = YES;
				GENERATE_INFOPLIST_FILE = YES;
				INFOPLIST_FILE = macOS/Info.plist;
				INFOPLIST_KEY_NSHumanReadableCopyright = "";
				LD_RUNPATH_SEARCH_PATHS = (
					"$(inherited)",
					"@executable_path/../Frameworks",
				);
				MACOSX_DEPLOYMENT_TARGET = 11.0;
				MARKETING_VERSION = 1.0;
				PRODUCT_BUNDLE_IDENTIFIER = com.subconscious.Subconscious;
				PRODUCT_NAME = Subconscious;
				SDKROOT = macosx;
				SWIFT_EMIT_LOC_STRINGS = YES;
				SWIFT_VERSION = 5.0;
			};
			name = Debug;
		};
		B8EB2A2E26F27797006E97C3 /* Release */ = {
			isa = XCBuildConfiguration;
			buildSettings = {
				ASSETCATALOG_COMPILER_APPICON_NAME = AppIcon;
				ASSETCATALOG_COMPILER_GLOBAL_ACCENT_COLOR_NAME = AccentColor;
				CODE_SIGN_ENTITLEMENTS = macOS/macOS.entitlements;
				CODE_SIGN_IDENTITY = "-";
				CODE_SIGN_STYLE = Automatic;
				COMBINE_HIDPI_IMAGES = YES;
				CURRENT_PROJECT_VERSION = 1;
				DEAD_CODE_STRIPPING = YES;
				DEVELOPMENT_TEAM = LA8RNJ2LQP;
				ENABLE_HARDENED_RUNTIME = YES;
				ENABLE_PREVIEWS = YES;
				GENERATE_INFOPLIST_FILE = YES;
				INFOPLIST_FILE = macOS/Info.plist;
				INFOPLIST_KEY_NSHumanReadableCopyright = "";
				LD_RUNPATH_SEARCH_PATHS = (
					"$(inherited)",
					"@executable_path/../Frameworks",
				);
				MACOSX_DEPLOYMENT_TARGET = 11.0;
				MARKETING_VERSION = 1.0;
				PRODUCT_BUNDLE_IDENTIFIER = com.subconscious.Subconscious;
				PRODUCT_NAME = Subconscious;
				SDKROOT = macosx;
				SWIFT_EMIT_LOC_STRINGS = YES;
				SWIFT_VERSION = 5.0;
			};
			name = Release;
		};
		B8EB2A3026F27797006E97C3 /* Debug */ = {
			isa = XCBuildConfiguration;
			buildSettings = {
				ALWAYS_EMBED_SWIFT_STANDARD_LIBRARIES = YES;
				CODE_SIGN_STYLE = Automatic;
				CURRENT_PROJECT_VERSION = 1;
				DEVELOPMENT_TEAM = LA8RNJ2LQP;
				GENERATE_INFOPLIST_FILE = YES;
				IPHONEOS_DEPLOYMENT_TARGET = 15.0;
				LD_RUNPATH_SEARCH_PATHS = (
					"$(inherited)",
					"@executable_path/Frameworks",
					"@loader_path/Frameworks",
				);
				MARKETING_VERSION = 1.0;
				PRODUCT_BUNDLE_IDENTIFIER = "com.subconscious.Tests-iOS";
				PRODUCT_NAME = "$(TARGET_NAME)";
				SDKROOT = iphoneos;
				SWIFT_EMIT_LOC_STRINGS = NO;
				SWIFT_VERSION = 5.0;
				TARGETED_DEVICE_FAMILY = "1,2";
				TEST_TARGET_NAME = "Subconscious (iOS)";
			};
			name = Debug;
		};
		B8EB2A3126F27797006E97C3 /* Release */ = {
			isa = XCBuildConfiguration;
			buildSettings = {
				ALWAYS_EMBED_SWIFT_STANDARD_LIBRARIES = YES;
				CODE_SIGN_STYLE = Automatic;
				CURRENT_PROJECT_VERSION = 1;
				DEVELOPMENT_TEAM = LA8RNJ2LQP;
				GENERATE_INFOPLIST_FILE = YES;
				IPHONEOS_DEPLOYMENT_TARGET = 15.0;
				LD_RUNPATH_SEARCH_PATHS = (
					"$(inherited)",
					"@executable_path/Frameworks",
					"@loader_path/Frameworks",
				);
				MARKETING_VERSION = 1.0;
				PRODUCT_BUNDLE_IDENTIFIER = "com.subconscious.Tests-iOS";
				PRODUCT_NAME = "$(TARGET_NAME)";
				SDKROOT = iphoneos;
				SWIFT_EMIT_LOC_STRINGS = NO;
				SWIFT_VERSION = 5.0;
				TARGETED_DEVICE_FAMILY = "1,2";
				TEST_TARGET_NAME = "Subconscious (iOS)";
				VALIDATE_PRODUCT = YES;
			};
			name = Release;
		};
		B8EB2A3326F27797006E97C3 /* Debug */ = {
			isa = XCBuildConfiguration;
			buildSettings = {
				ALWAYS_EMBED_SWIFT_STANDARD_LIBRARIES = YES;
				CODE_SIGN_STYLE = Automatic;
				COMBINE_HIDPI_IMAGES = YES;
				CURRENT_PROJECT_VERSION = 1;
				DEAD_CODE_STRIPPING = YES;
				DEVELOPMENT_TEAM = LA8RNJ2LQP;
				GENERATE_INFOPLIST_FILE = YES;
				LD_RUNPATH_SEARCH_PATHS = (
					"$(inherited)",
					"@executable_path/../Frameworks",
					"@loader_path/../Frameworks",
				);
				MACOSX_DEPLOYMENT_TARGET = 11.3;
				MARKETING_VERSION = 1.0;
				PRODUCT_BUNDLE_IDENTIFIER = "com.subconscious.Tests-macOS";
				PRODUCT_NAME = "$(TARGET_NAME)";
				SDKROOT = macosx;
				SWIFT_EMIT_LOC_STRINGS = NO;
				SWIFT_VERSION = 5.0;
				TEST_TARGET_NAME = "Subconscious (macOS)";
			};
			name = Debug;
		};
		B8EB2A3426F27797006E97C3 /* Release */ = {
			isa = XCBuildConfiguration;
			buildSettings = {
				ALWAYS_EMBED_SWIFT_STANDARD_LIBRARIES = YES;
				CODE_SIGN_STYLE = Automatic;
				COMBINE_HIDPI_IMAGES = YES;
				CURRENT_PROJECT_VERSION = 1;
				DEAD_CODE_STRIPPING = YES;
				DEVELOPMENT_TEAM = LA8RNJ2LQP;
				GENERATE_INFOPLIST_FILE = YES;
				LD_RUNPATH_SEARCH_PATHS = (
					"$(inherited)",
					"@executable_path/../Frameworks",
					"@loader_path/../Frameworks",
				);
				MACOSX_DEPLOYMENT_TARGET = 11.3;
				MARKETING_VERSION = 1.0;
				PRODUCT_BUNDLE_IDENTIFIER = "com.subconscious.Tests-macOS";
				PRODUCT_NAME = "$(TARGET_NAME)";
				SDKROOT = macosx;
				SWIFT_EMIT_LOC_STRINGS = NO;
				SWIFT_VERSION = 5.0;
				TEST_TARGET_NAME = "Subconscious (macOS)";
			};
			name = Release;
		};
/* End XCBuildConfiguration section */

/* Begin XCConfigurationList section */
		B80057F027DC355E002C0129 /* Build configuration list for PBXNativeTarget "SubconsciousTests" */ = {
			isa = XCConfigurationList;
			buildConfigurations = (
				B80057EE27DC355E002C0129 /* Debug */,
				B80057EF27DC355E002C0129 /* Release */,
			);
			defaultConfigurationIsVisible = 0;
			defaultConfigurationName = Release;
		};
		B8EB29F126F27794006E97C3 /* Build configuration list for PBXProject "Subconscious" */ = {
			isa = XCConfigurationList;
			buildConfigurations = (
				B8EB2A2726F27797006E97C3 /* Debug */,
				B8EB2A2826F27797006E97C3 /* Release */,
			);
			defaultConfigurationIsVisible = 0;
			defaultConfigurationName = Release;
		};
		B8EB2A2926F27797006E97C3 /* Build configuration list for PBXNativeTarget "Subconscious (iOS)" */ = {
			isa = XCConfigurationList;
			buildConfigurations = (
				B8EB2A2A26F27797006E97C3 /* Debug */,
				B8EB2A2B26F27797006E97C3 /* Release */,
			);
			defaultConfigurationIsVisible = 0;
			defaultConfigurationName = Release;
		};
		B8EB2A2C26F27797006E97C3 /* Build configuration list for PBXNativeTarget "Subconscious (macOS)" */ = {
			isa = XCConfigurationList;
			buildConfigurations = (
				B8EB2A2D26F27797006E97C3 /* Debug */,
				B8EB2A2E26F27797006E97C3 /* Release */,
			);
			defaultConfigurationIsVisible = 0;
			defaultConfigurationName = Release;
		};
		B8EB2A2F26F27797006E97C3 /* Build configuration list for PBXNativeTarget "Tests iOS" */ = {
			isa = XCConfigurationList;
			buildConfigurations = (
				B8EB2A3026F27797006E97C3 /* Debug */,
				B8EB2A3126F27797006E97C3 /* Release */,
			);
			defaultConfigurationIsVisible = 0;
			defaultConfigurationName = Release;
		};
		B8EB2A3226F27797006E97C3 /* Build configuration list for PBXNativeTarget "Tests macOS" */ = {
			isa = XCConfigurationList;
			buildConfigurations = (
				B8EB2A3326F27797006E97C3 /* Debug */,
				B8EB2A3426F27797006E97C3 /* Release */,
			);
			defaultConfigurationIsVisible = 0;
			defaultConfigurationName = Release;
		};
/* End XCConfigurationList section */

/* Begin XCRemoteSwiftPackageReference section */
		B57D63BE29B574C3008BBB62 /* XCRemoteSwiftPackageReference "CodeScanner" */ = {
			isa = XCRemoteSwiftPackageReference;
			repositoryURL = "https://github.com/twostraws/CodeScanner";
			requirement = {
				kind = upToNextMajorVersion;
				minimumVersion = 2.0.0;
			};
		};
		B822F18927C9615600943C6B /* XCRemoteSwiftPackageReference "ObservableStore" */ = {
			isa = XCRemoteSwiftPackageReference;
			repositoryURL = "https://github.com/gordonbrander/ObservableStore";
			requirement = {
				kind = exactVersion;
				version = 0.3.0;
			};
		};
		B82C3A6D26F6B1C000833CC8 /* XCRemoteSwiftPackageReference "swift-collections" */ = {
			isa = XCRemoteSwiftPackageReference;
			repositoryURL = "https://github.com/apple/swift-collections.git";
			requirement = {
				kind = upToNextMajorVersion;
				minimumVersion = 1.0.3;
			};
		};
		B8579B6327C561E900D8B4BC /* XCRemoteSwiftPackageReference "SwiftSubsurface" */ = {
			isa = XCRemoteSwiftPackageReference;
			repositoryURL = "https://github.com/cdata/SwiftSubsurface";
			requirement = {
				branch = main;
				kind = branch;
			};
		};
		B8CA8F18288F038C005F8802 /* XCRemoteSwiftPackageReference "Tracery" */ = {
			isa = XCRemoteSwiftPackageReference;
			repositoryURL = "https://github.com/BenziAhamed/Tracery";
			requirement = {
				kind = upToNextMajorVersion;
				minimumVersion = 0.0.2;
			};
		};
		B8E1BB77296DECE700B86E0E /* XCRemoteSwiftPackageReference "noosphere" */ = {
			isa = XCRemoteSwiftPackageReference;
			repositoryURL = "https://github.com/subconsciousnetwork/noosphere";
			requirement = {
				branch = "swift-noosphere-v0.11.1";
				kind = branch;
			};
		};
/* End XCRemoteSwiftPackageReference section */

/* Begin XCSwiftPackageProductDependency section */
		B57D63BF29B574C3008BBB62 /* CodeScanner */ = {
			isa = XCSwiftPackageProductDependency;
			package = B57D63BE29B574C3008BBB62 /* XCRemoteSwiftPackageReference "CodeScanner" */;
			productName = CodeScanner;
		};
		B822F18A27C9615600943C6B /* ObservableStore */ = {
			isa = XCSwiftPackageProductDependency;
			package = B822F18927C9615600943C6B /* XCRemoteSwiftPackageReference "ObservableStore" */;
			productName = ObservableStore;
		};
		B82C3A6E26F6B1C000833CC8 /* Collections */ = {
			isa = XCSwiftPackageProductDependency;
			package = B82C3A6D26F6B1C000833CC8 /* XCRemoteSwiftPackageReference "swift-collections" */;
			productName = Collections;
		};
		B82C3A7026F6B1C000833CC8 /* OrderedCollections */ = {
			isa = XCSwiftPackageProductDependency;
			package = B82C3A6D26F6B1C000833CC8 /* XCRemoteSwiftPackageReference "swift-collections" */;
			productName = OrderedCollections;
		};
		B8579B6427C561E900D8B4BC /* SwiftSubsurface */ = {
			isa = XCSwiftPackageProductDependency;
			package = B8579B6327C561E900D8B4BC /* XCRemoteSwiftPackageReference "SwiftSubsurface" */;
			productName = SwiftSubsurface;
		};
		B8579B6627C5620800D8B4BC /* Collections */ = {
			isa = XCSwiftPackageProductDependency;
			package = B82C3A6D26F6B1C000833CC8 /* XCRemoteSwiftPackageReference "swift-collections" */;
			productName = Collections;
		};
		B8579B6827C5620800D8B4BC /* OrderedCollections */ = {
			isa = XCSwiftPackageProductDependency;
			package = B82C3A6D26F6B1C000833CC8 /* XCRemoteSwiftPackageReference "swift-collections" */;
			productName = OrderedCollections;
		};
		B8579B6A27C5620800D8B4BC /* SwiftSubsurface */ = {
			isa = XCSwiftPackageProductDependency;
			package = B8579B6327C561E900D8B4BC /* XCRemoteSwiftPackageReference "SwiftSubsurface" */;
			productName = SwiftSubsurface;
		};
		B8CA8F19288F038C005F8802 /* Tracery */ = {
			isa = XCSwiftPackageProductDependency;
			package = B8CA8F18288F038C005F8802 /* XCRemoteSwiftPackageReference "Tracery" */;
			productName = Tracery;
		};
		B8E1BB78296DECE700B86E0E /* SwiftNoosphere */ = {
			isa = XCSwiftPackageProductDependency;
			package = B8E1BB77296DECE700B86E0E /* XCRemoteSwiftPackageReference "noosphere" */;
			productName = SwiftNoosphere;
		};
/* End XCSwiftPackageProductDependency section */
	};
	rootObject = B8EB29EE26F27794006E97C3 /* Project object */;
}<|MERGE_RESOLUTION|>--- conflicted
+++ resolved
@@ -1931,11 +1931,8 @@
 				B82C3A5426F528B000833CC8 /* DatabaseService.swift in Sources */,
 				B8D328B829A671DA00850A37 /* Transclude2View.swift in Sources */,
 				B8CE40E828D2707D00819064 /* QueryPromptGeist.swift in Sources */,
-<<<<<<< HEAD
 				B8E1A9582A16E98D00B757A5 /* PeerRecord.swift in Sources */,
-=======
 				B5D71D1A2A32B2AF000E058A /* NotFoundView.swift in Sources */,
->>>>>>> 36bd9f0f
 				B8B6BCB629CCDDF6000DB410 /* ResourceStatus.swift in Sources */,
 				B58862C929F612CE006C2EE4 /* EditProfileSheet.swift in Sources */,
 				B84AD8EB2811C863006B3153 /* URLComponentsUtilities.swift in Sources */,

// !$*UTF8*$!
{
	archiveVersion = 1;
	classes = {
	};
	objectVersion = 55;
	objects = {

/* Begin PBXBuildFile section */
		B508956E29E7862A0048106B /* Tests_AddressBookService.swift in Sources */ = {isa = PBXBuildFile; fileRef = B508956D29E7862A0048106B /* Tests_AddressBookService.swift */; };
		B508957029E79BE70048106B /* UserProfileService.swift in Sources */ = {isa = PBXBuildFile; fileRef = B508956F29E79BE70048106B /* UserProfileService.swift */; };
		B508957129E79BE70048106B /* UserProfileService.swift in Sources */ = {isa = PBXBuildFile; fileRef = B508956F29E79BE70048106B /* UserProfileService.swift */; };
		B51EEAA129F0C37B0055887B /* AppIcon.swift in Sources */ = {isa = PBXBuildFile; fileRef = B51EEAA029F0C37B0055887B /* AppIcon.swift */; };
		B532F8C329B1752E00CE9256 /* TranscludeBlockLayoutFragment.swift in Sources */ = {isa = PBXBuildFile; fileRef = B532F8C229B1752E00CE9256 /* TranscludeBlockLayoutFragment.swift */; };
		B540F8BA2A0C748C00876256 /* Line.swift in Sources */ = {isa = PBXBuildFile; fileRef = B540F8B92A0C748C00876256 /* Line.swift */; };
		B54187B829EF5CA00056E4A9 /* FollowUserFormSheet.swift in Sources */ = {isa = PBXBuildFile; fileRef = B54187B729EF5CA00056E4A9 /* FollowUserFormSheet.swift */; };
		B5432B8329F8BAED003BBB23 /* Tests_UserProfileService.swift in Sources */ = {isa = PBXBuildFile; fileRef = B5432B8229F8BAED003BBB23 /* Tests_UserProfileService.swift */; };
		B549B16B2A0CDAC10070C6AD /* FirstRunRecoveryView.swift in Sources */ = {isa = PBXBuildFile; fileRef = B549B16A2A0CDAC10070C6AD /* FirstRunRecoveryView.swift */; };
		B54B922828E669D6003ACA1F /* MementoGeist.swift in Sources */ = {isa = PBXBuildFile; fileRef = B54B922728E669D6003ACA1F /* MementoGeist.swift */; };
		B550E04029AF219100050F19 /* Did.swift in Sources */ = {isa = PBXBuildFile; fileRef = B5D8D30029AF1F9B0011D820 /* Did.swift */; };
		B5690C3C29FB4DEF00067580 /* FollowUserViaQRCodeView.swift in Sources */ = {isa = PBXBuildFile; fileRef = B569971429B6A0DF003204FC /* FollowUserViaQRCodeView.swift */; };
		B5690C3D29FB4DEF00067580 /* DidQrCodeView.swift in Sources */ = {isa = PBXBuildFile; fileRef = B569971529B6A0DF003204FC /* DidQrCodeView.swift */; };
		B569971629B6A0DF003204FC /* FollowUserViaQRCodeView.swift in Sources */ = {isa = PBXBuildFile; fileRef = B569971429B6A0DF003204FC /* FollowUserViaQRCodeView.swift */; };
		B569971729B6A0DF003204FC /* DidQrCodeView.swift in Sources */ = {isa = PBXBuildFile; fileRef = B569971529B6A0DF003204FC /* DidQrCodeView.swift */; };
		B56C3D3E2A01E5020071EF70 /* InviteCode.swift in Sources */ = {isa = PBXBuildFile; fileRef = B56C3D3D2A01E5020071EF70 /* InviteCode.swift */; };
		B575834528ED8D9100F6EE88 /* combo.json in Resources */ = {isa = PBXBuildFile; fileRef = B575834428ED8D9100F6EE88 /* combo.json */; };
		B579FA922A1AE4D1008A4D2F /* ResolutionStatus.swift in Sources */ = {isa = PBXBuildFile; fileRef = B579FA912A1AE4D1008A4D2F /* ResolutionStatus.swift */; };
		B57C0AE929D2782C00D352E3 /* PetnameView.swift in Sources */ = {isa = PBXBuildFile; fileRef = B57C0AE829D2782C00D352E3 /* PetnameView.swift */; };
		B57C0AEE29D280BB00D352E3 /* ThreeColumnView.swift in Sources */ = {isa = PBXBuildFile; fileRef = B57C0AED29D280BB00D352E3 /* ThreeColumnView.swift */; };
		B57C0AF129D280E900D352E3 /* TabButtonView.swift in Sources */ = {isa = PBXBuildFile; fileRef = B57C0AF029D280E900D352E3 /* TabButtonView.swift */; };
		B57C0AF329D2810700D352E3 /* TabHeaderView.swift in Sources */ = {isa = PBXBuildFile; fileRef = B57C0AF229D2810700D352E3 /* TabHeaderView.swift */; };
		B57C0AF529D2865600D352E3 /* UserProfileDetailView.swift in Sources */ = {isa = PBXBuildFile; fileRef = B57C0AF429D2865600D352E3 /* UserProfileDetailView.swift */; };
		B57C0AF729D29A8F00D352E3 /* TabbedThreeColumnView.swift in Sources */ = {isa = PBXBuildFile; fileRef = B57C0AF629D29A8F00D352E3 /* TabbedThreeColumnView.swift */; };
		B57D63BB29B1CA8B008BBB62 /* DidView.swift in Sources */ = {isa = PBXBuildFile; fileRef = B57D63BA29B1CA8B008BBB62 /* DidView.swift */; };
		B57D63C029B574C3008BBB62 /* CodeScanner in Frameworks */ = {isa = PBXBuildFile; productRef = B57D63BF29B574C3008BBB62 /* CodeScanner */; };
		B58862C829F612CE006C2EE4 /* EditProfileSheet.swift in Sources */ = {isa = PBXBuildFile; fileRef = B58862C729F612CE006C2EE4 /* EditProfileSheet.swift */; };
		B58862C929F612CE006C2EE4 /* EditProfileSheet.swift in Sources */ = {isa = PBXBuildFile; fileRef = B58862C729F612CE006C2EE4 /* EditProfileSheet.swift */; };
		B58A46AF29D3C62B00491E43 /* StoryEntryView.swift in Sources */ = {isa = PBXBuildFile; fileRef = B58A46AE29D3C62B00491E43 /* StoryEntryView.swift */; };
		B58A46B129D3C6B300491E43 /* StoryEntry.swift in Sources */ = {isa = PBXBuildFile; fileRef = B58A46B029D3C6B300491E43 /* StoryEntry.swift */; };
		B58A46B329D3CE6100491E43 /* StoryUserView.swift in Sources */ = {isa = PBXBuildFile; fileRef = B58A46B229D3CE6100491E43 /* StoryUserView.swift */; };
		B58A46B529D3CE9700491E43 /* StoryUser.swift in Sources */ = {isa = PBXBuildFile; fileRef = B58A46B429D3CE9700491E43 /* StoryUser.swift */; };
		B58A46B729D3D09500491E43 /* UserProfileHeaderView.swift in Sources */ = {isa = PBXBuildFile; fileRef = B58A46B629D3D09500491E43 /* UserProfileHeaderView.swift */; };
		B58A46BA29D4004B00491E43 /* UserProfileDetailMetaSheet.swift in Sources */ = {isa = PBXBuildFile; fileRef = B58A46B929D4004B00491E43 /* UserProfileDetailMetaSheet.swift */; };
		B58C1FBA2A12F8DE0085A1FE /* ProfilePicFrameViewModifier.swift in Sources */ = {isa = PBXBuildFile; fileRef = B58C1FB92A12F8DE0085A1FE /* ProfilePicFrameViewModifier.swift */; };
		B58C1FBB2A12F8DE0085A1FE /* ProfilePicFrameViewModifier.swift in Sources */ = {isa = PBXBuildFile; fileRef = B58C1FB92A12F8DE0085A1FE /* ProfilePicFrameViewModifier.swift */; };
		B58C73A729DBB3B500B00EA1 /* UserProfileView.swift in Sources */ = {isa = PBXBuildFile; fileRef = B58C73A629DBB3B500B00EA1 /* UserProfileView.swift */; };
		B58C73A829DBB3B500B00EA1 /* UserProfileView.swift in Sources */ = {isa = PBXBuildFile; fileRef = B58C73A629DBB3B500B00EA1 /* UserProfileView.swift */; };
		B58FE48A28DED93F00E000CC /* ComboGeist.swift in Sources */ = {isa = PBXBuildFile; fileRef = B58FE48928DED93F00E000CC /* ComboGeist.swift */; };
		B58FE48C28DED9B600E000CC /* StoryCombo.swift in Sources */ = {isa = PBXBuildFile; fileRef = B58FE48B28DED9B600E000CC /* StoryCombo.swift */; };
		B58FE48E28DEDAEA00E000CC /* StoryComboView.swift in Sources */ = {isa = PBXBuildFile; fileRef = B58FE48D28DEDAEA00E000CC /* StoryComboView.swift */; };
		B5908BEB29DAB05B00225B1A /* TestUtilities.swift in Sources */ = {isa = PBXBuildFile; fileRef = B5908BEA29DAB05B00225B1A /* TestUtilities.swift */; };
		B59D556329BBFF56007915E2 /* FormField.swift in Sources */ = {isa = PBXBuildFile; fileRef = B59D556229BBFF56007915E2 /* FormField.swift */; };
		B5A7AD322A0D0B0E007C3535 /* EmptyStateView.swift in Sources */ = {isa = PBXBuildFile; fileRef = B5A7AD312A0D0B0E007C3535 /* EmptyStateView.swift */; };
		B5A7AD332A0D0B0E007C3535 /* EmptyStateView.swift in Sources */ = {isa = PBXBuildFile; fileRef = B5A7AD312A0D0B0E007C3535 /* EmptyStateView.swift */; };
		B5CA12A029FF732A00860E9E /* GatewayProvisioningService.swift in Sources */ = {isa = PBXBuildFile; fileRef = B5CA129F29FF732A00860E9E /* GatewayProvisioningService.swift */; };
		B5CA12A129FF732A00860E9E /* GatewayProvisioningService.swift in Sources */ = {isa = PBXBuildFile; fileRef = B5CA129F29FF732A00860E9E /* GatewayProvisioningService.swift */; };
		B5CA448929D6A1C7002FD83C /* DummyDataUtilities.swift in Sources */ = {isa = PBXBuildFile; fileRef = B5CA448829D6A1C7002FD83C /* DummyDataUtilities.swift */; };
		B5CA448A29D6A1C7002FD83C /* DummyDataUtilities.swift in Sources */ = {isa = PBXBuildFile; fileRef = B5CA448829D6A1C7002FD83C /* DummyDataUtilities.swift */; };
		B5CFC7FE29E5403900178631 /* FollowUserSheet.swift in Sources */ = {isa = PBXBuildFile; fileRef = B5CFC7FD29E5403900178631 /* FollowUserSheet.swift */; };
		B5CFC7FF29E5403900178631 /* FollowUserSheet.swift in Sources */ = {isa = PBXBuildFile; fileRef = B5CFC7FD29E5403900178631 /* FollowUserSheet.swift */; };
		B5D769CB29F770440015385A /* GenerativeProfilePic.swift in Sources */ = {isa = PBXBuildFile; fileRef = B5D769CA29F770440015385A /* GenerativeProfilePic.swift */; };
		B5D769CC29F770440015385A /* GenerativeProfilePic.swift in Sources */ = {isa = PBXBuildFile; fileRef = B5D769CA29F770440015385A /* GenerativeProfilePic.swift */; };
		B5E60C8B2A145F04007065A1 /* UserProfileBio.swift in Sources */ = {isa = PBXBuildFile; fileRef = B5E60C8A2A145F04007065A1 /* UserProfileBio.swift */; };
		B5E60C8D2A146838007065A1 /* Tests_UserProfileBio.swift in Sources */ = {isa = PBXBuildFile; fileRef = B5E60C8C2A146838007065A1 /* Tests_UserProfileBio.swift */; };
		B5F68F602A09F7E200CE4DD7 /* StackedGlowingImage.swift in Sources */ = {isa = PBXBuildFile; fileRef = B5F68F5F2A09F7E200CE4DD7 /* StackedGlowingImage.swift */; };
		B5F68F612A09F7E200CE4DD7 /* StackedGlowingImage.swift in Sources */ = {isa = PBXBuildFile; fileRef = B5F68F5F2A09F7E200CE4DD7 /* StackedGlowingImage.swift */; };
		B5F68F632A0B1E6900CE4DD7 /* OnboardingTheme.swift in Sources */ = {isa = PBXBuildFile; fileRef = B5F68F622A0B1E6900CE4DD7 /* OnboardingTheme.swift */; };
		B5F6ADC929C02F4A00690DE4 /* AddressBookService.swift in Sources */ = {isa = PBXBuildFile; fileRef = B5F6ADC829C02F4A00690DE4 /* AddressBookService.swift */; };
		B5F6ADCC29C1323900690DE4 /* Tests_FormField.swift in Sources */ = {isa = PBXBuildFile; fileRef = B5F6ADCB29C1323900690DE4 /* Tests_FormField.swift */; };
		B5FB9D9429D5176100D64988 /* GhostPillButtonStyle.swift in Sources */ = {isa = PBXBuildFile; fileRef = B5FB9D9329D5176100D64988 /* GhostPillButtonStyle.swift */; };
		B5FB9D9529D51D9600D64988 /* UserProfileHeaderView.swift in Sources */ = {isa = PBXBuildFile; fileRef = B58A46B629D3D09500491E43 /* UserProfileHeaderView.swift */; };
		B80057EB27DC355E002C0129 /* SubconsciousTests.swift in Sources */ = {isa = PBXBuildFile; fileRef = B80057EA27DC355E002C0129 /* SubconsciousTests.swift */; };
		B80057F427DC35BE002C0129 /* Tests_Slug.swift in Sources */ = {isa = PBXBuildFile; fileRef = B80057F327DC35BE002C0129 /* Tests_Slug.swift */; };
		B800ABE8297DE7D20024D1FD /* DataService.swift in Sources */ = {isa = PBXBuildFile; fileRef = B800ABE7297DE7D20024D1FD /* DataService.swift */; };
		B800ABE9297DE7D20024D1FD /* DataService.swift in Sources */ = {isa = PBXBuildFile; fileRef = B800ABE7297DE7D20024D1FD /* DataService.swift */; };
		B80890A72A056A130087E091 /* SlashlinkDisplayView.swift in Sources */ = {isa = PBXBuildFile; fileRef = B80890A62A056A130087E091 /* SlashlinkDisplayView.swift */; };
		B80890A82A056A130087E091 /* SlashlinkDisplayView.swift in Sources */ = {isa = PBXBuildFile; fileRef = B80890A62A056A130087E091 /* SlashlinkDisplayView.swift */; };
		B80890AA2A0693C40087E091 /* Tests_HeaderSubtext.swift in Sources */ = {isa = PBXBuildFile; fileRef = B80890A92A0693C40087E091 /* Tests_HeaderSubtext.swift */; };
		B809AFF428D8E7BC00D0589A /* Tests_MarkupText.swift in Sources */ = {isa = PBXBuildFile; fileRef = B809AFF328D8E7BC00D0589A /* Tests_MarkupText.swift */; };
		B80CC805299D14C900C4D7C0 /* Tests_Memo.swift in Sources */ = {isa = PBXBuildFile; fileRef = B80CC804299D14C900C4D7C0 /* Tests_Memo.swift */; };
		B80CC807299D4DF000C4D7C0 /* Tests_SQLite3Database.swift in Sources */ = {isa = PBXBuildFile; fileRef = B80CC806299D4DF000C4D7C0 /* Tests_SQLite3Database.swift */; };
		B8109C2827A8879C00CD2B6D /* AppTheme.swift in Sources */ = {isa = PBXBuildFile; fileRef = B8109C2727A8879C00CD2B6D /* AppTheme.swift */; };
		B8109C2927A8879C00CD2B6D /* AppTheme.swift in Sources */ = {isa = PBXBuildFile; fileRef = B8109C2727A8879C00CD2B6D /* AppTheme.swift */; };
		B8133AEB29B8FD1300B38760 /* SubtextAttributedStringRenderer.swift in Sources */ = {isa = PBXBuildFile; fileRef = B8133AEA29B8FD1300B38760 /* SubtextAttributedStringRenderer.swift */; };
		B8133AEC29B8FD1300B38760 /* SubtextAttributedStringRenderer.swift in Sources */ = {isa = PBXBuildFile; fileRef = B8133AEA29B8FD1300B38760 /* SubtextAttributedStringRenderer.swift */; };
		B81A1A6D29DF267200B4CD1C /* LoadingState.swift in Sources */ = {isa = PBXBuildFile; fileRef = B81A1A6C29DF267200B4CD1C /* LoadingState.swift */; };
		B81A1A6F29DF29BF00B4CD1C /* MemoViewerDetailMetaSheetView.swift in Sources */ = {isa = PBXBuildFile; fileRef = B81A1A6E29DF29BF00B4CD1C /* MemoViewerDetailMetaSheetView.swift */; };
		B81A535C27275138001A6268 /* Tape.swift in Sources */ = {isa = PBXBuildFile; fileRef = B81A535B27275138001A6268 /* Tape.swift */; };
		B81A535D27275138001A6268 /* Tape.swift in Sources */ = {isa = PBXBuildFile; fileRef = B81A535B27275138001A6268 /* Tape.swift */; };
		B81A535F272751EE001A6268 /* Subtext.swift in Sources */ = {isa = PBXBuildFile; fileRef = B81A535E272751EE001A6268 /* Subtext.swift */; };
		B81A5360272751EE001A6268 /* Subtext.swift in Sources */ = {isa = PBXBuildFile; fileRef = B81A535E272751EE001A6268 /* Subtext.swift */; };
		B81D063B29F1821E00593BBA /* SphereFile.swift in Sources */ = {isa = PBXBuildFile; fileRef = B81D063A29F1821E00593BBA /* SphereFile.swift */; };
		B81D063D29F1C1E400593BBA /* Tests_SphereFile.swift in Sources */ = {isa = PBXBuildFile; fileRef = B81D063C29F1C1E400593BBA /* Tests_SphereFile.swift */; };
		B81EACD827B724A000B3B8DC /* ThickDividerView.swift in Sources */ = {isa = PBXBuildFile; fileRef = B81EACD727B724A000B3B8DC /* ThickDividerView.swift */; };
		B81EACD927B724A000B3B8DC /* ThickDividerView.swift in Sources */ = {isa = PBXBuildFile; fileRef = B81EACD727B724A000B3B8DC /* ThickDividerView.swift */; };
		B822F18B27C9615600943C6B /* ObservableStore in Frameworks */ = {isa = PBXBuildFile; productRef = B822F18A27C9615600943C6B /* ObservableStore */; };
		B822F18D27C9C0AB00943C6B /* CountChip.swift in Sources */ = {isa = PBXBuildFile; fileRef = B822F18C27C9C0AB00943C6B /* CountChip.swift */; };
		B822F18E27C9C0AB00943C6B /* CountChip.swift in Sources */ = {isa = PBXBuildFile; fileRef = B822F18C27C9C0AB00943C6B /* CountChip.swift */; };
		B8249DA027E2668500BCDFBA /* PinTrailingBottom.swift in Sources */ = {isa = PBXBuildFile; fileRef = B8249D9F27E2668500BCDFBA /* PinTrailingBottom.swift */; };
		B8249DA127E2668500BCDFBA /* PinTrailingBottom.swift in Sources */ = {isa = PBXBuildFile; fileRef = B8249D9F27E2668500BCDFBA /* PinTrailingBottom.swift */; };
		B8249DA327E2753800BCDFBA /* ViewUtilities.swift in Sources */ = {isa = PBXBuildFile; fileRef = B8249DA227E2753800BCDFBA /* ViewUtilities.swift */; };
		B8249DA427E2753800BCDFBA /* ViewUtilities.swift in Sources */ = {isa = PBXBuildFile; fileRef = B8249DA227E2753800BCDFBA /* ViewUtilities.swift */; };
		B824FDD126FA98F300B81BBD /* MemoEditorDetailResponse.swift in Sources */ = {isa = PBXBuildFile; fileRef = B824FDD026FA98F300B81BBD /* MemoEditorDetailResponse.swift */; };
		B826B27527B5D95F003D3C03 /* SaveState.swift in Sources */ = {isa = PBXBuildFile; fileRef = B826B27427B5D95F003D3C03 /* SaveState.swift */; };
		B82BB7FB2821DA61000C9FCC /* Parser.swift in Sources */ = {isa = PBXBuildFile; fileRef = B82BB7FA2821DA61000C9FCC /* Parser.swift */; };
		B82BB7FC2821DA61000C9FCC /* Parser.swift in Sources */ = {isa = PBXBuildFile; fileRef = B82BB7FA2821DA61000C9FCC /* Parser.swift */; };
		B82BB7FE28243F32000C9FCC /* Tests_Parser.swift in Sources */ = {isa = PBXBuildFile; fileRef = B82BB7FD28243F32000C9FCC /* Tests_Parser.swift */; };
		B82C3A5326F528B000833CC8 /* DatabaseService.swift in Sources */ = {isa = PBXBuildFile; fileRef = B82C3A5226F528B000833CC8 /* DatabaseService.swift */; };
		B82C3A5426F528B000833CC8 /* DatabaseService.swift in Sources */ = {isa = PBXBuildFile; fileRef = B82C3A5226F528B000833CC8 /* DatabaseService.swift */; };
		B82C3A5626F529EF00833CC8 /* CombineUtilities.swift in Sources */ = {isa = PBXBuildFile; fileRef = B82C3A5526F529EF00833CC8 /* CombineUtilities.swift */; };
		B82C3A5726F529EF00833CC8 /* CombineUtilities.swift in Sources */ = {isa = PBXBuildFile; fileRef = B82C3A5526F529EF00833CC8 /* CombineUtilities.swift */; };
		B82C3A5A26F5761700833CC8 /* FileSync.swift in Sources */ = {isa = PBXBuildFile; fileRef = B82C3A5826F5761700833CC8 /* FileSync.swift */; };
		B82C3A5B26F5761700833CC8 /* FileSync.swift in Sources */ = {isa = PBXBuildFile; fileRef = B82C3A5826F5761700833CC8 /* FileSync.swift */; };
		B82C3A5F26F576C600833CC8 /* FileManagerUtilities.swift in Sources */ = {isa = PBXBuildFile; fileRef = B82C3A5E26F576C600833CC8 /* FileManagerUtilities.swift */; };
		B82C3A6026F576C600833CC8 /* FileManagerUtilities.swift in Sources */ = {isa = PBXBuildFile; fileRef = B82C3A5E26F576C600833CC8 /* FileManagerUtilities.swift */; };
		B82C3A6226F576FC00833CC8 /* URLUtilities.swift in Sources */ = {isa = PBXBuildFile; fileRef = B82C3A6126F576FB00833CC8 /* URLUtilities.swift */; };
		B82C3A6326F576FC00833CC8 /* URLUtilities.swift in Sources */ = {isa = PBXBuildFile; fileRef = B82C3A6126F576FB00833CC8 /* URLUtilities.swift */; };
		B82C3A6526F5796300833CC8 /* OptionalUtilities.swift in Sources */ = {isa = PBXBuildFile; fileRef = B82C3A6426F5796300833CC8 /* OptionalUtilities.swift */; };
		B82C3A6626F5796300833CC8 /* OptionalUtilities.swift in Sources */ = {isa = PBXBuildFile; fileRef = B82C3A6426F5796300833CC8 /* OptionalUtilities.swift */; };
		B82C3A6F26F6B1C000833CC8 /* Collections in Frameworks */ = {isa = PBXBuildFile; productRef = B82C3A6E26F6B1C000833CC8 /* Collections */; };
		B82C3A7126F6B1C000833CC8 /* OrderedCollections in Frameworks */ = {isa = PBXBuildFile; productRef = B82C3A7026F6B1C000833CC8 /* OrderedCollections */; };
		B82C3A7626F6B5BF00833CC8 /* StringUtilities.swift in Sources */ = {isa = PBXBuildFile; fileRef = B82C3A7526F6B5BF00833CC8 /* StringUtilities.swift */; };
		B82C3A7726F6B5BF00833CC8 /* StringUtilities.swift in Sources */ = {isa = PBXBuildFile; fileRef = B82C3A7526F6B5BF00833CC8 /* StringUtilities.swift */; };
		B82D145429EF157B009E21FF /* SubtextView.swift in Sources */ = {isa = PBXBuildFile; fileRef = B82D145329EF157B009E21FF /* SubtextView.swift */; };
		B82D145529EF157B009E21FF /* SubtextView.swift in Sources */ = {isa = PBXBuildFile; fileRef = B82D145329EF157B009E21FF /* SubtextView.swift */; };
		B82F053728D60EE60025A8B5 /* AppTabView.swift in Sources */ = {isa = PBXBuildFile; fileRef = B82F053628D60EE60025A8B5 /* AppTabView.swift */; };
		B82F053828D60EE60025A8B5 /* AppTabView.swift in Sources */ = {isa = PBXBuildFile; fileRef = B82F053628D60EE60025A8B5 /* AppTabView.swift */; };
		B82FD4562730A62C002CB641 /* EntryRow.swift in Sources */ = {isa = PBXBuildFile; fileRef = B82FD4552730A62C002CB641 /* EntryRow.swift */; };
		B82FD4572730A62C002CB641 /* EntryRow.swift in Sources */ = {isa = PBXBuildFile; fileRef = B82FD4552730A62C002CB641 /* EntryRow.swift */; };
		B82FF242298C0DAF0097D688 /* Tests_Noosphere.swift in Sources */ = {isa = PBXBuildFile; fileRef = B82FF241298C0DAF0097D688 /* Tests_Noosphere.swift */; };
		B831BDB72824DA9700C4CE92 /* Tests_Tape.swift in Sources */ = {isa = PBXBuildFile; fileRef = B831BDB62824DA9700C4CE92 /* Tests_Tape.swift */; };
		B831BDB92825A28A00C4CE92 /* Header.swift in Sources */ = {isa = PBXBuildFile; fileRef = B831BDB82825A28A00C4CE92 /* Header.swift */; };
		B831BDBA2825A28A00C4CE92 /* Header.swift in Sources */ = {isa = PBXBuildFile; fileRef = B831BDB82825A28A00C4CE92 /* Header.swift */; };
		B831BDBC2825A4E700C4CE92 /* Tests_Header.swift in Sources */ = {isa = PBXBuildFile; fileRef = B831BDBB2825A4E700C4CE92 /* Tests_Header.swift */; };
		B839029F28CA246A007A3A3F /* CustomLogStringConvertible.swift in Sources */ = {isa = PBXBuildFile; fileRef = B839029E28CA246A007A3A3F /* CustomLogStringConvertible.swift */; };
		B83B19A32A005C6B007657D9 /* Did+SubconsciousLocal.swift in Sources */ = {isa = PBXBuildFile; fileRef = B83B19A22A005C6B007657D9 /* Did+SubconsciousLocal.swift */; };
		B83B19A52A015D93007657D9 /* Tests_Did.swift in Sources */ = {isa = PBXBuildFile; fileRef = B83B19A42A015D93007657D9 /* Tests_Did.swift */; };
		B83B19A92A0183AA007657D9 /* Tests_Did+SubconsciousLocal.swift in Sources */ = {isa = PBXBuildFile; fileRef = B83B19A82A0183AA007657D9 /* Tests_Did+SubconsciousLocal.swift */; };
		B83E91D727692EC600045C6A /* FAB.swift in Sources */ = {isa = PBXBuildFile; fileRef = B83E91D627692EC600045C6A /* FAB.swift */; };
		B83E91D827692EC600045C6A /* FAB.swift in Sources */ = {isa = PBXBuildFile; fileRef = B83E91D627692EC600045C6A /* FAB.swift */; };
		B840CCC72A0C1F840000C025 /* Tests_Audience.swift in Sources */ = {isa = PBXBuildFile; fileRef = B840CCC62A0C1F840000C025 /* Tests_Audience.swift */; };
		B848FDAA2991837900245115 /* DeveloperSettingsView.swift in Sources */ = {isa = PBXBuildFile; fileRef = B848FDA82991836900245115 /* DeveloperSettingsView.swift */; };
		B84AD8DF280F3659006B3153 /* Tests_EntryLink.swift in Sources */ = {isa = PBXBuildFile; fileRef = B84AD8DE280F3659006B3153 /* Tests_EntryLink.swift */; };
		B84AD8E1280F7A19006B3153 /* Tests_StringUtilities.swift in Sources */ = {isa = PBXBuildFile; fileRef = B84AD8E0280F7A19006B3153 /* Tests_StringUtilities.swift */; };
		B84AD8E3281073CE006B3153 /* InlineFormattingBarView.swift in Sources */ = {isa = PBXBuildFile; fileRef = B84AD8E2281073CE006B3153 /* InlineFormattingBarView.swift */; };
		B84AD8E4281073CE006B3153 /* InlineFormattingBarView.swift in Sources */ = {isa = PBXBuildFile; fileRef = B84AD8E2281073CE006B3153 /* InlineFormattingBarView.swift */; };
		B84AD8E82811C827006B3153 /* Tests_URLComponentsUtilities.swift in Sources */ = {isa = PBXBuildFile; fileRef = B84AD8E72811C827006B3153 /* Tests_URLComponentsUtilities.swift */; };
		B84AD8EA2811C863006B3153 /* URLComponentsUtilities.swift in Sources */ = {isa = PBXBuildFile; fileRef = B84AD8E92811C863006B3153 /* URLComponentsUtilities.swift */; };
		B84AD8EB2811C863006B3153 /* URLComponentsUtilities.swift in Sources */ = {isa = PBXBuildFile; fileRef = B84AD8E92811C863006B3153 /* URLComponentsUtilities.swift */; };
		B8545F0A296F8FB700BC4EA1 /* OmniboxView.swift in Sources */ = {isa = PBXBuildFile; fileRef = B8545F09296F8FB700BC4EA1 /* OmniboxView.swift */; };
		B8545F0B296F8FB700BC4EA1 /* OmniboxView.swift in Sources */ = {isa = PBXBuildFile; fileRef = B8545F09296F8FB700BC4EA1 /* OmniboxView.swift */; };
		B8545F0D2970577600BC4EA1 /* BacklinkReacts.swift in Sources */ = {isa = PBXBuildFile; fileRef = B8545F0C2970577600BC4EA1 /* BacklinkReacts.swift */; };
		B8545F0E2970577600BC4EA1 /* BacklinkReacts.swift in Sources */ = {isa = PBXBuildFile; fileRef = B8545F0C2970577600BC4EA1 /* BacklinkReacts.swift */; };
		B856521C2975B2CF00B7FCA0 /* StoryAudienceView.swift in Sources */ = {isa = PBXBuildFile; fileRef = B856521B2975B2CF00B7FCA0 /* StoryAudienceView.swift */; };
		B856521E2975B7F100B7FCA0 /* Audience.swift in Sources */ = {isa = PBXBuildFile; fileRef = B856521D2975B7F100B7FCA0 /* Audience.swift */; };
		B85652202975BA9000B7FCA0 /* MetaTableView.swift in Sources */ = {isa = PBXBuildFile; fileRef = B856521F2975BA9000B7FCA0 /* MetaTableView.swift */; };
		B85652222975F16B00B7FCA0 /* BylineView.swift in Sources */ = {isa = PBXBuildFile; fileRef = B85652212975F16B00B7FCA0 /* BylineView.swift */; };
		B8579B6527C561E900D8B4BC /* SwiftSubsurface in Frameworks */ = {isa = PBXBuildFile; productRef = B8579B6427C561E900D8B4BC /* SwiftSubsurface */; };
		B85A8059296E31860007F957 /* AudienceMenuButtonView.swift in Sources */ = {isa = PBXBuildFile; fileRef = B85A8057296E31860007F957 /* AudienceMenuButtonView.swift */; };
		B85A805E296F08720007F957 /* AudienceMenuButtonView.swift in Sources */ = {isa = PBXBuildFile; fileRef = B85A8057296E31860007F957 /* AudienceMenuButtonView.swift */; };
		B85BF46F27BB0FA800F55730 /* RowViewModifier.swift in Sources */ = {isa = PBXBuildFile; fileRef = B85BF46E27BB0FA800F55730 /* RowViewModifier.swift */; };
		B85BF47027BB0FA800F55730 /* RowViewModifier.swift in Sources */ = {isa = PBXBuildFile; fileRef = B85BF46E27BB0FA800F55730 /* RowViewModifier.swift */; };
		B85BF47527BB3D6E00F55730 /* ToolbarTitleGroupView.swift in Sources */ = {isa = PBXBuildFile; fileRef = B85BF47427BB3D6E00F55730 /* ToolbarTitleGroupView.swift */; };
		B85BF47627BB3D6E00F55730 /* ToolbarTitleGroupView.swift in Sources */ = {isa = PBXBuildFile; fileRef = B85BF47427BB3D6E00F55730 /* ToolbarTitleGroupView.swift */; };
		B85BF47827BC2B4700F55730 /* DetailToolbarContent.swift in Sources */ = {isa = PBXBuildFile; fileRef = B85BF47727BC2B4700F55730 /* DetailToolbarContent.swift */; };
		B85BF47927BC2B4700F55730 /* DetailToolbarContent.swift in Sources */ = {isa = PBXBuildFile; fileRef = B85BF47727BC2B4700F55730 /* DetailToolbarContent.swift */; };
		B85D5E3D28BE4B2C00EE0078 /* Tests_NotebookUpdate.swift in Sources */ = {isa = PBXBuildFile; fileRef = B85D5E3C28BE4B2C00EE0078 /* Tests_NotebookUpdate.swift */; };
		B85D5E3F28BE4B4600EE0078 /* Tests_FeedUpdate.swift in Sources */ = {isa = PBXBuildFile; fileRef = B85D5E3E28BE4B4600EE0078 /* Tests_FeedUpdate.swift */; };
		B85DF78C29B660C60042D725 /* Prose.swift in Sources */ = {isa = PBXBuildFile; fileRef = B85DF78B29B660C50042D725 /* Prose.swift */; };
		B85DF78D29B660C60042D725 /* Prose.swift in Sources */ = {isa = PBXBuildFile; fileRef = B85DF78B29B660C50042D725 /* Prose.swift */; };
		B85DF78F29B7B5440042D725 /* Tests_Prose.swift in Sources */ = {isa = PBXBuildFile; fileRef = B85DF78E29B7B5440042D725 /* Tests_Prose.swift */; };
		B85EC460296F099700558761 /* ProfilePic.swift in Sources */ = {isa = PBXBuildFile; fileRef = B85EC45F296F099700558761 /* ProfilePic.swift */; };
		B85EC461296F099700558761 /* ProfilePic.swift in Sources */ = {isa = PBXBuildFile; fileRef = B85EC45F296F099700558761 /* ProfilePic.swift */; };
		B85EC469296F11F000558761 /* BylineSmView.swift in Sources */ = {isa = PBXBuildFile; fileRef = B85EC468296F11F000558761 /* BylineSmView.swift */; };
		B85EC46A296F11F000558761 /* BylineSmView.swift in Sources */ = {isa = PBXBuildFile; fileRef = B85EC468296F11F000558761 /* BylineSmView.swift */; };
		B8616DF829C38775001C666A /* TranscludeButtonStyle.swift in Sources */ = {isa = PBXBuildFile; fileRef = B8616DF729C38775001C666A /* TranscludeButtonStyle.swift */; };
		B8616DF929C3877F001C666A /* TranscludeButtonStyle.swift in Sources */ = {isa = PBXBuildFile; fileRef = B8616DF729C38775001C666A /* TranscludeButtonStyle.swift */; };
		B866868127AC4EF100A03A55 /* NSRangeUtilities.swift in Sources */ = {isa = PBXBuildFile; fileRef = B866868027AC4EF100A03A55 /* NSRangeUtilities.swift */; };
		B866868227AC4EF100A03A55 /* NSRangeUtilities.swift in Sources */ = {isa = PBXBuildFile; fileRef = B866868027AC4EF100A03A55 /* NSRangeUtilities.swift */; };
		B866868A27AC8BED00A03A55 /* DetailKeyboardToolbarView.swift in Sources */ = {isa = PBXBuildFile; fileRef = B866868927AC8BED00A03A55 /* DetailKeyboardToolbarView.swift */; };
		B866868B27AC8BED00A03A55 /* DetailKeyboardToolbarView.swift in Sources */ = {isa = PBXBuildFile; fileRef = B866868927AC8BED00A03A55 /* DetailKeyboardToolbarView.swift */; };
		B8682DCB2804BF04001CD8DD /* Tests_Subtext.swift in Sources */ = {isa = PBXBuildFile; fileRef = B8682DCA2804BF04001CD8DD /* Tests_Subtext.swift */; };
		B8682DCD2804C379001CD8DD /* Tests_CollectionUtilities.swift in Sources */ = {isa = PBXBuildFile; fileRef = B8682DCC2804C379001CD8DD /* Tests_CollectionUtilities.swift */; };
		B86BC75429B143CD005B5833 /* Identified.swift in Sources */ = {isa = PBXBuildFile; fileRef = B86BC75329B143CD005B5833 /* Identified.swift */; };
		B86BC75A29B24BEF005B5833 /* MemoEditorDetailMetaSheetView.swift in Sources */ = {isa = PBXBuildFile; fileRef = B86BC75929B24BEF005B5833 /* MemoEditorDetailMetaSheetView.swift */; };
		B86DFF2827BF02F0002E57ED /* CollectionUtilities.swift in Sources */ = {isa = PBXBuildFile; fileRef = B86DFF2727BF02F0002E57ED /* CollectionUtilities.swift */; };
		B86DFF2927BF02F0002E57ED /* CollectionUtilities.swift in Sources */ = {isa = PBXBuildFile; fileRef = B86DFF2727BF02F0002E57ED /* CollectionUtilities.swift */; };
		B86DFF2D27C0280B002E57ED /* EntryListView.swift in Sources */ = {isa = PBXBuildFile; fileRef = B86DFF2C27C0280B002E57ED /* EntryListView.swift */; };
		B86DFF3127C06EBC002E57ED /* RenameSuggestion.swift in Sources */ = {isa = PBXBuildFile; fileRef = B86DFF3027C06EBC002E57ED /* RenameSuggestion.swift */; };
		B86DFF3327C072CD002E57ED /* Func.swift in Sources */ = {isa = PBXBuildFile; fileRef = B86DFF3227C072CD002E57ED /* Func.swift */; };
		B86DFF3527C07438002E57ED /* LinkSuggestion.swift in Sources */ = {isa = PBXBuildFile; fileRef = B86DFF3427C07438002E57ED /* LinkSuggestion.swift */; };
		B86DFF3727C09CA2002E57ED /* DateUtilities.swift in Sources */ = {isa = PBXBuildFile; fileRef = B86DFF3627C09CA2002E57ED /* DateUtilities.swift */; };
		B86DFF3927C15B77002E57ED /* Config.swift in Sources */ = {isa = PBXBuildFile; fileRef = B86DFF3827C15B77002E57ED /* Config.swift */; };
		B86E943329AFD5680073929B /* SubtextTextViewRepresentable.swift in Sources */ = {isa = PBXBuildFile; fileRef = B86E943229AFD5680073929B /* SubtextTextViewRepresentable.swift */; };
		B86F1AB728C77E8C00DA264E /* Search.swift in Sources */ = {isa = PBXBuildFile; fileRef = B86F1AB628C77E8C00DA264E /* Search.swift */; };
		B87288DC299AB01800EF7E07 /* Noosphere.swift in Sources */ = {isa = PBXBuildFile; fileRef = B87288DB299AB01800EF7E07 /* Noosphere.swift */; };
		B87288DE299AB02400EF7E07 /* Sphere.swift in Sources */ = {isa = PBXBuildFile; fileRef = B87288DD299AB02400EF7E07 /* Sphere.swift */; };
		B87288E0299B05B500EF7E07 /* Tests_DataService.swift in Sources */ = {isa = PBXBuildFile; fileRef = B87288DF299B05B500EF7E07 /* Tests_DataService.swift */; };
		B884565329D2102D00DBCD39 /* Tests_App.swift in Sources */ = {isa = PBXBuildFile; fileRef = B884565229D2102D00DBCD39 /* Tests_App.swift */; };
		B8879EA026F90C5100A0B4FF /* NotebookNavigationView.swift in Sources */ = {isa = PBXBuildFile; fileRef = B8879E9F26F90C5100A0B4FF /* NotebookNavigationView.swift */; };
		B8879EA126F90C5100A0B4FF /* NotebookNavigationView.swift in Sources */ = {isa = PBXBuildFile; fileRef = B8879E9F26F90C5100A0B4FF /* NotebookNavigationView.swift */; };
		B8879EA926F93EBF00A0B4FF /* BacklinksView.swift in Sources */ = {isa = PBXBuildFile; fileRef = B8879EA826F93EBF00A0B4FF /* BacklinksView.swift */; };
		B8879EAA26F93EBF00A0B4FF /* BacklinksView.swift in Sources */ = {isa = PBXBuildFile; fileRef = B8879EA826F93EBF00A0B4FF /* BacklinksView.swift */; };
		B8879EAC26F944DA00A0B4FF /* MemoEditorDetail.swift in Sources */ = {isa = PBXBuildFile; fileRef = B8879EAB26F944DA00A0B4FF /* MemoEditorDetail.swift */; };
		B8879EAD26F944DA00A0B4FF /* MemoEditorDetail.swift in Sources */ = {isa = PBXBuildFile; fileRef = B8879EAB26F944DA00A0B4FF /* MemoEditorDetail.swift */; };
		B88A76D429E09B51005F3422 /* PasteboardService.swift in Sources */ = {isa = PBXBuildFile; fileRef = B88A76D329E09B51005F3422 /* PasteboardService.swift */; };
		B88A76D529E09B51005F3422 /* PasteboardService.swift in Sources */ = {isa = PBXBuildFile; fileRef = B88A76D329E09B51005F3422 /* PasteboardService.swift */; };
		B88A76D729E0AA44005F3422 /* Tests_MemoViewerDetailMetaSheet.swift in Sources */ = {isa = PBXBuildFile; fileRef = B88A76D629E0AA44005F3422 /* Tests_MemoViewerDetailMetaSheet.swift */; };
		B88B1CDE298DE66E0062CB7F /* SettingsView.swift in Sources */ = {isa = PBXBuildFile; fileRef = B88B1CDD298DE66E0062CB7F /* SettingsView.swift */; };
		B88B1CE1298EAE730062CB7F /* PillButtonStyle.swift in Sources */ = {isa = PBXBuildFile; fileRef = B88B1CE0298EAE730062CB7F /* PillButtonStyle.swift */; };
		B88B1CE3298EB0100062CB7F /* BarButtonStyle.swift in Sources */ = {isa = PBXBuildFile; fileRef = B88B1CE2298EB0100062CB7F /* BarButtonStyle.swift */; };
		B88B1CE5298EB10D0062CB7F /* RecoveryPhraseView.swift in Sources */ = {isa = PBXBuildFile; fileRef = B88B1CE4298EB10D0062CB7F /* RecoveryPhraseView.swift */; };
		B88B1CE7298EEC240062CB7F /* GatewayURLSettingsView.swift in Sources */ = {isa = PBXBuildFile; fileRef = B88B1CE6298EEC240062CB7F /* GatewayURLSettingsView.swift */; };
		B88C9781276425E800B27DF0 /* IBMPlexMono-Italic.ttf in Resources */ = {isa = PBXBuildFile; fileRef = B88C977D276425E800B27DF0 /* IBMPlexMono-Italic.ttf */; };
		B88C9782276425E900B27DF0 /* IBMPlexMono-Italic.ttf in Resources */ = {isa = PBXBuildFile; fileRef = B88C977D276425E800B27DF0 /* IBMPlexMono-Italic.ttf */; };
		B88C9783276425E900B27DF0 /* IBMPlexMono-BoldItalic.ttf in Resources */ = {isa = PBXBuildFile; fileRef = B88C977E276425E800B27DF0 /* IBMPlexMono-BoldItalic.ttf */; };
		B88C9784276425E900B27DF0 /* IBMPlexMono-BoldItalic.ttf in Resources */ = {isa = PBXBuildFile; fileRef = B88C977E276425E800B27DF0 /* IBMPlexMono-BoldItalic.ttf */; };
		B88C9785276425E900B27DF0 /* IBMPlexMono-Bold.ttf in Resources */ = {isa = PBXBuildFile; fileRef = B88C977F276425E800B27DF0 /* IBMPlexMono-Bold.ttf */; };
		B88C9786276425E900B27DF0 /* IBMPlexMono-Bold.ttf in Resources */ = {isa = PBXBuildFile; fileRef = B88C977F276425E800B27DF0 /* IBMPlexMono-Bold.ttf */; };
		B88C9787276425E900B27DF0 /* IBMPlexMono-Regular.ttf in Resources */ = {isa = PBXBuildFile; fileRef = B88C9780276425E800B27DF0 /* IBMPlexMono-Regular.ttf */; };
		B88C9788276425E900B27DF0 /* IBMPlexMono-Regular.ttf in Resources */ = {isa = PBXBuildFile; fileRef = B88C9780276425E800B27DF0 /* IBMPlexMono-Regular.ttf */; };
		B88C97932764264300B27DF0 /* IBMPlexSans-Regular.ttf in Resources */ = {isa = PBXBuildFile; fileRef = B88C978F2764264300B27DF0 /* IBMPlexSans-Regular.ttf */; };
		B88C97942764264300B27DF0 /* IBMPlexSans-Regular.ttf in Resources */ = {isa = PBXBuildFile; fileRef = B88C978F2764264300B27DF0 /* IBMPlexSans-Regular.ttf */; };
		B88C97952764264300B27DF0 /* IBMPlexSans-Italic.ttf in Resources */ = {isa = PBXBuildFile; fileRef = B88C97902764264300B27DF0 /* IBMPlexSans-Italic.ttf */; };
		B88C97962764264300B27DF0 /* IBMPlexSans-Italic.ttf in Resources */ = {isa = PBXBuildFile; fileRef = B88C97902764264300B27DF0 /* IBMPlexSans-Italic.ttf */; };
		B88C97972764264300B27DF0 /* IBMPlexSans-BoldItalic.ttf in Resources */ = {isa = PBXBuildFile; fileRef = B88C97912764264300B27DF0 /* IBMPlexSans-BoldItalic.ttf */; };
		B88C97982764264300B27DF0 /* IBMPlexSans-BoldItalic.ttf in Resources */ = {isa = PBXBuildFile; fileRef = B88C97912764264300B27DF0 /* IBMPlexSans-BoldItalic.ttf */; };
		B88C97992764264300B27DF0 /* IBMPlexSans-Bold.ttf in Resources */ = {isa = PBXBuildFile; fileRef = B88C97922764264300B27DF0 /* IBMPlexSans-Bold.ttf */; };
		B88C979A2764264300B27DF0 /* IBMPlexSans-Bold.ttf in Resources */ = {isa = PBXBuildFile; fileRef = B88C97922764264300B27DF0 /* IBMPlexSans-Bold.ttf */; };
		B88C979D2764266A00B27DF0 /* IBMPlexSans-Light.ttf in Resources */ = {isa = PBXBuildFile; fileRef = B88C979B2764266A00B27DF0 /* IBMPlexSans-Light.ttf */; };
		B88C979E2764266A00B27DF0 /* IBMPlexSans-Light.ttf in Resources */ = {isa = PBXBuildFile; fileRef = B88C979B2764266A00B27DF0 /* IBMPlexSans-Light.ttf */; };
		B88C979F2764266A00B27DF0 /* IBMPlexSans-Medium.ttf in Resources */ = {isa = PBXBuildFile; fileRef = B88C979C2764266A00B27DF0 /* IBMPlexSans-Medium.ttf */; };
		B88C97A02764266A00B27DF0 /* IBMPlexSans-Medium.ttf in Resources */ = {isa = PBXBuildFile; fileRef = B88C979C2764266A00B27DF0 /* IBMPlexSans-Medium.ttf */; };
		B88C97A22764270000B27DF0 /* LICENSE.txt in Resources */ = {isa = PBXBuildFile; fileRef = B88C97A12764270000B27DF0 /* LICENSE.txt */; };
		B88C97A32764270000B27DF0 /* LICENSE.txt in Resources */ = {isa = PBXBuildFile; fileRef = B88C97A12764270000B27DF0 /* LICENSE.txt */; };
		B88CC956284FCF8C00994928 /* Tests_DatabaseService.swift in Sources */ = {isa = PBXBuildFile; fileRef = B88CC955284FCF8C00994928 /* Tests_DatabaseService.swift */; };
		B88CC958284FF59900994928 /* OrderedCollectionUtilities.swift in Sources */ = {isa = PBXBuildFile; fileRef = B88CC957284FF59900994928 /* OrderedCollectionUtilities.swift */; };
		B88CC959284FF59900994928 /* OrderedCollectionUtilities.swift in Sources */ = {isa = PBXBuildFile; fileRef = B88CC957284FF59900994928 /* OrderedCollectionUtilities.swift */; };
		B88CC95B284FF64300994928 /* Tests_OrderedCollectionUtilities.swift in Sources */ = {isa = PBXBuildFile; fileRef = B88CC95A284FF64300994928 /* Tests_OrderedCollectionUtilities.swift */; };
		B88DFEF129E7454100B00DE8 /* Tests_CombineUtilities.swift in Sources */ = {isa = PBXBuildFile; fileRef = B88DFEF029E7454100B00DE8 /* Tests_CombineUtilities.swift */; };
		B8925B2B29C0FA43001F9503 /* Tests_Func.swift in Sources */ = {isa = PBXBuildFile; fileRef = B8925B2A29C0FA43001F9503 /* Tests_Func.swift */; };
		B8925B2D29C0FD91001F9503 /* MemoDetailResponse.swift in Sources */ = {isa = PBXBuildFile; fileRef = B8925B2C29C0FD91001F9503 /* MemoDetailResponse.swift */; };
		B8925B2F29C23017001F9503 /* MemoViewerDetailView.swift in Sources */ = {isa = PBXBuildFile; fileRef = B8925B2E29C23017001F9503 /* MemoViewerDetailView.swift */; };
		B8925B3129C2320D001F9503 /* MemoDetailDescription.swift in Sources */ = {isa = PBXBuildFile; fileRef = B8925B3029C2320D001F9503 /* MemoDetailDescription.swift */; };
		B8937A572A03EA440032A1AF /* Sphere+Link.swift in Sources */ = {isa = PBXBuildFile; fileRef = B8937A562A03EA440032A1AF /* Sphere+Link.swift */; };
		B8937A592A03EA640032A1AF /* Tests_Sphere+Link.swift in Sources */ = {isa = PBXBuildFile; fileRef = B8937A582A03EA640032A1AF /* Tests_Sphere+Link.swift */; };
		B89966C728B6EE2300DF1F8C /* Notebook.swift in Sources */ = {isa = PBXBuildFile; fileRef = B89966C628B6EE2300DF1F8C /* Notebook.swift */; };
		B89966C828B6EE2300DF1F8C /* Notebook.swift in Sources */ = {isa = PBXBuildFile; fileRef = B89966C628B6EE2300DF1F8C /* Notebook.swift */; };
		B89E30772911B51A00A4721F /* Migration.swift in Sources */ = {isa = PBXBuildFile; fileRef = B89E30762911B51A00A4721F /* Migration.swift */; };
		B89E30782911B51A00A4721F /* Migration.swift in Sources */ = {isa = PBXBuildFile; fileRef = B89E30762911B51A00A4721F /* Migration.swift */; };
		B89E307D2911D7F900A4721F /* IntUtilities.swift in Sources */ = {isa = PBXBuildFile; fileRef = B89E307C2911D7F900A4721F /* IntUtilities.swift */; };
		B89E307E2911D7F900A4721F /* IntUtilities.swift in Sources */ = {isa = PBXBuildFile; fileRef = B89E307C2911D7F900A4721F /* IntUtilities.swift */; };
		B8A1621429B2AB3A008322EB /* CloseButtonView.swift in Sources */ = {isa = PBXBuildFile; fileRef = B8A1621329B2AB3A008322EB /* CloseButtonView.swift */; };
		B8A1621829B39337008322EB /* ExpandAlignedLeadingViewModifier.swift in Sources */ = {isa = PBXBuildFile; fileRef = B8A1621729B39337008322EB /* ExpandAlignedLeadingViewModifier.swift */; };
		B8A1621929B39337008322EB /* ExpandAlignedLeadingViewModifier.swift in Sources */ = {isa = PBXBuildFile; fileRef = B8A1621729B39337008322EB /* ExpandAlignedLeadingViewModifier.swift */; };
		B8A408A928F61BA000A5651D /* project.json in Resources */ = {isa = PBXBuildFile; fileRef = B8A408A828F61BA000A5651D /* project.json */; };
		B8A408AA28F61BA000A5651D /* project.json in Resources */ = {isa = PBXBuildFile; fileRef = B8A408A828F61BA000A5651D /* project.json */; };
		B8A41D4E2811E81E0096D2E7 /* WikilinkBarView.swift in Sources */ = {isa = PBXBuildFile; fileRef = B8A41D4D2811E81E0096D2E7 /* WikilinkBarView.swift */; };
		B8A41D4F2811E81E0096D2E7 /* WikilinkBarView.swift in Sources */ = {isa = PBXBuildFile; fileRef = B8A41D4D2811E81E0096D2E7 /* WikilinkBarView.swift */; };
		B8A41D512811F87C0096D2E7 /* SlashlinkBarView.swift in Sources */ = {isa = PBXBuildFile; fileRef = B8A41D502811F87C0096D2E7 /* SlashlinkBarView.swift */; };
		B8A41D522811F87C0096D2E7 /* SlashlinkBarView.swift in Sources */ = {isa = PBXBuildFile; fileRef = B8A41D502811F87C0096D2E7 /* SlashlinkBarView.swift */; };
		B8A59D6028B51D000010DB2F /* TranscludeView.swift in Sources */ = {isa = PBXBuildFile; fileRef = B8A59D5F28B51D000010DB2F /* TranscludeView.swift */; };
		B8A59D6128B51D000010DB2F /* TranscludeView.swift in Sources */ = {isa = PBXBuildFile; fileRef = B8A59D5F28B51D000010DB2F /* TranscludeView.swift */; };
		B8A59D6628B690B20010DB2F /* FeedService.swift in Sources */ = {isa = PBXBuildFile; fileRef = B8A59D6528B690B20010DB2F /* FeedService.swift */; };
		B8A59D6728B690B20010DB2F /* FeedService.swift in Sources */ = {isa = PBXBuildFile; fileRef = B8A59D6528B690B20010DB2F /* FeedService.swift */; };
		B8A59D6928B692900010DB2F /* StoryPrompt.swift in Sources */ = {isa = PBXBuildFile; fileRef = B8A59D6828B692900010DB2F /* StoryPrompt.swift */; };
		B8A59D6A28B692900010DB2F /* StoryPrompt.swift in Sources */ = {isa = PBXBuildFile; fileRef = B8A59D6828B692900010DB2F /* StoryPrompt.swift */; };
		B8A59D6C28B692A00010DB2F /* Story.swift in Sources */ = {isa = PBXBuildFile; fileRef = B8A59D6B28B692A00010DB2F /* Story.swift */; };
		B8A59D6D28B692A00010DB2F /* Story.swift in Sources */ = {isa = PBXBuildFile; fileRef = B8A59D6B28B692A00010DB2F /* Story.swift */; };
		B8A59D7228B693100010DB2F /* StoryView.swift in Sources */ = {isa = PBXBuildFile; fileRef = B8A59D7128B693100010DB2F /* StoryView.swift */; };
		B8A59D7328B693100010DB2F /* StoryView.swift in Sources */ = {isa = PBXBuildFile; fileRef = B8A59D7128B693100010DB2F /* StoryView.swift */; };
		B8A59D7528B694C40010DB2F /* Geist.swift in Sources */ = {isa = PBXBuildFile; fileRef = B8A59D7428B694C40010DB2F /* Geist.swift */; };
		B8A59D7628B694C40010DB2F /* Geist.swift in Sources */ = {isa = PBXBuildFile; fileRef = B8A59D7428B694C40010DB2F /* Geist.swift */; };
		B8A617202971D3000054D410 /* Slashlink.swift in Sources */ = {isa = PBXBuildFile; fileRef = B8A6171F2971D3000054D410 /* Slashlink.swift */; };
		B8A617222971E4860054D410 /* Tests_Slashlink.swift in Sources */ = {isa = PBXBuildFile; fileRef = B8A617212971E4860054D410 /* Tests_Slashlink.swift */; };
		B8AAAAD928CBD68600DBC8A9 /* Tests_Detail.swift in Sources */ = {isa = PBXBuildFile; fileRef = B8AAAAD828CBD68600DBC8A9 /* Tests_Detail.swift */; };
		B8AAAADB28CBDED800DBC8A9 /* Tests_Search.swift in Sources */ = {isa = PBXBuildFile; fileRef = B8AAAADA28CBDED800DBC8A9 /* Tests_Search.swift */; };
		B8AC648A278F53920099E96B /* EntryStub.swift in Sources */ = {isa = PBXBuildFile; fileRef = B8AC6489278F53920099E96B /* EntryStub.swift */; };
		B8AC648C278F757B0099E96B /* ProgressScrimView.swift in Sources */ = {isa = PBXBuildFile; fileRef = B8AC648B278F757B0099E96B /* ProgressScrimView.swift */; };
		B8AC648D278F757B0099E96B /* ProgressScrimView.swift in Sources */ = {isa = PBXBuildFile; fileRef = B8AC648B278F757B0099E96B /* ProgressScrimView.swift */; };
		B8AC648F278F7E7B0099E96B /* BackLabelStyle.swift in Sources */ = {isa = PBXBuildFile; fileRef = B8AC648E278F7E7B0099E96B /* BackLabelStyle.swift */; };
		B8AC6490278F7E7B0099E96B /* BackLabelStyle.swift in Sources */ = {isa = PBXBuildFile; fileRef = B8AC648E278F7E7B0099E96B /* BackLabelStyle.swift */; };
		B8AE34A7276A885300777FF0 /* TextViewRepresentable.swift in Sources */ = {isa = PBXBuildFile; fileRef = B8AE34A6276A885300777FF0 /* TextViewRepresentable.swift */; };
		B8AE34AA276A986000777FF0 /* PlaceholderTextView.swift in Sources */ = {isa = PBXBuildFile; fileRef = B8AE34A9276A986000777FF0 /* PlaceholderTextView.swift */; };
		B8AE34AD276A9CDB00777FF0 /* PrimaryButtonStyle.swift in Sources */ = {isa = PBXBuildFile; fileRef = B8AE34AC276A9CDB00777FF0 /* PrimaryButtonStyle.swift */; };
		B8AE34AE276A9CDB00777FF0 /* PrimaryButtonStyle.swift in Sources */ = {isa = PBXBuildFile; fileRef = B8AE34AC276A9CDB00777FF0 /* PrimaryButtonStyle.swift */; };
		B8AE34B0276A9F9C00777FF0 /* ColorUtilities.swift in Sources */ = {isa = PBXBuildFile; fileRef = B8AE34AF276A9F9C00777FF0 /* ColorUtilities.swift */; };
		B8AE34B1276A9F9C00777FF0 /* ColorUtilities.swift in Sources */ = {isa = PBXBuildFile; fileRef = B8AE34AF276A9F9C00777FF0 /* ColorUtilities.swift */; };
		B8AE34B6276AAAFF00777FF0 /* RoundedTextFieldViewModifier.swift in Sources */ = {isa = PBXBuildFile; fileRef = B8AE34B5276AAAFF00777FF0 /* RoundedTextFieldViewModifier.swift */; };
		B8AE34B7276AAAFF00777FF0 /* RoundedTextFieldViewModifier.swift in Sources */ = {isa = PBXBuildFile; fileRef = B8AE34B5276AAAFF00777FF0 /* RoundedTextFieldViewModifier.swift */; };
		B8AE34BF276BD61400777FF0 /* RowButtonStyle.swift in Sources */ = {isa = PBXBuildFile; fileRef = B8AE34BE276BD61400777FF0 /* RowButtonStyle.swift */; };
		B8AE34C0276BD61400777FF0 /* RowButtonStyle.swift in Sources */ = {isa = PBXBuildFile; fileRef = B8AE34BE276BD61400777FF0 /* RowButtonStyle.swift */; };
		B8AE34C2276BD77C00777FF0 /* SuggestionLabelStyle.swift in Sources */ = {isa = PBXBuildFile; fileRef = B8AE34C1276BD77C00777FF0 /* SuggestionLabelStyle.swift */; };
		B8AE34C3276BD77C00777FF0 /* SuggestionLabelStyle.swift in Sources */ = {isa = PBXBuildFile; fileRef = B8AE34C1276BD77C00777FF0 /* SuggestionLabelStyle.swift */; };
		B8AE34C5276BF72500777FF0 /* LinkSearchView.swift in Sources */ = {isa = PBXBuildFile; fileRef = B8AE34C4276BF72500777FF0 /* LinkSearchView.swift */; };
		B8AE34C6276BF72500777FF0 /* LinkSearchView.swift in Sources */ = {isa = PBXBuildFile; fileRef = B8AE34C4276BF72500777FF0 /* LinkSearchView.swift */; };
		B8AE34C8276BF77000777FF0 /* SearchTextField.swift in Sources */ = {isa = PBXBuildFile; fileRef = B8AE34C7276BF77000777FF0 /* SearchTextField.swift */; };
		B8AE34CB276C195E00777FF0 /* LinkSuggestionLabelView.swift in Sources */ = {isa = PBXBuildFile; fileRef = B8AE34CA276C195E00777FF0 /* LinkSuggestionLabelView.swift */; };
		B8AE34CC276C195E00777FF0 /* LinkSuggestionLabelView.swift in Sources */ = {isa = PBXBuildFile; fileRef = B8AE34CA276C195E00777FF0 /* LinkSuggestionLabelView.swift */; };
		B8B3194D2909E81D00A1E62A /* FileInfo.swift in Sources */ = {isa = PBXBuildFile; fileRef = B8B3194C2909E81D00A1E62A /* FileInfo.swift */; };
		B8B3194F2909F36800A1E62A /* Tests_FileFingerprint.swift in Sources */ = {isa = PBXBuildFile; fileRef = B8B3194E2909F36800A1E62A /* Tests_FileFingerprint.swift */; };
		B8B3EE732979DEE900779B7F /* FirstRunView.swift in Sources */ = {isa = PBXBuildFile; fileRef = B8B3EE722979DEE900779B7F /* FirstRunView.swift */; };
		B8B3EE75297AEE6600779B7F /* FirstRunSphereView.swift in Sources */ = {isa = PBXBuildFile; fileRef = B8B3EE74297AEE6600779B7F /* FirstRunSphereView.swift */; };
		B8B3EE77297AEE8B00779B7F /* FirstRunDoneView.swift in Sources */ = {isa = PBXBuildFile; fileRef = B8B3EE76297AEE8B00779B7F /* FirstRunDoneView.swift */; };
		B8B3EE79297AF6E500779B7F /* FirstRunProfileView.swift in Sources */ = {isa = PBXBuildFile; fileRef = B8B3EE78297AF6E500779B7F /* FirstRunProfileView.swift */; };
		B8B3EE7B297AFB9100779B7F /* TextFieldLabel.swift in Sources */ = {isa = PBXBuildFile; fileRef = B8B3EE7A297AFB9100779B7F /* TextFieldLabel.swift */; };
		B8B3EE7D297B1A1000779B7F /* ViewDebugUtilities.swift in Sources */ = {isa = PBXBuildFile; fileRef = B8B3EE7C297B1A1000779B7F /* ViewDebugUtilities.swift */; };
		B8B4250C28FB43C90081B8D5 /* ContentType.swift in Sources */ = {isa = PBXBuildFile; fileRef = B8B4250B28FB43C90081B8D5 /* ContentType.swift */; };
		B8B4250D28FB43C90081B8D5 /* ContentType.swift in Sources */ = {isa = PBXBuildFile; fileRef = B8B4250B28FB43C90081B8D5 /* ContentType.swift */; };
		B8B4250F28FDE6960081B8D5 /* FileStore.swift in Sources */ = {isa = PBXBuildFile; fileRef = B8B4250E28FDE6960081B8D5 /* FileStore.swift */; };
		B8B4251028FDE6960081B8D5 /* FileStore.swift in Sources */ = {isa = PBXBuildFile; fileRef = B8B4250E28FDE6960081B8D5 /* FileStore.swift */; };
		B8B4251228FDE7780081B8D5 /* Mapping.swift in Sources */ = {isa = PBXBuildFile; fileRef = B8B4251128FDE7780081B8D5 /* Mapping.swift */; };
		B8B4251328FDE7780081B8D5 /* Mapping.swift in Sources */ = {isa = PBXBuildFile; fileRef = B8B4251128FDE7780081B8D5 /* Mapping.swift */; };
		B8B4251528FDE8570081B8D5 /* Memo.swift in Sources */ = {isa = PBXBuildFile; fileRef = B8B4251428FDE8570081B8D5 /* Memo.swift */; };
		B8B4251628FDE8570081B8D5 /* Memo.swift in Sources */ = {isa = PBXBuildFile; fileRef = B8B4251428FDE8570081B8D5 /* Memo.swift */; };
		B8B4251828FDE8AA0081B8D5 /* MemoData.swift in Sources */ = {isa = PBXBuildFile; fileRef = B8B4251728FDE8AA0081B8D5 /* MemoData.swift */; };
		B8B4251928FDE8AA0081B8D5 /* MemoData.swift in Sources */ = {isa = PBXBuildFile; fileRef = B8B4251728FDE8AA0081B8D5 /* MemoData.swift */; };
		B8B4251B28FE1DA60081B8D5 /* Entry.swift in Sources */ = {isa = PBXBuildFile; fileRef = B8B4251A28FE1DA60081B8D5 /* Entry.swift */; };
		B8B4251C28FE1DA60081B8D5 /* Entry.swift in Sources */ = {isa = PBXBuildFile; fileRef = B8B4251A28FE1DA60081B8D5 /* Entry.swift */; };
		B8B4D7EC27EA890B00633B5F /* ShadowStyle.swift in Sources */ = {isa = PBXBuildFile; fileRef = B8B4D7EB27EA890B00633B5F /* ShadowStyle.swift */; };
		B8B4D7EE27EA8AA000633B5F /* DragHandleView.swift in Sources */ = {isa = PBXBuildFile; fileRef = B8B4D7ED27EA8AA000633B5F /* DragHandleView.swift */; };
		B8B54F3B271F6C8400B9B507 /* EntryLink.swift in Sources */ = {isa = PBXBuildFile; fileRef = B8B54F3A271F6C8400B9B507 /* EntryLink.swift */; };
		B8B54F3D271F7C6B00B9B507 /* Suggestion.swift in Sources */ = {isa = PBXBuildFile; fileRef = B8B54F3C271F7C6B00B9B507 /* Suggestion.swift */; };
		B8B604E629146DF6006FCB77 /* MemoryStore.swift in Sources */ = {isa = PBXBuildFile; fileRef = B8B604E529146DF6006FCB77 /* MemoryStore.swift */; };
		B8B604E729146DF6006FCB77 /* MemoryStore.swift in Sources */ = {isa = PBXBuildFile; fileRef = B8B604E529146DF6006FCB77 /* MemoryStore.swift */; };
		B8B604E9291476E9006FCB77 /* Tests_Migrations.swift in Sources */ = {isa = PBXBuildFile; fileRef = B8B604E8291476E9006FCB77 /* Tests_Migrations.swift */; };
		B8B604EB29148C82006FCB77 /* Tests_AppMigrations.swift in Sources */ = {isa = PBXBuildFile; fileRef = B8B604EA29148C82006FCB77 /* Tests_AppMigrations.swift */; };
		B8B6BCB529CCDDF6000DB410 /* ResourceStatus.swift in Sources */ = {isa = PBXBuildFile; fileRef = B8B6BCB429CCDDF6000DB410 /* ResourceStatus.swift */; };
		B8B6BCB629CCDDF6000DB410 /* ResourceStatus.swift in Sources */ = {isa = PBXBuildFile; fileRef = B8B6BCB429CCDDF6000DB410 /* ResourceStatus.swift */; };
		B8B6BCBB29CE1FCF000DB410 /* ProgressTorusView.swift in Sources */ = {isa = PBXBuildFile; fileRef = B8B6BCBA29CE1FCF000DB410 /* ProgressTorusView.swift */; };
		B8B6BCBC29CE1FCF000DB410 /* ProgressTorusView.swift in Sources */ = {isa = PBXBuildFile; fileRef = B8B6BCBA29CE1FCF000DB410 /* ProgressTorusView.swift */; };
		B8C0A1B4297C938000D59532 /* Error.swift in Sources */ = {isa = PBXBuildFile; fileRef = B8C0A1B3297C938000D59532 /* Error.swift */; };
		B8C7E8BE2809F19500E439DC /* Markup.swift in Sources */ = {isa = PBXBuildFile; fileRef = B8C7E8BD2809F19500E439DC /* Markup.swift */; };
		B8C7E8C0280A2B7700E439DC /* Test_Markup.swift in Sources */ = {isa = PBXBuildFile; fileRef = B8C7E8BF280A2B7700E439DC /* Test_Markup.swift */; };
		B8C80F0129FC201000BAC84D /* Peer.swift in Sources */ = {isa = PBXBuildFile; fileRef = B8C80F0029FC201000BAC84D /* Peer.swift */; };
		B8C80F0329FC20A300BAC84D /* Tests_Peer.swift in Sources */ = {isa = PBXBuildFile; fileRef = B8C80F0229FC20A300BAC84D /* Tests_Peer.swift */; };
		B8CA8F1A288F038C005F8802 /* Tracery in Frameworks */ = {isa = PBXBuildFile; productRef = B8CA8F19288F038C005F8802 /* Tracery */; };
		B8CA8F1E288F07F9005F8802 /* zettelkasten.json in Resources */ = {isa = PBXBuildFile; fileRef = B8CA8F1D288F07F9005F8802 /* zettelkasten.json */; };
		B8CA8F20288F1875005F8802 /* RandomPromptGeist.swift in Sources */ = {isa = PBXBuildFile; fileRef = B8CA8F1F288F1875005F8802 /* RandomPromptGeist.swift */; };
		B8CA8F2428908D65005F8802 /* BundleUtilities.swift in Sources */ = {isa = PBXBuildFile; fileRef = B8CA8F2328908D65005F8802 /* BundleUtilities.swift */; };
		B8CA8F2628909E66005F8802 /* Feed.swift in Sources */ = {isa = PBXBuildFile; fileRef = B8CA8F2528909E66005F8802 /* Feed.swift */; };
		B8CA8F2828909FBA005F8802 /* StoryPromptView.swift in Sources */ = {isa = PBXBuildFile; fileRef = B8CA8F2728909FBA005F8802 /* StoryPromptView.swift */; };
		B8CAA6CB2A02FA7000F4A0F6 /* Link.swift in Sources */ = {isa = PBXBuildFile; fileRef = B8CAA6CA2A02FA7000F4A0F6 /* Link.swift */; };
		B8CAA6CD2A02FF9B00F4A0F6 /* Tests_Link.swift in Sources */ = {isa = PBXBuildFile; fileRef = B8CAA6CC2A02FF9B00F4A0F6 /* Tests_Link.swift */; };
		B8CBAFA229930C660079107E /* ValidatedTextField.swift in Sources */ = {isa = PBXBuildFile; fileRef = B8CBAFA129930C660079107E /* ValidatedTextField.swift */; };
		B8CBAFA42994491B0079107E /* MenuButtonView.swift in Sources */ = {isa = PBXBuildFile; fileRef = B8CBAFA32994491B0079107E /* MenuButtonView.swift */; };
		B8CBAFA72994499A0079107E /* AudienceIconView.swift in Sources */ = {isa = PBXBuildFile; fileRef = B8CBAFA62994499A0079107E /* AudienceIconView.swift */; };
		B8CBAFA9299580E50079107E /* StoreProtocol.swift in Sources */ = {isa = PBXBuildFile; fileRef = B8CBAFA8299580E50079107E /* StoreProtocol.swift */; };
		B8CBAFAA299580E50079107E /* StoreProtocol.swift in Sources */ = {isa = PBXBuildFile; fileRef = B8CBAFA8299580E50079107E /* StoreProtocol.swift */; };
		B8CC433D27A07CE10079D2F9 /* ScrimView.swift in Sources */ = {isa = PBXBuildFile; fileRef = B8CC433C27A07CE10079D2F9 /* ScrimView.swift */; };
		B8CC433E27A07CE10079D2F9 /* ScrimView.swift in Sources */ = {isa = PBXBuildFile; fileRef = B8CC433C27A07CE10079D2F9 /* ScrimView.swift */; };
		B8CC434927A0CA8D0079D2F9 /* AnimationUtilities.swift in Sources */ = {isa = PBXBuildFile; fileRef = B8CC434827A0CA8D0079D2F9 /* AnimationUtilities.swift */; };
		B8CC434A27A0CA8D0079D2F9 /* AnimationUtilities.swift in Sources */ = {isa = PBXBuildFile; fileRef = B8CC434827A0CA8D0079D2F9 /* AnimationUtilities.swift */; };
		B8CE40E728D2707D00819064 /* QueryPromptGeist.swift in Sources */ = {isa = PBXBuildFile; fileRef = B8CE40E628D2707D00819064 /* QueryPromptGeist.swift */; };
		B8CE40E828D2707D00819064 /* QueryPromptGeist.swift in Sources */ = {isa = PBXBuildFile; fileRef = B8CE40E628D2707D00819064 /* QueryPromptGeist.swift */; };
		B8D328B529A640F200850A37 /* Tests_RecoveryPhrase.swift in Sources */ = {isa = PBXBuildFile; fileRef = B8D328B429A640F200850A37 /* Tests_RecoveryPhrase.swift */; };
		B8D328B729A671DA00850A37 /* Transclude2View.swift in Sources */ = {isa = PBXBuildFile; fileRef = B8D328B629A671DA00850A37 /* Transclude2View.swift */; };
		B8D328B829A671DA00850A37 /* Transclude2View.swift in Sources */ = {isa = PBXBuildFile; fileRef = B8D328B629A671DA00850A37 /* Transclude2View.swift */; };
		B8D328BA29A69D2D00850A37 /* Tests_URLUtilities.swift in Sources */ = {isa = PBXBuildFile; fileRef = B8D328B929A69D2D00850A37 /* Tests_URLUtilities.swift */; };
		B8D7F03F27A4AD130042C7CF /* SuggestionLabelView.swift in Sources */ = {isa = PBXBuildFile; fileRef = B8D7F03E27A4AD130042C7CF /* SuggestionLabelView.swift */; };
		B8D7F04027A4AD130042C7CF /* SuggestionLabelView.swift in Sources */ = {isa = PBXBuildFile; fileRef = B8D7F03E27A4AD130042C7CF /* SuggestionLabelView.swift */; };
		B8D7F04227A4AE590042C7CF /* SuggestionViewModifier.swift in Sources */ = {isa = PBXBuildFile; fileRef = B8D7F04127A4AE590042C7CF /* SuggestionViewModifier.swift */; };
		B8D7F04327A4AE590042C7CF /* SuggestionViewModifier.swift in Sources */ = {isa = PBXBuildFile; fileRef = B8D7F04127A4AE590042C7CF /* SuggestionViewModifier.swift */; };
		B8DA32B529CB999500EA166E /* AppUpgradeView.swift in Sources */ = {isa = PBXBuildFile; fileRef = B8DA32B429CB999500EA166E /* AppUpgradeView.swift */; };
		B8DA32B629CB999500EA166E /* AppUpgradeView.swift in Sources */ = {isa = PBXBuildFile; fileRef = B8DA32B429CB999500EA166E /* AppUpgradeView.swift */; };
		B8DEBF192798B6A8007CB528 /* NavigationToolbar.swift in Sources */ = {isa = PBXBuildFile; fileRef = B8DEBF182798B6A8007CB528 /* NavigationToolbar.swift */; };
		B8DEBF1A2798B6A8007CB528 /* NavigationToolbar.swift in Sources */ = {isa = PBXBuildFile; fileRef = B8DEBF182798B6A8007CB528 /* NavigationToolbar.swift */; };
		B8DEBF1F2798EC23007CB528 /* TitleGroupView.swift in Sources */ = {isa = PBXBuildFile; fileRef = B8DEBF1E2798EC23007CB528 /* TitleGroupView.swift */; };
		B8DEBF202798EC23007CB528 /* TitleGroupView.swift in Sources */ = {isa = PBXBuildFile; fileRef = B8DEBF1E2798EC23007CB528 /* TitleGroupView.swift */; };
		B8DEBF222798EE99007CB528 /* RenameSuggestionLabelView.swift in Sources */ = {isa = PBXBuildFile; fileRef = B8DEBF212798EE99007CB528 /* RenameSuggestionLabelView.swift */; };
		B8DEBF232798EE99007CB528 /* RenameSuggestionLabelView.swift in Sources */ = {isa = PBXBuildFile; fileRef = B8DEBF212798EE99007CB528 /* RenameSuggestionLabelView.swift */; };
		B8DEBF252798EF6A007CB528 /* RenameSearchView.swift in Sources */ = {isa = PBXBuildFile; fileRef = B8DEBF242798EF6A007CB528 /* RenameSearchView.swift */; };
		B8DEBF262798EF6A007CB528 /* RenameSearchView.swift in Sources */ = {isa = PBXBuildFile; fileRef = B8DEBF242798EF6A007CB528 /* RenameSearchView.swift */; };
		B8E00A2A29928DD2003B40C1 /* AppDefaults.swift in Sources */ = {isa = PBXBuildFile; fileRef = B8E00A2929928DD2003B40C1 /* AppDefaults.swift */; };
		B8E00A2B29928DD2003B40C1 /* AppDefaults.swift in Sources */ = {isa = PBXBuildFile; fileRef = B8E00A2929928DD2003B40C1 /* AppDefaults.swift */; };
		B8E00A2D299294A0003B40C1 /* UserDefaultsProperty.swift in Sources */ = {isa = PBXBuildFile; fileRef = B8E00A2C299294A0003B40C1 /* UserDefaultsProperty.swift */; };
		B8E00A2E299294A0003B40C1 /* UserDefaultsProperty.swift in Sources */ = {isa = PBXBuildFile; fileRef = B8E00A2C299294A0003B40C1 /* UserDefaultsProperty.swift */; };
		B8E00A302992DAA9003B40C1 /* ProfileSettingsView.swift in Sources */ = {isa = PBXBuildFile; fileRef = B8E00A2F2992DAA9003B40C1 /* ProfileSettingsView.swift */; };
		B8E00A312992DAA9003B40C1 /* ProfileSettingsView.swift in Sources */ = {isa = PBXBuildFile; fileRef = B8E00A2F2992DAA9003B40C1 /* ProfileSettingsView.swift */; };
		B8E1A9462A12F69E00B757A5 /* LogFmt.swift in Sources */ = {isa = PBXBuildFile; fileRef = B8E1A9452A12F69E00B757A5 /* LogFmt.swift */; };
		B8E1A9472A12F69E00B757A5 /* LogFmt.swift in Sources */ = {isa = PBXBuildFile; fileRef = B8E1A9452A12F69E00B757A5 /* LogFmt.swift */; };
		B8E1A9492A13F49F00B757A5 /* Tests_LogFmt.swift in Sources */ = {isa = PBXBuildFile; fileRef = B8E1A9482A13F49F00B757A5 /* Tests_LogFmt.swift */; };
		B8E1A94B2A14198400B757A5 /* OurSphereRecord.swift in Sources */ = {isa = PBXBuildFile; fileRef = B8E1A94A2A14198400B757A5 /* OurSphereRecord.swift */; };
		B8E1A94C2A14198400B757A5 /* OurSphereRecord.swift in Sources */ = {isa = PBXBuildFile; fileRef = B8E1A94A2A14198400B757A5 /* OurSphereRecord.swift */; };
		B8E1A9512A16E8D400B757A5 /* NoospherePeer.swift in Sources */ = {isa = PBXBuildFile; fileRef = B8E1A9502A16E8D400B757A5 /* NoospherePeer.swift */; };
		B8E1A9522A16E8D400B757A5 /* NoospherePeer.swift in Sources */ = {isa = PBXBuildFile; fileRef = B8E1A9502A16E8D400B757A5 /* NoospherePeer.swift */; };
		B8E1A9542A16E8EA00B757A5 /* NoospherePeerChange.swift in Sources */ = {isa = PBXBuildFile; fileRef = B8E1A9532A16E8EA00B757A5 /* NoospherePeerChange.swift */; };
		B8E1A9552A16E8EA00B757A5 /* NoospherePeerChange.swift in Sources */ = {isa = PBXBuildFile; fileRef = B8E1A9532A16E8EA00B757A5 /* NoospherePeerChange.swift */; };
		B8E1A9572A16E98D00B757A5 /* PeerRecord.swift in Sources */ = {isa = PBXBuildFile; fileRef = B8E1A9562A16E98D00B757A5 /* PeerRecord.swift */; };
		B8E1A9582A16E98D00B757A5 /* PeerRecord.swift in Sources */ = {isa = PBXBuildFile; fileRef = B8E1A9562A16E98D00B757A5 /* PeerRecord.swift */; };
		B8E1BB79296DECE700B86E0E /* SwiftNoosphere in Frameworks */ = {isa = PBXBuildFile; productRef = B8E1BB78296DECE700B86E0E /* SwiftNoosphere */; };
		B8E1BB7B296DEF3200B86E0E /* NoosphereService.swift in Sources */ = {isa = PBXBuildFile; fileRef = B8E1BB7A296DEF3200B86E0E /* NoosphereService.swift */; };
		B8E2B02729AD053D004A78B3 /* Tests_Petname.swift in Sources */ = {isa = PBXBuildFile; fileRef = B8E2B02529AD0539004A78B3 /* Tests_Petname.swift */; };
		B8E2B02929AD0E23004A78B3 /* Petname.swift in Sources */ = {isa = PBXBuildFile; fileRef = B8E2B02829AD0E23004A78B3 /* Petname.swift */; };
		B8E2B02B29AD0E4D004A78B3 /* Slug.swift in Sources */ = {isa = PBXBuildFile; fileRef = B8E2B02A29AD0E4D004A78B3 /* Slug.swift */; };
		B8E62AE829D61E69008F7E74 /* Tests_UserDefaultProperty.swift in Sources */ = {isa = PBXBuildFile; fileRef = B8E62AE729D61E69008F7E74 /* Tests_UserDefaultProperty.swift */; };
		B8EA3757299EBA5500D98E2B /* Tests_NoosphereService.swift in Sources */ = {isa = PBXBuildFile; fileRef = B8EA3756299EBA5500D98E2B /* Tests_NoosphereService.swift */; };
		B8EA3EE529159C5500B92C2E /* HeaderSubtextMemoStore.swift in Sources */ = {isa = PBXBuildFile; fileRef = B8EA3EE429159C5500B92C2E /* HeaderSubtextMemoStore.swift */; };
		B8EA3EE629159C5500B92C2E /* HeaderSubtextMemoStore.swift in Sources */ = {isa = PBXBuildFile; fileRef = B8EA3EE429159C5500B92C2E /* HeaderSubtextMemoStore.swift */; };
		B8EA3EE82915C23200B92C2E /* HeaderSubtext.swift in Sources */ = {isa = PBXBuildFile; fileRef = B8EA3EE72915C23200B92C2E /* HeaderSubtext.swift */; };
		B8EB2A1026F27797006E97C3 /* Tests_iOS.swift in Sources */ = {isa = PBXBuildFile; fileRef = B8EB2A0F26F27797006E97C3 /* Tests_iOS.swift */; };
		B8EB2A1226F27797006E97C3 /* Tests_iOSLaunchTests.swift in Sources */ = {isa = PBXBuildFile; fileRef = B8EB2A1126F27797006E97C3 /* Tests_iOSLaunchTests.swift */; };
		B8EB2A1C26F27797006E97C3 /* Tests_macOS.swift in Sources */ = {isa = PBXBuildFile; fileRef = B8EB2A1B26F27797006E97C3 /* Tests_macOS.swift */; };
		B8EB2A1E26F27797006E97C3 /* Tests_macOSLaunchTests.swift in Sources */ = {isa = PBXBuildFile; fileRef = B8EB2A1D26F27797006E97C3 /* Tests_macOSLaunchTests.swift */; };
		B8EB2A1F26F27797006E97C3 /* SubconsciousApp.swift in Sources */ = {isa = PBXBuildFile; fileRef = B8EB29F326F27794006E97C3 /* SubconsciousApp.swift */; };
		B8EB2A2026F27797006E97C3 /* SubconsciousApp.swift in Sources */ = {isa = PBXBuildFile; fileRef = B8EB29F326F27794006E97C3 /* SubconsciousApp.swift */; };
		B8EB2A2326F27797006E97C3 /* AppView.swift in Sources */ = {isa = PBXBuildFile; fileRef = B8EB29F526F27794006E97C3 /* AppView.swift */; };
		B8EB2A2426F27797006E97C3 /* AppView.swift in Sources */ = {isa = PBXBuildFile; fileRef = B8EB29F526F27794006E97C3 /* AppView.swift */; };
		B8EB2A2526F27797006E97C3 /* Assets.xcassets in Resources */ = {isa = PBXBuildFile; fileRef = B8EB29F626F27797006E97C3 /* Assets.xcassets */; };
		B8EC568926F4204F00AC64E5 /* SQLite3Database.swift in Sources */ = {isa = PBXBuildFile; fileRef = B8EC568826F4204F00AC64E5 /* SQLite3Database.swift */; };
		B8EC568A26F4204F00AC64E5 /* SQLite3Database.swift in Sources */ = {isa = PBXBuildFile; fileRef = B8EC568826F4204F00AC64E5 /* SQLite3Database.swift */; };
		B8EF986E29034ADF0029363D /* Pathlike.swift in Sources */ = {isa = PBXBuildFile; fileRef = B8EF986D29034ADF0029363D /* Pathlike.swift */; };
		B8EF986F29034ADF0029363D /* Pathlike.swift in Sources */ = {isa = PBXBuildFile; fileRef = B8EF986D29034ADF0029363D /* Pathlike.swift */; };
		B8F27EE42970CD8F00A33E78 /* Tests_Sphere.swift in Sources */ = {isa = PBXBuildFile; fileRef = B8F27EE32970CD8F00A33E78 /* Tests_Sphere.swift */; };
		B8F832E329B9292C00DFDFA8 /* Tests_SubtextAttributedStringRenderer.swift in Sources */ = {isa = PBXBuildFile; fileRef = B8F832E229B9292C00DFDFA8 /* Tests_SubtextAttributedStringRenderer.swift */; };
/* End PBXBuildFile section */

/* Begin PBXContainerItemProxy section */
		B80057EC27DC355E002C0129 /* PBXContainerItemProxy */ = {
			isa = PBXContainerItemProxy;
			containerPortal = B8EB29EE26F27794006E97C3 /* Project object */;
			proxyType = 1;
			remoteGlobalIDString = B8EB29FA26F27797006E97C3;
			remoteInfo = "Subconscious (iOS)";
		};
		B8EB2A0C26F27797006E97C3 /* PBXContainerItemProxy */ = {
			isa = PBXContainerItemProxy;
			containerPortal = B8EB29EE26F27794006E97C3 /* Project object */;
			proxyType = 1;
			remoteGlobalIDString = B8EB29FA26F27797006E97C3;
			remoteInfo = "Subconscious (iOS)";
		};
		B8EB2A1826F27797006E97C3 /* PBXContainerItemProxy */ = {
			isa = PBXContainerItemProxy;
			containerPortal = B8EB29EE26F27794006E97C3 /* Project object */;
			proxyType = 1;
			remoteGlobalIDString = B8EB2A0226F27797006E97C3;
			remoteInfo = "Subconscious (macOS)";
		};
/* End PBXContainerItemProxy section */

/* Begin PBXFileReference section */
		B508956D29E7862A0048106B /* Tests_AddressBookService.swift */ = {isa = PBXFileReference; lastKnownFileType = sourcecode.swift; path = Tests_AddressBookService.swift; sourceTree = "<group>"; };
		B508956F29E79BE70048106B /* UserProfileService.swift */ = {isa = PBXFileReference; lastKnownFileType = sourcecode.swift; path = UserProfileService.swift; sourceTree = "<group>"; };
		B51EEAA029F0C37B0055887B /* AppIcon.swift */ = {isa = PBXFileReference; lastKnownFileType = sourcecode.swift; path = AppIcon.swift; sourceTree = "<group>"; };
		B532F8C229B1752E00CE9256 /* TranscludeBlockLayoutFragment.swift */ = {isa = PBXFileReference; lastKnownFileType = sourcecode.swift; path = TranscludeBlockLayoutFragment.swift; sourceTree = "<group>"; };
		B540F8B92A0C748C00876256 /* Line.swift */ = {isa = PBXFileReference; lastKnownFileType = sourcecode.swift; path = Line.swift; sourceTree = "<group>"; };
		B54187B729EF5CA00056E4A9 /* FollowUserFormSheet.swift */ = {isa = PBXFileReference; fileEncoding = 4; lastKnownFileType = sourcecode.swift; path = FollowUserFormSheet.swift; sourceTree = "<group>"; };
		B5432B8229F8BAED003BBB23 /* Tests_UserProfileService.swift */ = {isa = PBXFileReference; lastKnownFileType = sourcecode.swift; path = Tests_UserProfileService.swift; sourceTree = "<group>"; };
		B549B16A2A0CDAC10070C6AD /* FirstRunRecoveryView.swift */ = {isa = PBXFileReference; lastKnownFileType = sourcecode.swift; path = FirstRunRecoveryView.swift; sourceTree = "<group>"; };
		B54B922728E669D6003ACA1F /* MementoGeist.swift */ = {isa = PBXFileReference; lastKnownFileType = sourcecode.swift; path = MementoGeist.swift; sourceTree = "<group>"; };
		B569971429B6A0DF003204FC /* FollowUserViaQRCodeView.swift */ = {isa = PBXFileReference; fileEncoding = 4; lastKnownFileType = sourcecode.swift; path = FollowUserViaQRCodeView.swift; sourceTree = "<group>"; };
		B569971529B6A0DF003204FC /* DidQrCodeView.swift */ = {isa = PBXFileReference; fileEncoding = 4; lastKnownFileType = sourcecode.swift; path = DidQrCodeView.swift; sourceTree = "<group>"; };
		B56C3D3D2A01E5020071EF70 /* InviteCode.swift */ = {isa = PBXFileReference; lastKnownFileType = sourcecode.swift; path = InviteCode.swift; sourceTree = "<group>"; };
		B575834428ED8D9100F6EE88 /* combo.json */ = {isa = PBXFileReference; fileEncoding = 4; lastKnownFileType = text.json; path = combo.json; sourceTree = "<group>"; };
		B579FA912A1AE4D1008A4D2F /* ResolutionStatus.swift */ = {isa = PBXFileReference; lastKnownFileType = sourcecode.swift; path = ResolutionStatus.swift; sourceTree = "<group>"; };
		B57C0AE829D2782C00D352E3 /* PetnameView.swift */ = {isa = PBXFileReference; lastKnownFileType = sourcecode.swift; path = PetnameView.swift; sourceTree = "<group>"; };
		B57C0AED29D280BB00D352E3 /* ThreeColumnView.swift */ = {isa = PBXFileReference; lastKnownFileType = sourcecode.swift; path = ThreeColumnView.swift; sourceTree = "<group>"; };
		B57C0AF029D280E900D352E3 /* TabButtonView.swift */ = {isa = PBXFileReference; lastKnownFileType = sourcecode.swift; path = TabButtonView.swift; sourceTree = "<group>"; };
		B57C0AF229D2810700D352E3 /* TabHeaderView.swift */ = {isa = PBXFileReference; lastKnownFileType = sourcecode.swift; path = TabHeaderView.swift; sourceTree = "<group>"; };
		B57C0AF429D2865600D352E3 /* UserProfileDetailView.swift */ = {isa = PBXFileReference; lastKnownFileType = sourcecode.swift; path = UserProfileDetailView.swift; sourceTree = "<group>"; };
		B57C0AF629D29A8F00D352E3 /* TabbedThreeColumnView.swift */ = {isa = PBXFileReference; lastKnownFileType = sourcecode.swift; path = TabbedThreeColumnView.swift; sourceTree = "<group>"; };
		B57D63BA29B1CA8B008BBB62 /* DidView.swift */ = {isa = PBXFileReference; lastKnownFileType = sourcecode.swift; path = DidView.swift; sourceTree = "<group>"; };
		B58862C729F612CE006C2EE4 /* EditProfileSheet.swift */ = {isa = PBXFileReference; lastKnownFileType = sourcecode.swift; path = EditProfileSheet.swift; sourceTree = "<group>"; };
		B58A46AE29D3C62B00491E43 /* StoryEntryView.swift */ = {isa = PBXFileReference; lastKnownFileType = sourcecode.swift; path = StoryEntryView.swift; sourceTree = "<group>"; };
		B58A46B029D3C6B300491E43 /* StoryEntry.swift */ = {isa = PBXFileReference; lastKnownFileType = sourcecode.swift; path = StoryEntry.swift; sourceTree = "<group>"; };
		B58A46B229D3CE6100491E43 /* StoryUserView.swift */ = {isa = PBXFileReference; lastKnownFileType = sourcecode.swift; path = StoryUserView.swift; sourceTree = "<group>"; };
		B58A46B429D3CE9700491E43 /* StoryUser.swift */ = {isa = PBXFileReference; lastKnownFileType = sourcecode.swift; path = StoryUser.swift; sourceTree = "<group>"; };
		B58A46B629D3D09500491E43 /* UserProfileHeaderView.swift */ = {isa = PBXFileReference; lastKnownFileType = sourcecode.swift; path = UserProfileHeaderView.swift; sourceTree = "<group>"; };
		B58A46B929D4004B00491E43 /* UserProfileDetailMetaSheet.swift */ = {isa = PBXFileReference; lastKnownFileType = sourcecode.swift; path = UserProfileDetailMetaSheet.swift; sourceTree = "<group>"; };
		B58C1FB92A12F8DE0085A1FE /* ProfilePicFrameViewModifier.swift */ = {isa = PBXFileReference; lastKnownFileType = sourcecode.swift; path = ProfilePicFrameViewModifier.swift; sourceTree = "<group>"; };
		B58C73A629DBB3B500B00EA1 /* UserProfileView.swift */ = {isa = PBXFileReference; fileEncoding = 4; lastKnownFileType = sourcecode.swift; path = UserProfileView.swift; sourceTree = "<group>"; };
		B58FE48928DED93F00E000CC /* ComboGeist.swift */ = {isa = PBXFileReference; fileEncoding = 4; lastKnownFileType = sourcecode.swift; path = ComboGeist.swift; sourceTree = "<group>"; };
		B58FE48B28DED9B600E000CC /* StoryCombo.swift */ = {isa = PBXFileReference; lastKnownFileType = sourcecode.swift; path = StoryCombo.swift; sourceTree = "<group>"; };
		B58FE48D28DEDAEA00E000CC /* StoryComboView.swift */ = {isa = PBXFileReference; lastKnownFileType = sourcecode.swift; path = StoryComboView.swift; sourceTree = "<group>"; };
		B5908BEA29DAB05B00225B1A /* TestUtilities.swift */ = {isa = PBXFileReference; lastKnownFileType = sourcecode.swift; path = TestUtilities.swift; sourceTree = "<group>"; };
		B59D556229BBFF56007915E2 /* FormField.swift */ = {isa = PBXFileReference; lastKnownFileType = sourcecode.swift; path = FormField.swift; sourceTree = "<group>"; };
		B5A7AD312A0D0B0E007C3535 /* EmptyStateView.swift */ = {isa = PBXFileReference; lastKnownFileType = sourcecode.swift; path = EmptyStateView.swift; sourceTree = "<group>"; };
		B5CA129F29FF732A00860E9E /* GatewayProvisioningService.swift */ = {isa = PBXFileReference; lastKnownFileType = sourcecode.swift; path = GatewayProvisioningService.swift; sourceTree = "<group>"; };
		B5CA448829D6A1C7002FD83C /* DummyDataUtilities.swift */ = {isa = PBXFileReference; lastKnownFileType = sourcecode.swift; path = DummyDataUtilities.swift; sourceTree = "<group>"; };
		B5CFC7FD29E5403900178631 /* FollowUserSheet.swift */ = {isa = PBXFileReference; lastKnownFileType = sourcecode.swift; path = FollowUserSheet.swift; sourceTree = "<group>"; };
		B5D769CA29F770440015385A /* GenerativeProfilePic.swift */ = {isa = PBXFileReference; lastKnownFileType = sourcecode.swift; path = GenerativeProfilePic.swift; sourceTree = "<group>"; };
		B5D8D30029AF1F9B0011D820 /* Did.swift */ = {isa = PBXFileReference; lastKnownFileType = sourcecode.swift; path = Did.swift; sourceTree = "<group>"; };
		B5E60C8A2A145F04007065A1 /* UserProfileBio.swift */ = {isa = PBXFileReference; lastKnownFileType = sourcecode.swift; path = UserProfileBio.swift; sourceTree = "<group>"; };
		B5E60C8C2A146838007065A1 /* Tests_UserProfileBio.swift */ = {isa = PBXFileReference; lastKnownFileType = sourcecode.swift; path = Tests_UserProfileBio.swift; sourceTree = "<group>"; };
		B5F68F5F2A09F7E200CE4DD7 /* StackedGlowingImage.swift */ = {isa = PBXFileReference; lastKnownFileType = sourcecode.swift; path = StackedGlowingImage.swift; sourceTree = "<group>"; };
		B5F68F622A0B1E6900CE4DD7 /* OnboardingTheme.swift */ = {isa = PBXFileReference; lastKnownFileType = sourcecode.swift; path = OnboardingTheme.swift; sourceTree = "<group>"; };
		B5F6ADC829C02F4A00690DE4 /* AddressBookService.swift */ = {isa = PBXFileReference; lastKnownFileType = sourcecode.swift; path = AddressBookService.swift; sourceTree = "<group>"; };
		B5F6ADCB29C1323900690DE4 /* Tests_FormField.swift */ = {isa = PBXFileReference; lastKnownFileType = sourcecode.swift; path = Tests_FormField.swift; sourceTree = "<group>"; };
		B5FB9D9329D5176100D64988 /* GhostPillButtonStyle.swift */ = {isa = PBXFileReference; lastKnownFileType = sourcecode.swift; path = GhostPillButtonStyle.swift; sourceTree = "<group>"; };
		B80057E827DC355E002C0129 /* SubconsciousTests.xctest */ = {isa = PBXFileReference; explicitFileType = wrapper.cfbundle; includeInIndex = 0; path = SubconsciousTests.xctest; sourceTree = BUILT_PRODUCTS_DIR; };
		B80057EA27DC355E002C0129 /* SubconsciousTests.swift */ = {isa = PBXFileReference; lastKnownFileType = sourcecode.swift; path = SubconsciousTests.swift; sourceTree = "<group>"; };
		B80057F327DC35BE002C0129 /* Tests_Slug.swift */ = {isa = PBXFileReference; lastKnownFileType = sourcecode.swift; path = Tests_Slug.swift; sourceTree = "<group>"; };
		B800ABE7297DE7D20024D1FD /* DataService.swift */ = {isa = PBXFileReference; lastKnownFileType = sourcecode.swift; path = DataService.swift; sourceTree = "<group>"; };
		B80890A62A056A130087E091 /* SlashlinkDisplayView.swift */ = {isa = PBXFileReference; lastKnownFileType = sourcecode.swift; path = SlashlinkDisplayView.swift; sourceTree = "<group>"; };
		B80890A92A0693C40087E091 /* Tests_HeaderSubtext.swift */ = {isa = PBXFileReference; lastKnownFileType = sourcecode.swift; path = Tests_HeaderSubtext.swift; sourceTree = "<group>"; };
		B809AFF328D8E7BC00D0589A /* Tests_MarkupText.swift */ = {isa = PBXFileReference; lastKnownFileType = sourcecode.swift; path = Tests_MarkupText.swift; sourceTree = "<group>"; };
		B80CC804299D14C900C4D7C0 /* Tests_Memo.swift */ = {isa = PBXFileReference; lastKnownFileType = sourcecode.swift; path = Tests_Memo.swift; sourceTree = "<group>"; };
		B80CC806299D4DF000C4D7C0 /* Tests_SQLite3Database.swift */ = {isa = PBXFileReference; lastKnownFileType = sourcecode.swift; path = Tests_SQLite3Database.swift; sourceTree = "<group>"; };
		B8109C2727A8879C00CD2B6D /* AppTheme.swift */ = {isa = PBXFileReference; lastKnownFileType = sourcecode.swift; path = AppTheme.swift; sourceTree = "<group>"; };
		B8133AEA29B8FD1300B38760 /* SubtextAttributedStringRenderer.swift */ = {isa = PBXFileReference; fileEncoding = 4; lastKnownFileType = sourcecode.swift; path = SubtextAttributedStringRenderer.swift; sourceTree = "<group>"; };
		B81A1A6C29DF267200B4CD1C /* LoadingState.swift */ = {isa = PBXFileReference; lastKnownFileType = sourcecode.swift; path = LoadingState.swift; sourceTree = "<group>"; };
		B81A1A6E29DF29BF00B4CD1C /* MemoViewerDetailMetaSheetView.swift */ = {isa = PBXFileReference; lastKnownFileType = sourcecode.swift; path = MemoViewerDetailMetaSheetView.swift; sourceTree = "<group>"; };
		B81A535B27275138001A6268 /* Tape.swift */ = {isa = PBXFileReference; lastKnownFileType = sourcecode.swift; path = Tape.swift; sourceTree = "<group>"; };
		B81A535E272751EE001A6268 /* Subtext.swift */ = {isa = PBXFileReference; lastKnownFileType = sourcecode.swift; path = Subtext.swift; sourceTree = "<group>"; };
		B81D063A29F1821E00593BBA /* SphereFile.swift */ = {isa = PBXFileReference; lastKnownFileType = sourcecode.swift; path = SphereFile.swift; sourceTree = "<group>"; };
		B81D063C29F1C1E400593BBA /* Tests_SphereFile.swift */ = {isa = PBXFileReference; lastKnownFileType = sourcecode.swift; path = Tests_SphereFile.swift; sourceTree = "<group>"; };
		B81EACD727B724A000B3B8DC /* ThickDividerView.swift */ = {isa = PBXFileReference; lastKnownFileType = sourcecode.swift; path = ThickDividerView.swift; sourceTree = "<group>"; };
		B822F18C27C9C0AB00943C6B /* CountChip.swift */ = {isa = PBXFileReference; lastKnownFileType = sourcecode.swift; path = CountChip.swift; sourceTree = "<group>"; };
		B8249D9F27E2668500BCDFBA /* PinTrailingBottom.swift */ = {isa = PBXFileReference; lastKnownFileType = sourcecode.swift; path = PinTrailingBottom.swift; sourceTree = "<group>"; };
		B8249DA227E2753800BCDFBA /* ViewUtilities.swift */ = {isa = PBXFileReference; lastKnownFileType = sourcecode.swift; path = ViewUtilities.swift; sourceTree = "<group>"; };
		B824FDD026FA98F300B81BBD /* MemoEditorDetailResponse.swift */ = {isa = PBXFileReference; lastKnownFileType = sourcecode.swift; path = MemoEditorDetailResponse.swift; sourceTree = "<group>"; };
		B826B27427B5D95F003D3C03 /* SaveState.swift */ = {isa = PBXFileReference; lastKnownFileType = sourcecode.swift; path = SaveState.swift; sourceTree = "<group>"; };
		B82BB7FA2821DA61000C9FCC /* Parser.swift */ = {isa = PBXFileReference; lastKnownFileType = sourcecode.swift; path = Parser.swift; sourceTree = "<group>"; };
		B82BB7FD28243F32000C9FCC /* Tests_Parser.swift */ = {isa = PBXFileReference; lastKnownFileType = sourcecode.swift; path = Tests_Parser.swift; sourceTree = "<group>"; };
		B82C3A5226F528B000833CC8 /* DatabaseService.swift */ = {isa = PBXFileReference; lastKnownFileType = sourcecode.swift; path = DatabaseService.swift; sourceTree = "<group>"; };
		B82C3A5526F529EF00833CC8 /* CombineUtilities.swift */ = {isa = PBXFileReference; lastKnownFileType = sourcecode.swift; path = CombineUtilities.swift; sourceTree = "<group>"; };
		B82C3A5826F5761700833CC8 /* FileSync.swift */ = {isa = PBXFileReference; fileEncoding = 4; lastKnownFileType = sourcecode.swift; path = FileSync.swift; sourceTree = "<group>"; };
		B82C3A5E26F576C600833CC8 /* FileManagerUtilities.swift */ = {isa = PBXFileReference; fileEncoding = 4; lastKnownFileType = sourcecode.swift; path = FileManagerUtilities.swift; sourceTree = "<group>"; };
		B82C3A6126F576FB00833CC8 /* URLUtilities.swift */ = {isa = PBXFileReference; fileEncoding = 4; lastKnownFileType = sourcecode.swift; path = URLUtilities.swift; sourceTree = "<group>"; };
		B82C3A6426F5796300833CC8 /* OptionalUtilities.swift */ = {isa = PBXFileReference; fileEncoding = 4; lastKnownFileType = sourcecode.swift; path = OptionalUtilities.swift; sourceTree = "<group>"; };
		B82C3A7526F6B5BF00833CC8 /* StringUtilities.swift */ = {isa = PBXFileReference; fileEncoding = 4; lastKnownFileType = sourcecode.swift; path = StringUtilities.swift; sourceTree = "<group>"; };
		B82D145329EF157B009E21FF /* SubtextView.swift */ = {isa = PBXFileReference; lastKnownFileType = sourcecode.swift; path = SubtextView.swift; sourceTree = "<group>"; };
		B82F053628D60EE60025A8B5 /* AppTabView.swift */ = {isa = PBXFileReference; lastKnownFileType = sourcecode.swift; path = AppTabView.swift; sourceTree = "<group>"; };
		B82FD4552730A62C002CB641 /* EntryRow.swift */ = {isa = PBXFileReference; lastKnownFileType = sourcecode.swift; path = EntryRow.swift; sourceTree = "<group>"; };
		B82FF241298C0DAF0097D688 /* Tests_Noosphere.swift */ = {isa = PBXFileReference; lastKnownFileType = sourcecode.swift; path = Tests_Noosphere.swift; sourceTree = "<group>"; };
		B831BDB62824DA9700C4CE92 /* Tests_Tape.swift */ = {isa = PBXFileReference; lastKnownFileType = sourcecode.swift; path = Tests_Tape.swift; sourceTree = "<group>"; };
		B831BDB82825A28A00C4CE92 /* Header.swift */ = {isa = PBXFileReference; lastKnownFileType = sourcecode.swift; path = Header.swift; sourceTree = "<group>"; };
		B831BDBB2825A4E700C4CE92 /* Tests_Header.swift */ = {isa = PBXFileReference; lastKnownFileType = sourcecode.swift; path = Tests_Header.swift; sourceTree = "<group>"; };
		B839029E28CA246A007A3A3F /* CustomLogStringConvertible.swift */ = {isa = PBXFileReference; lastKnownFileType = sourcecode.swift; path = CustomLogStringConvertible.swift; sourceTree = "<group>"; };
		B83B19A22A005C6B007657D9 /* Did+SubconsciousLocal.swift */ = {isa = PBXFileReference; lastKnownFileType = sourcecode.swift; path = "Did+SubconsciousLocal.swift"; sourceTree = "<group>"; };
		B83B19A42A015D93007657D9 /* Tests_Did.swift */ = {isa = PBXFileReference; fileEncoding = 4; lastKnownFileType = sourcecode.swift; path = Tests_Did.swift; sourceTree = "<group>"; };
		B83B19A82A0183AA007657D9 /* Tests_Did+SubconsciousLocal.swift */ = {isa = PBXFileReference; lastKnownFileType = sourcecode.swift; path = "Tests_Did+SubconsciousLocal.swift"; sourceTree = "<group>"; };
		B83E91D627692EC600045C6A /* FAB.swift */ = {isa = PBXFileReference; lastKnownFileType = sourcecode.swift; path = FAB.swift; sourceTree = "<group>"; };
		B840CCC62A0C1F840000C025 /* Tests_Audience.swift */ = {isa = PBXFileReference; lastKnownFileType = sourcecode.swift; path = Tests_Audience.swift; sourceTree = "<group>"; };
		B848FDA82991836900245115 /* DeveloperSettingsView.swift */ = {isa = PBXFileReference; lastKnownFileType = sourcecode.swift; path = DeveloperSettingsView.swift; sourceTree = "<group>"; };
		B84AD8DE280F3659006B3153 /* Tests_EntryLink.swift */ = {isa = PBXFileReference; lastKnownFileType = sourcecode.swift; path = Tests_EntryLink.swift; sourceTree = "<group>"; };
		B84AD8E0280F7A19006B3153 /* Tests_StringUtilities.swift */ = {isa = PBXFileReference; lastKnownFileType = sourcecode.swift; path = Tests_StringUtilities.swift; sourceTree = "<group>"; };
		B84AD8E2281073CE006B3153 /* InlineFormattingBarView.swift */ = {isa = PBXFileReference; lastKnownFileType = sourcecode.swift; path = InlineFormattingBarView.swift; sourceTree = "<group>"; };
		B84AD8E72811C827006B3153 /* Tests_URLComponentsUtilities.swift */ = {isa = PBXFileReference; lastKnownFileType = sourcecode.swift; path = Tests_URLComponentsUtilities.swift; sourceTree = "<group>"; };
		B84AD8E92811C863006B3153 /* URLComponentsUtilities.swift */ = {isa = PBXFileReference; lastKnownFileType = sourcecode.swift; path = URLComponentsUtilities.swift; sourceTree = "<group>"; };
		B8545F09296F8FB700BC4EA1 /* OmniboxView.swift */ = {isa = PBXFileReference; lastKnownFileType = sourcecode.swift; path = OmniboxView.swift; sourceTree = "<group>"; };
		B8545F0C2970577600BC4EA1 /* BacklinkReacts.swift */ = {isa = PBXFileReference; lastKnownFileType = sourcecode.swift; path = BacklinkReacts.swift; sourceTree = "<group>"; };
		B856521B2975B2CF00B7FCA0 /* StoryAudienceView.swift */ = {isa = PBXFileReference; lastKnownFileType = sourcecode.swift; path = StoryAudienceView.swift; sourceTree = "<group>"; };
		B856521D2975B7F100B7FCA0 /* Audience.swift */ = {isa = PBXFileReference; lastKnownFileType = sourcecode.swift; path = Audience.swift; sourceTree = "<group>"; };
		B856521F2975BA9000B7FCA0 /* MetaTableView.swift */ = {isa = PBXFileReference; lastKnownFileType = sourcecode.swift; path = MetaTableView.swift; sourceTree = "<group>"; };
		B85652212975F16B00B7FCA0 /* BylineView.swift */ = {isa = PBXFileReference; lastKnownFileType = sourcecode.swift; path = BylineView.swift; sourceTree = "<group>"; };
		B85A8057296E31860007F957 /* AudienceMenuButtonView.swift */ = {isa = PBXFileReference; lastKnownFileType = sourcecode.swift; path = AudienceMenuButtonView.swift; sourceTree = "<group>"; };
		B85BF46E27BB0FA800F55730 /* RowViewModifier.swift */ = {isa = PBXFileReference; lastKnownFileType = sourcecode.swift; path = RowViewModifier.swift; sourceTree = "<group>"; };
		B85BF47427BB3D6E00F55730 /* ToolbarTitleGroupView.swift */ = {isa = PBXFileReference; lastKnownFileType = sourcecode.swift; path = ToolbarTitleGroupView.swift; sourceTree = "<group>"; };
		B85BF47727BC2B4700F55730 /* DetailToolbarContent.swift */ = {isa = PBXFileReference; lastKnownFileType = sourcecode.swift; path = DetailToolbarContent.swift; sourceTree = "<group>"; };
		B85D5E3C28BE4B2C00EE0078 /* Tests_NotebookUpdate.swift */ = {isa = PBXFileReference; lastKnownFileType = sourcecode.swift; path = Tests_NotebookUpdate.swift; sourceTree = "<group>"; };
		B85D5E3E28BE4B4600EE0078 /* Tests_FeedUpdate.swift */ = {isa = PBXFileReference; lastKnownFileType = sourcecode.swift; path = Tests_FeedUpdate.swift; sourceTree = "<group>"; };
		B85DF78B29B660C50042D725 /* Prose.swift */ = {isa = PBXFileReference; fileEncoding = 4; lastKnownFileType = sourcecode.swift; path = Prose.swift; sourceTree = "<group>"; };
		B85DF78E29B7B5440042D725 /* Tests_Prose.swift */ = {isa = PBXFileReference; lastKnownFileType = sourcecode.swift; path = Tests_Prose.swift; sourceTree = "<group>"; };
		B85EC45F296F099700558761 /* ProfilePic.swift */ = {isa = PBXFileReference; lastKnownFileType = sourcecode.swift; path = ProfilePic.swift; sourceTree = "<group>"; };
		B85EC468296F11F000558761 /* BylineSmView.swift */ = {isa = PBXFileReference; lastKnownFileType = sourcecode.swift; path = BylineSmView.swift; sourceTree = "<group>"; };
		B8616DF729C38775001C666A /* TranscludeButtonStyle.swift */ = {isa = PBXFileReference; lastKnownFileType = sourcecode.swift; path = TranscludeButtonStyle.swift; sourceTree = "<group>"; };
		B866868027AC4EF100A03A55 /* NSRangeUtilities.swift */ = {isa = PBXFileReference; lastKnownFileType = sourcecode.swift; path = NSRangeUtilities.swift; sourceTree = "<group>"; };
		B866868927AC8BED00A03A55 /* DetailKeyboardToolbarView.swift */ = {isa = PBXFileReference; fileEncoding = 4; lastKnownFileType = sourcecode.swift; path = DetailKeyboardToolbarView.swift; sourceTree = "<group>"; };
		B8682DCA2804BF04001CD8DD /* Tests_Subtext.swift */ = {isa = PBXFileReference; lastKnownFileType = sourcecode.swift; path = Tests_Subtext.swift; sourceTree = "<group>"; };
		B8682DCC2804C379001CD8DD /* Tests_CollectionUtilities.swift */ = {isa = PBXFileReference; lastKnownFileType = sourcecode.swift; path = Tests_CollectionUtilities.swift; sourceTree = "<group>"; };
		B86BC75329B143CD005B5833 /* Identified.swift */ = {isa = PBXFileReference; lastKnownFileType = sourcecode.swift; path = Identified.swift; sourceTree = "<group>"; };
		B86BC75929B24BEF005B5833 /* MemoEditorDetailMetaSheetView.swift */ = {isa = PBXFileReference; lastKnownFileType = sourcecode.swift; path = MemoEditorDetailMetaSheetView.swift; sourceTree = "<group>"; };
		B86DFF2727BF02F0002E57ED /* CollectionUtilities.swift */ = {isa = PBXFileReference; lastKnownFileType = sourcecode.swift; path = CollectionUtilities.swift; sourceTree = "<group>"; };
		B86DFF2C27C0280B002E57ED /* EntryListView.swift */ = {isa = PBXFileReference; lastKnownFileType = sourcecode.swift; path = EntryListView.swift; sourceTree = "<group>"; };
		B86DFF3027C06EBC002E57ED /* RenameSuggestion.swift */ = {isa = PBXFileReference; lastKnownFileType = sourcecode.swift; path = RenameSuggestion.swift; sourceTree = "<group>"; };
		B86DFF3227C072CD002E57ED /* Func.swift */ = {isa = PBXFileReference; lastKnownFileType = sourcecode.swift; path = Func.swift; sourceTree = "<group>"; };
		B86DFF3427C07438002E57ED /* LinkSuggestion.swift */ = {isa = PBXFileReference; lastKnownFileType = sourcecode.swift; path = LinkSuggestion.swift; sourceTree = "<group>"; };
		B86DFF3627C09CA2002E57ED /* DateUtilities.swift */ = {isa = PBXFileReference; lastKnownFileType = sourcecode.swift; path = DateUtilities.swift; sourceTree = "<group>"; };
		B86DFF3827C15B77002E57ED /* Config.swift */ = {isa = PBXFileReference; lastKnownFileType = sourcecode.swift; path = Config.swift; sourceTree = "<group>"; };
		B86E943229AFD5680073929B /* SubtextTextViewRepresentable.swift */ = {isa = PBXFileReference; fileEncoding = 4; lastKnownFileType = sourcecode.swift; name = SubtextTextViewRepresentable.swift; path = Shared/Components/Common/SubtextTextViewRepresentable.swift; sourceTree = SOURCE_ROOT; };
		B86F1AB628C77E8C00DA264E /* Search.swift */ = {isa = PBXFileReference; lastKnownFileType = sourcecode.swift; path = Search.swift; sourceTree = "<group>"; };
		B87288DB299AB01800EF7E07 /* Noosphere.swift */ = {isa = PBXFileReference; lastKnownFileType = sourcecode.swift; path = Noosphere.swift; sourceTree = "<group>"; };
		B87288DD299AB02400EF7E07 /* Sphere.swift */ = {isa = PBXFileReference; lastKnownFileType = sourcecode.swift; path = Sphere.swift; sourceTree = "<group>"; };
		B87288DF299B05B500EF7E07 /* Tests_DataService.swift */ = {isa = PBXFileReference; lastKnownFileType = sourcecode.swift; path = Tests_DataService.swift; sourceTree = "<group>"; };
		B884565229D2102D00DBCD39 /* Tests_App.swift */ = {isa = PBXFileReference; lastKnownFileType = sourcecode.swift; path = Tests_App.swift; sourceTree = "<group>"; };
		B8879E9F26F90C5100A0B4FF /* NotebookNavigationView.swift */ = {isa = PBXFileReference; lastKnownFileType = sourcecode.swift; path = NotebookNavigationView.swift; sourceTree = "<group>"; };
		B8879EA826F93EBF00A0B4FF /* BacklinksView.swift */ = {isa = PBXFileReference; lastKnownFileType = sourcecode.swift; path = BacklinksView.swift; sourceTree = "<group>"; };
		B8879EAB26F944DA00A0B4FF /* MemoEditorDetail.swift */ = {isa = PBXFileReference; lastKnownFileType = sourcecode.swift; path = MemoEditorDetail.swift; sourceTree = "<group>"; };
		B88A76D329E09B51005F3422 /* PasteboardService.swift */ = {isa = PBXFileReference; lastKnownFileType = sourcecode.swift; path = PasteboardService.swift; sourceTree = "<group>"; };
		B88A76D629E0AA44005F3422 /* Tests_MemoViewerDetailMetaSheet.swift */ = {isa = PBXFileReference; lastKnownFileType = sourcecode.swift; path = Tests_MemoViewerDetailMetaSheet.swift; sourceTree = "<group>"; };
		B88B1CDD298DE66E0062CB7F /* SettingsView.swift */ = {isa = PBXFileReference; lastKnownFileType = sourcecode.swift; path = SettingsView.swift; sourceTree = "<group>"; };
		B88B1CE0298EAE730062CB7F /* PillButtonStyle.swift */ = {isa = PBXFileReference; lastKnownFileType = sourcecode.swift; path = PillButtonStyle.swift; sourceTree = "<group>"; };
		B88B1CE2298EB0100062CB7F /* BarButtonStyle.swift */ = {isa = PBXFileReference; lastKnownFileType = sourcecode.swift; path = BarButtonStyle.swift; sourceTree = "<group>"; };
		B88B1CE4298EB10D0062CB7F /* RecoveryPhraseView.swift */ = {isa = PBXFileReference; lastKnownFileType = sourcecode.swift; path = RecoveryPhraseView.swift; sourceTree = "<group>"; };
		B88B1CE6298EEC240062CB7F /* GatewayURLSettingsView.swift */ = {isa = PBXFileReference; lastKnownFileType = sourcecode.swift; path = GatewayURLSettingsView.swift; sourceTree = "<group>"; };
		B88C977D276425E800B27DF0 /* IBMPlexMono-Italic.ttf */ = {isa = PBXFileReference; lastKnownFileType = file; path = "IBMPlexMono-Italic.ttf"; sourceTree = "<group>"; };
		B88C977E276425E800B27DF0 /* IBMPlexMono-BoldItalic.ttf */ = {isa = PBXFileReference; lastKnownFileType = file; path = "IBMPlexMono-BoldItalic.ttf"; sourceTree = "<group>"; };
		B88C977F276425E800B27DF0 /* IBMPlexMono-Bold.ttf */ = {isa = PBXFileReference; lastKnownFileType = file; path = "IBMPlexMono-Bold.ttf"; sourceTree = "<group>"; };
		B88C9780276425E800B27DF0 /* IBMPlexMono-Regular.ttf */ = {isa = PBXFileReference; lastKnownFileType = file; path = "IBMPlexMono-Regular.ttf"; sourceTree = "<group>"; };
		B88C978F2764264300B27DF0 /* IBMPlexSans-Regular.ttf */ = {isa = PBXFileReference; lastKnownFileType = file; path = "IBMPlexSans-Regular.ttf"; sourceTree = "<group>"; };
		B88C97902764264300B27DF0 /* IBMPlexSans-Italic.ttf */ = {isa = PBXFileReference; lastKnownFileType = file; path = "IBMPlexSans-Italic.ttf"; sourceTree = "<group>"; };
		B88C97912764264300B27DF0 /* IBMPlexSans-BoldItalic.ttf */ = {isa = PBXFileReference; lastKnownFileType = file; path = "IBMPlexSans-BoldItalic.ttf"; sourceTree = "<group>"; };
		B88C97922764264300B27DF0 /* IBMPlexSans-Bold.ttf */ = {isa = PBXFileReference; lastKnownFileType = file; path = "IBMPlexSans-Bold.ttf"; sourceTree = "<group>"; };
		B88C979B2764266A00B27DF0 /* IBMPlexSans-Light.ttf */ = {isa = PBXFileReference; lastKnownFileType = file; path = "IBMPlexSans-Light.ttf"; sourceTree = "<group>"; };
		B88C979C2764266A00B27DF0 /* IBMPlexSans-Medium.ttf */ = {isa = PBXFileReference; lastKnownFileType = file; path = "IBMPlexSans-Medium.ttf"; sourceTree = "<group>"; };
		B88C97A12764270000B27DF0 /* LICENSE.txt */ = {isa = PBXFileReference; fileEncoding = 4; lastKnownFileType = text; path = LICENSE.txt; sourceTree = "<group>"; };
		B88CC955284FCF8C00994928 /* Tests_DatabaseService.swift */ = {isa = PBXFileReference; lastKnownFileType = sourcecode.swift; path = Tests_DatabaseService.swift; sourceTree = "<group>"; };
		B88CC957284FF59900994928 /* OrderedCollectionUtilities.swift */ = {isa = PBXFileReference; lastKnownFileType = sourcecode.swift; path = OrderedCollectionUtilities.swift; sourceTree = "<group>"; };
		B88CC95A284FF64300994928 /* Tests_OrderedCollectionUtilities.swift */ = {isa = PBXFileReference; lastKnownFileType = sourcecode.swift; path = Tests_OrderedCollectionUtilities.swift; sourceTree = "<group>"; };
		B88DFEF029E7454100B00DE8 /* Tests_CombineUtilities.swift */ = {isa = PBXFileReference; lastKnownFileType = sourcecode.swift; path = Tests_CombineUtilities.swift; sourceTree = "<group>"; };
		B8925B2A29C0FA43001F9503 /* Tests_Func.swift */ = {isa = PBXFileReference; lastKnownFileType = sourcecode.swift; path = Tests_Func.swift; sourceTree = "<group>"; };
		B8925B2C29C0FD91001F9503 /* MemoDetailResponse.swift */ = {isa = PBXFileReference; lastKnownFileType = sourcecode.swift; path = MemoDetailResponse.swift; sourceTree = "<group>"; };
		B8925B2E29C23017001F9503 /* MemoViewerDetailView.swift */ = {isa = PBXFileReference; lastKnownFileType = sourcecode.swift; path = MemoViewerDetailView.swift; sourceTree = "<group>"; };
		B8925B3029C2320D001F9503 /* MemoDetailDescription.swift */ = {isa = PBXFileReference; lastKnownFileType = sourcecode.swift; path = MemoDetailDescription.swift; sourceTree = "<group>"; };
		B8937A562A03EA440032A1AF /* Sphere+Link.swift */ = {isa = PBXFileReference; lastKnownFileType = sourcecode.swift; path = "Sphere+Link.swift"; sourceTree = "<group>"; };
		B8937A582A03EA640032A1AF /* Tests_Sphere+Link.swift */ = {isa = PBXFileReference; lastKnownFileType = sourcecode.swift; path = "Tests_Sphere+Link.swift"; sourceTree = "<group>"; };
		B89966C628B6EE2300DF1F8C /* Notebook.swift */ = {isa = PBXFileReference; lastKnownFileType = sourcecode.swift; path = Notebook.swift; sourceTree = "<group>"; };
		B89E30762911B51A00A4721F /* Migration.swift */ = {isa = PBXFileReference; lastKnownFileType = sourcecode.swift; path = Migration.swift; sourceTree = "<group>"; };
		B89E307C2911D7F900A4721F /* IntUtilities.swift */ = {isa = PBXFileReference; lastKnownFileType = sourcecode.swift; path = IntUtilities.swift; sourceTree = "<group>"; };
		B8A1621329B2AB3A008322EB /* CloseButtonView.swift */ = {isa = PBXFileReference; lastKnownFileType = sourcecode.swift; path = CloseButtonView.swift; sourceTree = "<group>"; };
		B8A1621729B39337008322EB /* ExpandAlignedLeadingViewModifier.swift */ = {isa = PBXFileReference; lastKnownFileType = sourcecode.swift; path = ExpandAlignedLeadingViewModifier.swift; sourceTree = "<group>"; };
		B8A408A828F61BA000A5651D /* project.json */ = {isa = PBXFileReference; fileEncoding = 4; lastKnownFileType = text.json; path = project.json; sourceTree = "<group>"; };
		B8A41D4D2811E81E0096D2E7 /* WikilinkBarView.swift */ = {isa = PBXFileReference; lastKnownFileType = sourcecode.swift; path = WikilinkBarView.swift; sourceTree = "<group>"; };
		B8A41D502811F87C0096D2E7 /* SlashlinkBarView.swift */ = {isa = PBXFileReference; lastKnownFileType = sourcecode.swift; path = SlashlinkBarView.swift; sourceTree = "<group>"; };
		B8A59D5F28B51D000010DB2F /* TranscludeView.swift */ = {isa = PBXFileReference; lastKnownFileType = sourcecode.swift; path = TranscludeView.swift; sourceTree = "<group>"; };
		B8A59D6528B690B20010DB2F /* FeedService.swift */ = {isa = PBXFileReference; lastKnownFileType = sourcecode.swift; path = FeedService.swift; sourceTree = "<group>"; };
		B8A59D6828B692900010DB2F /* StoryPrompt.swift */ = {isa = PBXFileReference; lastKnownFileType = sourcecode.swift; path = StoryPrompt.swift; sourceTree = "<group>"; };
		B8A59D6B28B692A00010DB2F /* Story.swift */ = {isa = PBXFileReference; lastKnownFileType = sourcecode.swift; path = Story.swift; sourceTree = "<group>"; };
		B8A59D7128B693100010DB2F /* StoryView.swift */ = {isa = PBXFileReference; lastKnownFileType = sourcecode.swift; path = StoryView.swift; sourceTree = "<group>"; };
		B8A59D7428B694C40010DB2F /* Geist.swift */ = {isa = PBXFileReference; lastKnownFileType = sourcecode.swift; path = Geist.swift; sourceTree = "<group>"; };
		B8A6171F2971D3000054D410 /* Slashlink.swift */ = {isa = PBXFileReference; lastKnownFileType = sourcecode.swift; path = Slashlink.swift; sourceTree = "<group>"; };
		B8A617212971E4860054D410 /* Tests_Slashlink.swift */ = {isa = PBXFileReference; lastKnownFileType = sourcecode.swift; path = Tests_Slashlink.swift; sourceTree = "<group>"; };
		B8AAAAD828CBD68600DBC8A9 /* Tests_Detail.swift */ = {isa = PBXFileReference; lastKnownFileType = sourcecode.swift; path = Tests_Detail.swift; sourceTree = "<group>"; };
		B8AAAADA28CBDED800DBC8A9 /* Tests_Search.swift */ = {isa = PBXFileReference; lastKnownFileType = sourcecode.swift; path = Tests_Search.swift; sourceTree = "<group>"; };
		B8AC6489278F53920099E96B /* EntryStub.swift */ = {isa = PBXFileReference; lastKnownFileType = sourcecode.swift; path = EntryStub.swift; sourceTree = "<group>"; };
		B8AC648B278F757B0099E96B /* ProgressScrimView.swift */ = {isa = PBXFileReference; lastKnownFileType = sourcecode.swift; path = ProgressScrimView.swift; sourceTree = "<group>"; };
		B8AC648E278F7E7B0099E96B /* BackLabelStyle.swift */ = {isa = PBXFileReference; lastKnownFileType = sourcecode.swift; path = BackLabelStyle.swift; sourceTree = "<group>"; };
		B8AE34A6276A885300777FF0 /* TextViewRepresentable.swift */ = {isa = PBXFileReference; lastKnownFileType = sourcecode.swift; path = TextViewRepresentable.swift; sourceTree = "<group>"; };
		B8AE34A9276A986000777FF0 /* PlaceholderTextView.swift */ = {isa = PBXFileReference; lastKnownFileType = sourcecode.swift; path = PlaceholderTextView.swift; sourceTree = "<group>"; };
		B8AE34AC276A9CDB00777FF0 /* PrimaryButtonStyle.swift */ = {isa = PBXFileReference; lastKnownFileType = sourcecode.swift; path = PrimaryButtonStyle.swift; sourceTree = "<group>"; };
		B8AE34AF276A9F9C00777FF0 /* ColorUtilities.swift */ = {isa = PBXFileReference; lastKnownFileType = sourcecode.swift; path = ColorUtilities.swift; sourceTree = "<group>"; };
		B8AE34B5276AAAFF00777FF0 /* RoundedTextFieldViewModifier.swift */ = {isa = PBXFileReference; lastKnownFileType = sourcecode.swift; path = RoundedTextFieldViewModifier.swift; sourceTree = "<group>"; };
		B8AE34BE276BD61400777FF0 /* RowButtonStyle.swift */ = {isa = PBXFileReference; lastKnownFileType = sourcecode.swift; path = RowButtonStyle.swift; sourceTree = "<group>"; };
		B8AE34C1276BD77C00777FF0 /* SuggestionLabelStyle.swift */ = {isa = PBXFileReference; lastKnownFileType = sourcecode.swift; path = SuggestionLabelStyle.swift; sourceTree = "<group>"; };
		B8AE34C4276BF72500777FF0 /* LinkSearchView.swift */ = {isa = PBXFileReference; lastKnownFileType = sourcecode.swift; path = LinkSearchView.swift; sourceTree = "<group>"; };
		B8AE34C7276BF77000777FF0 /* SearchTextField.swift */ = {isa = PBXFileReference; lastKnownFileType = sourcecode.swift; path = SearchTextField.swift; sourceTree = "<group>"; };
		B8AE34CA276C195E00777FF0 /* LinkSuggestionLabelView.swift */ = {isa = PBXFileReference; lastKnownFileType = sourcecode.swift; path = LinkSuggestionLabelView.swift; sourceTree = "<group>"; };
		B8B3194C2909E81D00A1E62A /* FileInfo.swift */ = {isa = PBXFileReference; lastKnownFileType = sourcecode.swift; path = FileInfo.swift; sourceTree = "<group>"; };
		B8B3194E2909F36800A1E62A /* Tests_FileFingerprint.swift */ = {isa = PBXFileReference; lastKnownFileType = sourcecode.swift; path = Tests_FileFingerprint.swift; sourceTree = "<group>"; };
		B8B3EE722979DEE900779B7F /* FirstRunView.swift */ = {isa = PBXFileReference; lastKnownFileType = sourcecode.swift; path = FirstRunView.swift; sourceTree = "<group>"; };
		B8B3EE74297AEE6600779B7F /* FirstRunSphereView.swift */ = {isa = PBXFileReference; lastKnownFileType = sourcecode.swift; path = FirstRunSphereView.swift; sourceTree = "<group>"; };
		B8B3EE76297AEE8B00779B7F /* FirstRunDoneView.swift */ = {isa = PBXFileReference; lastKnownFileType = sourcecode.swift; path = FirstRunDoneView.swift; sourceTree = "<group>"; };
		B8B3EE78297AF6E500779B7F /* FirstRunProfileView.swift */ = {isa = PBXFileReference; lastKnownFileType = sourcecode.swift; path = FirstRunProfileView.swift; sourceTree = "<group>"; };
		B8B3EE7A297AFB9100779B7F /* TextFieldLabel.swift */ = {isa = PBXFileReference; lastKnownFileType = sourcecode.swift; path = TextFieldLabel.swift; sourceTree = "<group>"; };
		B8B3EE7C297B1A1000779B7F /* ViewDebugUtilities.swift */ = {isa = PBXFileReference; lastKnownFileType = sourcecode.swift; path = ViewDebugUtilities.swift; sourceTree = "<group>"; };
		B8B4250B28FB43C90081B8D5 /* ContentType.swift */ = {isa = PBXFileReference; lastKnownFileType = sourcecode.swift; path = ContentType.swift; sourceTree = "<group>"; };
		B8B4250E28FDE6960081B8D5 /* FileStore.swift */ = {isa = PBXFileReference; lastKnownFileType = sourcecode.swift; path = FileStore.swift; sourceTree = "<group>"; };
		B8B4251128FDE7780081B8D5 /* Mapping.swift */ = {isa = PBXFileReference; lastKnownFileType = sourcecode.swift; path = Mapping.swift; sourceTree = "<group>"; };
		B8B4251428FDE8570081B8D5 /* Memo.swift */ = {isa = PBXFileReference; lastKnownFileType = sourcecode.swift; path = Memo.swift; sourceTree = "<group>"; };
		B8B4251728FDE8AA0081B8D5 /* MemoData.swift */ = {isa = PBXFileReference; lastKnownFileType = sourcecode.swift; path = MemoData.swift; sourceTree = "<group>"; };
		B8B4251A28FE1DA60081B8D5 /* Entry.swift */ = {isa = PBXFileReference; lastKnownFileType = sourcecode.swift; path = Entry.swift; sourceTree = "<group>"; };
		B8B4D7EB27EA890B00633B5F /* ShadowStyle.swift */ = {isa = PBXFileReference; lastKnownFileType = sourcecode.swift; path = ShadowStyle.swift; sourceTree = "<group>"; };
		B8B4D7ED27EA8AA000633B5F /* DragHandleView.swift */ = {isa = PBXFileReference; lastKnownFileType = sourcecode.swift; path = DragHandleView.swift; sourceTree = "<group>"; };
		B8B54F3A271F6C8400B9B507 /* EntryLink.swift */ = {isa = PBXFileReference; lastKnownFileType = sourcecode.swift; path = EntryLink.swift; sourceTree = "<group>"; };
		B8B54F3C271F7C6B00B9B507 /* Suggestion.swift */ = {isa = PBXFileReference; lastKnownFileType = sourcecode.swift; path = Suggestion.swift; sourceTree = "<group>"; };
		B8B604E529146DF6006FCB77 /* MemoryStore.swift */ = {isa = PBXFileReference; lastKnownFileType = sourcecode.swift; path = MemoryStore.swift; sourceTree = "<group>"; };
		B8B604E8291476E9006FCB77 /* Tests_Migrations.swift */ = {isa = PBXFileReference; lastKnownFileType = sourcecode.swift; path = Tests_Migrations.swift; sourceTree = "<group>"; };
		B8B604EA29148C82006FCB77 /* Tests_AppMigrations.swift */ = {isa = PBXFileReference; lastKnownFileType = sourcecode.swift; path = Tests_AppMigrations.swift; sourceTree = "<group>"; };
		B8B6BCB429CCDDF6000DB410 /* ResourceStatus.swift */ = {isa = PBXFileReference; lastKnownFileType = sourcecode.swift; path = ResourceStatus.swift; sourceTree = "<group>"; };
		B8B6BCBA29CE1FCF000DB410 /* ProgressTorusView.swift */ = {isa = PBXFileReference; lastKnownFileType = sourcecode.swift; path = ProgressTorusView.swift; sourceTree = "<group>"; };
		B8C0A1B3297C938000D59532 /* Error.swift */ = {isa = PBXFileReference; lastKnownFileType = sourcecode.swift; path = Error.swift; sourceTree = "<group>"; };
		B8C7E8BD2809F19500E439DC /* Markup.swift */ = {isa = PBXFileReference; lastKnownFileType = sourcecode.swift; path = Markup.swift; sourceTree = "<group>"; };
		B8C7E8BF280A2B7700E439DC /* Test_Markup.swift */ = {isa = PBXFileReference; lastKnownFileType = sourcecode.swift; path = Test_Markup.swift; sourceTree = "<group>"; };
		B8C80F0029FC201000BAC84D /* Peer.swift */ = {isa = PBXFileReference; lastKnownFileType = sourcecode.swift; path = Peer.swift; sourceTree = "<group>"; };
		B8C80F0229FC20A300BAC84D /* Tests_Peer.swift */ = {isa = PBXFileReference; lastKnownFileType = sourcecode.swift; path = Tests_Peer.swift; sourceTree = "<group>"; };
		B8CA8F1D288F07F9005F8802 /* zettelkasten.json */ = {isa = PBXFileReference; fileEncoding = 4; lastKnownFileType = text.json; path = zettelkasten.json; sourceTree = "<group>"; };
		B8CA8F1F288F1875005F8802 /* RandomPromptGeist.swift */ = {isa = PBXFileReference; lastKnownFileType = sourcecode.swift; path = RandomPromptGeist.swift; sourceTree = "<group>"; };
		B8CA8F2328908D65005F8802 /* BundleUtilities.swift */ = {isa = PBXFileReference; lastKnownFileType = sourcecode.swift; path = BundleUtilities.swift; sourceTree = "<group>"; };
		B8CA8F2528909E66005F8802 /* Feed.swift */ = {isa = PBXFileReference; lastKnownFileType = sourcecode.swift; path = Feed.swift; sourceTree = "<group>"; };
		B8CA8F2728909FBA005F8802 /* StoryPromptView.swift */ = {isa = PBXFileReference; lastKnownFileType = sourcecode.swift; path = StoryPromptView.swift; sourceTree = "<group>"; };
		B8CAA6CA2A02FA7000F4A0F6 /* Link.swift */ = {isa = PBXFileReference; lastKnownFileType = sourcecode.swift; path = Link.swift; sourceTree = "<group>"; };
		B8CAA6CC2A02FF9B00F4A0F6 /* Tests_Link.swift */ = {isa = PBXFileReference; lastKnownFileType = sourcecode.swift; path = Tests_Link.swift; sourceTree = "<group>"; };
		B8CBAFA129930C660079107E /* ValidatedTextField.swift */ = {isa = PBXFileReference; lastKnownFileType = sourcecode.swift; path = ValidatedTextField.swift; sourceTree = "<group>"; };
		B8CBAFA32994491B0079107E /* MenuButtonView.swift */ = {isa = PBXFileReference; lastKnownFileType = sourcecode.swift; path = MenuButtonView.swift; sourceTree = "<group>"; };
		B8CBAFA62994499A0079107E /* AudienceIconView.swift */ = {isa = PBXFileReference; lastKnownFileType = sourcecode.swift; path = AudienceIconView.swift; sourceTree = "<group>"; };
		B8CBAFA8299580E50079107E /* StoreProtocol.swift */ = {isa = PBXFileReference; fileEncoding = 4; lastKnownFileType = sourcecode.swift; path = StoreProtocol.swift; sourceTree = "<group>"; };
		B8CC433C27A07CE10079D2F9 /* ScrimView.swift */ = {isa = PBXFileReference; lastKnownFileType = sourcecode.swift; path = ScrimView.swift; sourceTree = "<group>"; };
		B8CC434827A0CA8D0079D2F9 /* AnimationUtilities.swift */ = {isa = PBXFileReference; lastKnownFileType = sourcecode.swift; path = AnimationUtilities.swift; sourceTree = "<group>"; };
		B8CE40E628D2707D00819064 /* QueryPromptGeist.swift */ = {isa = PBXFileReference; lastKnownFileType = sourcecode.swift; path = QueryPromptGeist.swift; sourceTree = "<group>"; };
		B8D328B429A640F200850A37 /* Tests_RecoveryPhrase.swift */ = {isa = PBXFileReference; lastKnownFileType = sourcecode.swift; path = Tests_RecoveryPhrase.swift; sourceTree = "<group>"; };
		B8D328B629A671DA00850A37 /* Transclude2View.swift */ = {isa = PBXFileReference; lastKnownFileType = sourcecode.swift; path = Transclude2View.swift; sourceTree = "<group>"; };
		B8D328B929A69D2D00850A37 /* Tests_URLUtilities.swift */ = {isa = PBXFileReference; lastKnownFileType = sourcecode.swift; path = Tests_URLUtilities.swift; sourceTree = "<group>"; };
		B8D7F03E27A4AD130042C7CF /* SuggestionLabelView.swift */ = {isa = PBXFileReference; lastKnownFileType = sourcecode.swift; path = SuggestionLabelView.swift; sourceTree = "<group>"; };
		B8D7F04127A4AE590042C7CF /* SuggestionViewModifier.swift */ = {isa = PBXFileReference; lastKnownFileType = sourcecode.swift; path = SuggestionViewModifier.swift; sourceTree = "<group>"; };
		B8DA32B429CB999500EA166E /* AppUpgradeView.swift */ = {isa = PBXFileReference; lastKnownFileType = sourcecode.swift; path = AppUpgradeView.swift; sourceTree = "<group>"; };
		B8DEBF182798B6A8007CB528 /* NavigationToolbar.swift */ = {isa = PBXFileReference; lastKnownFileType = sourcecode.swift; path = NavigationToolbar.swift; sourceTree = "<group>"; };
		B8DEBF1E2798EC23007CB528 /* TitleGroupView.swift */ = {isa = PBXFileReference; lastKnownFileType = sourcecode.swift; path = TitleGroupView.swift; sourceTree = "<group>"; };
		B8DEBF212798EE99007CB528 /* RenameSuggestionLabelView.swift */ = {isa = PBXFileReference; lastKnownFileType = sourcecode.swift; path = RenameSuggestionLabelView.swift; sourceTree = "<group>"; };
		B8DEBF242798EF6A007CB528 /* RenameSearchView.swift */ = {isa = PBXFileReference; lastKnownFileType = sourcecode.swift; path = RenameSearchView.swift; sourceTree = "<group>"; };
		B8E00A2929928DD2003B40C1 /* AppDefaults.swift */ = {isa = PBXFileReference; lastKnownFileType = sourcecode.swift; path = AppDefaults.swift; sourceTree = "<group>"; };
		B8E00A2C299294A0003B40C1 /* UserDefaultsProperty.swift */ = {isa = PBXFileReference; lastKnownFileType = sourcecode.swift; path = UserDefaultsProperty.swift; sourceTree = "<group>"; };
		B8E00A2F2992DAA9003B40C1 /* ProfileSettingsView.swift */ = {isa = PBXFileReference; lastKnownFileType = sourcecode.swift; path = ProfileSettingsView.swift; sourceTree = "<group>"; };
		B8E1A9452A12F69E00B757A5 /* LogFmt.swift */ = {isa = PBXFileReference; lastKnownFileType = sourcecode.swift; path = LogFmt.swift; sourceTree = "<group>"; };
		B8E1A9482A13F49F00B757A5 /* Tests_LogFmt.swift */ = {isa = PBXFileReference; lastKnownFileType = sourcecode.swift; path = Tests_LogFmt.swift; sourceTree = "<group>"; };
		B8E1A94A2A14198400B757A5 /* OurSphereRecord.swift */ = {isa = PBXFileReference; lastKnownFileType = sourcecode.swift; path = OurSphereRecord.swift; sourceTree = "<group>"; };
		B8E1A9502A16E8D400B757A5 /* NoospherePeer.swift */ = {isa = PBXFileReference; lastKnownFileType = sourcecode.swift; path = NoospherePeer.swift; sourceTree = "<group>"; };
		B8E1A9532A16E8EA00B757A5 /* NoospherePeerChange.swift */ = {isa = PBXFileReference; lastKnownFileType = sourcecode.swift; path = NoospherePeerChange.swift; sourceTree = "<group>"; };
		B8E1A9562A16E98D00B757A5 /* PeerRecord.swift */ = {isa = PBXFileReference; lastKnownFileType = sourcecode.swift; path = PeerRecord.swift; sourceTree = "<group>"; };
		B8E1BB7A296DEF3200B86E0E /* NoosphereService.swift */ = {isa = PBXFileReference; lastKnownFileType = sourcecode.swift; path = NoosphereService.swift; sourceTree = "<group>"; };
		B8E2B02529AD0539004A78B3 /* Tests_Petname.swift */ = {isa = PBXFileReference; lastKnownFileType = sourcecode.swift; path = Tests_Petname.swift; sourceTree = "<group>"; };
		B8E2B02829AD0E23004A78B3 /* Petname.swift */ = {isa = PBXFileReference; lastKnownFileType = sourcecode.swift; path = Petname.swift; sourceTree = "<group>"; };
		B8E2B02A29AD0E4D004A78B3 /* Slug.swift */ = {isa = PBXFileReference; lastKnownFileType = sourcecode.swift; path = Slug.swift; sourceTree = "<group>"; };
		B8E62AE729D61E69008F7E74 /* Tests_UserDefaultProperty.swift */ = {isa = PBXFileReference; lastKnownFileType = sourcecode.swift; path = Tests_UserDefaultProperty.swift; sourceTree = "<group>"; };
		B8EA3756299EBA5500D98E2B /* Tests_NoosphereService.swift */ = {isa = PBXFileReference; lastKnownFileType = sourcecode.swift; path = Tests_NoosphereService.swift; sourceTree = "<group>"; };
		B8EA3EE429159C5500B92C2E /* HeaderSubtextMemoStore.swift */ = {isa = PBXFileReference; lastKnownFileType = sourcecode.swift; path = HeaderSubtextMemoStore.swift; sourceTree = "<group>"; };
		B8EA3EE72915C23200B92C2E /* HeaderSubtext.swift */ = {isa = PBXFileReference; lastKnownFileType = sourcecode.swift; path = HeaderSubtext.swift; sourceTree = "<group>"; };
		B8EB29F326F27794006E97C3 /* SubconsciousApp.swift */ = {isa = PBXFileReference; lastKnownFileType = sourcecode.swift; path = SubconsciousApp.swift; sourceTree = "<group>"; };
		B8EB29F526F27794006E97C3 /* AppView.swift */ = {isa = PBXFileReference; lastKnownFileType = sourcecode.swift; path = AppView.swift; sourceTree = "<group>"; };
		B8EB29F626F27797006E97C3 /* Assets.xcassets */ = {isa = PBXFileReference; lastKnownFileType = folder.assetcatalog; path = Assets.xcassets; sourceTree = "<group>"; };
		B8EB29FB26F27797006E97C3 /* Subconscious.app */ = {isa = PBXFileReference; explicitFileType = wrapper.application; includeInIndex = 0; path = Subconscious.app; sourceTree = BUILT_PRODUCTS_DIR; };
		B8EB29FE26F27797006E97C3 /* Info.plist */ = {isa = PBXFileReference; lastKnownFileType = text.plist.xml; path = Info.plist; sourceTree = "<group>"; };
		B8EB2A0326F27797006E97C3 /* Subconscious.app */ = {isa = PBXFileReference; explicitFileType = wrapper.application; includeInIndex = 0; path = Subconscious.app; sourceTree = BUILT_PRODUCTS_DIR; };
		B8EB2A0526F27797006E97C3 /* Info.plist */ = {isa = PBXFileReference; lastKnownFileType = text.plist.xml; path = Info.plist; sourceTree = "<group>"; };
		B8EB2A0626F27797006E97C3 /* macOS.entitlements */ = {isa = PBXFileReference; lastKnownFileType = text.plist.entitlements; path = macOS.entitlements; sourceTree = "<group>"; };
		B8EB2A0B26F27797006E97C3 /* Tests iOS.xctest */ = {isa = PBXFileReference; explicitFileType = wrapper.cfbundle; includeInIndex = 0; path = "Tests iOS.xctest"; sourceTree = BUILT_PRODUCTS_DIR; };
		B8EB2A0F26F27797006E97C3 /* Tests_iOS.swift */ = {isa = PBXFileReference; lastKnownFileType = sourcecode.swift; path = Tests_iOS.swift; sourceTree = "<group>"; };
		B8EB2A1126F27797006E97C3 /* Tests_iOSLaunchTests.swift */ = {isa = PBXFileReference; lastKnownFileType = sourcecode.swift; path = Tests_iOSLaunchTests.swift; sourceTree = "<group>"; };
		B8EB2A1726F27797006E97C3 /* Tests macOS.xctest */ = {isa = PBXFileReference; explicitFileType = wrapper.cfbundle; includeInIndex = 0; path = "Tests macOS.xctest"; sourceTree = BUILT_PRODUCTS_DIR; };
		B8EB2A1B26F27797006E97C3 /* Tests_macOS.swift */ = {isa = PBXFileReference; lastKnownFileType = sourcecode.swift; path = Tests_macOS.swift; sourceTree = "<group>"; };
		B8EB2A1D26F27797006E97C3 /* Tests_macOSLaunchTests.swift */ = {isa = PBXFileReference; lastKnownFileType = sourcecode.swift; path = Tests_macOSLaunchTests.swift; sourceTree = "<group>"; };
		B8EC568826F4204F00AC64E5 /* SQLite3Database.swift */ = {isa = PBXFileReference; lastKnownFileType = sourcecode.swift; path = SQLite3Database.swift; sourceTree = "<group>"; };
		B8EF986D29034ADF0029363D /* Pathlike.swift */ = {isa = PBXFileReference; lastKnownFileType = sourcecode.swift; path = Pathlike.swift; sourceTree = "<group>"; };
		B8F27EE32970CD8F00A33E78 /* Tests_Sphere.swift */ = {isa = PBXFileReference; lastKnownFileType = sourcecode.swift; path = Tests_Sphere.swift; sourceTree = "<group>"; };
		B8F832E229B9292C00DFDFA8 /* Tests_SubtextAttributedStringRenderer.swift */ = {isa = PBXFileReference; lastKnownFileType = sourcecode.swift; path = Tests_SubtextAttributedStringRenderer.swift; sourceTree = "<group>"; };
/* End PBXFileReference section */

/* Begin PBXFrameworksBuildPhase section */
		B80057E527DC355E002C0129 /* Frameworks */ = {
			isa = PBXFrameworksBuildPhase;
			buildActionMask = 2147483647;
			files = (
			);
			runOnlyForDeploymentPostprocessing = 0;
		};
		B8EB29F826F27797006E97C3 /* Frameworks */ = {
			isa = PBXFrameworksBuildPhase;
			buildActionMask = 2147483647;
			files = (
				B8E1BB79296DECE700B86E0E /* SwiftNoosphere in Frameworks */,
				B82C3A7126F6B1C000833CC8 /* OrderedCollections in Frameworks */,
				B822F18B27C9615600943C6B /* ObservableStore in Frameworks */,
				B8579B6527C561E900D8B4BC /* SwiftSubsurface in Frameworks */,
				B82C3A6F26F6B1C000833CC8 /* Collections in Frameworks */,
				B57D63C029B574C3008BBB62 /* CodeScanner in Frameworks */,
				B8CA8F1A288F038C005F8802 /* Tracery in Frameworks */,
			);
			runOnlyForDeploymentPostprocessing = 0;
		};
		B8EB2A0026F27797006E97C3 /* Frameworks */ = {
			isa = PBXFrameworksBuildPhase;
			buildActionMask = 2147483647;
			files = (
			);
			runOnlyForDeploymentPostprocessing = 0;
		};
		B8EB2A0826F27797006E97C3 /* Frameworks */ = {
			isa = PBXFrameworksBuildPhase;
			buildActionMask = 2147483647;
			files = (
			);
			runOnlyForDeploymentPostprocessing = 0;
		};
		B8EB2A1426F27797006E97C3 /* Frameworks */ = {
			isa = PBXFrameworksBuildPhase;
			buildActionMask = 2147483647;
			files = (
			);
			runOnlyForDeploymentPostprocessing = 0;
		};
/* End PBXFrameworksBuildPhase section */

/* Begin PBXGroup section */
		B532F8C129B1750F00CE9256 /* Transclude */ = {
			isa = PBXGroup;
			children = (
				B8D328B629A671DA00850A37 /* Transclude2View.swift */,
				B8A59D5F28B51D000010DB2F /* TranscludeView.swift */,
				B532F8C229B1752E00CE9256 /* TranscludeBlockLayoutFragment.swift */,
				B8616DF729C38775001C666A /* TranscludeButtonStyle.swift */,
			);
			path = Transclude;
			sourceTree = "<group>";
		};
		B540F8B82A0C748100876256 /* Shapes */ = {
			isa = PBXGroup;
			children = (
				B540F8B92A0C748C00876256 /* Line.swift */,
			);
			path = Shapes;
			sourceTree = "<group>";
		};
		B57C0AEC29D280AC00D352E3 /* Layout */ = {
			isa = PBXGroup;
			children = (
				B57C0AED29D280BB00D352E3 /* ThreeColumnView.swift */,
				B57C0AF629D29A8F00D352E3 /* TabbedThreeColumnView.swift */,
			);
			path = Layout;
			sourceTree = "<group>";
		};
		B57C0AEF29D280DC00D352E3 /* Tabs */ = {
			isa = PBXGroup;
			children = (
				B57C0AF029D280E900D352E3 /* TabButtonView.swift */,
				B57C0AF229D2810700D352E3 /* TabHeaderView.swift */,
			);
			path = Tabs;
			sourceTree = "<group>";
		};
		B58A46B829D4001500491E43 /* Profile */ = {
			isa = PBXGroup;
			children = (
				B569971529B6A0DF003204FC /* DidQrCodeView.swift */,
				B58862C729F612CE006C2EE4 /* EditProfileSheet.swift */,
				B5CFC7FD29E5403900178631 /* FollowUserSheet.swift */,
				B54187B729EF5CA00056E4A9 /* FollowUserFormSheet.swift */,
				B569971429B6A0DF003204FC /* FollowUserViaQRCodeView.swift */,
				B5D769CA29F770440015385A /* GenerativeProfilePic.swift */,
				B85EC45F296F099700558761 /* ProfilePic.swift */,
				B58C1FB92A12F8DE0085A1FE /* ProfilePicFrameViewModifier.swift */,
				B58C73A629DBB3B500B00EA1 /* UserProfileView.swift */,
				B58A46B629D3D09500491E43 /* UserProfileHeaderView.swift */,
			);
			path = Profile;
			sourceTree = "<group>";
		};
		B80057E927DC355E002C0129 /* SubconsciousTests */ = {
			isa = PBXGroup;
			children = (
				B80057EA27DC355E002C0129 /* SubconsciousTests.swift */,
				B8C7E8BF280A2B7700E439DC /* Test_Markup.swift */,
				B508956D29E7862A0048106B /* Tests_AddressBookService.swift */,
				B884565229D2102D00DBCD39 /* Tests_App.swift */,
				B8B604EA29148C82006FCB77 /* Tests_AppMigrations.swift */,
				B840CCC62A0C1F840000C025 /* Tests_Audience.swift */,
				B8682DCC2804C379001CD8DD /* Tests_CollectionUtilities.swift */,
				B88DFEF029E7454100B00DE8 /* Tests_CombineUtilities.swift */,
				B88CC955284FCF8C00994928 /* Tests_DatabaseService.swift */,
				B87288DF299B05B500EF7E07 /* Tests_DataService.swift */,
				B8AAAAD828CBD68600DBC8A9 /* Tests_Detail.swift */,
				B83B19A42A015D93007657D9 /* Tests_Did.swift */,
				B83B19A82A0183AA007657D9 /* Tests_Did+SubconsciousLocal.swift */,
				B84AD8DE280F3659006B3153 /* Tests_EntryLink.swift */,
				B85D5E3E28BE4B4600EE0078 /* Tests_FeedUpdate.swift */,
				B8B3194E2909F36800A1E62A /* Tests_FileFingerprint.swift */,
				B5F6ADCB29C1323900690DE4 /* Tests_FormField.swift */,
				B8925B2A29C0FA43001F9503 /* Tests_Func.swift */,
				B831BDBB2825A4E700C4CE92 /* Tests_Header.swift */,
				B80890A92A0693C40087E091 /* Tests_HeaderSubtext.swift */,
				B8CAA6CC2A02FF9B00F4A0F6 /* Tests_Link.swift */,
				B809AFF328D8E7BC00D0589A /* Tests_MarkupText.swift */,
				B80CC804299D14C900C4D7C0 /* Tests_Memo.swift */,
				B88A76D629E0AA44005F3422 /* Tests_MemoViewerDetailMetaSheet.swift */,
				B8B604E8291476E9006FCB77 /* Tests_Migrations.swift */,
				B82FF241298C0DAF0097D688 /* Tests_Noosphere.swift */,
				B8EA3756299EBA5500D98E2B /* Tests_NoosphereService.swift */,
				B85D5E3C28BE4B2C00EE0078 /* Tests_NotebookUpdate.swift */,
				B88CC95A284FF64300994928 /* Tests_OrderedCollectionUtilities.swift */,
				B82BB7FD28243F32000C9FCC /* Tests_Parser.swift */,
				B8C80F0229FC20A300BAC84D /* Tests_Peer.swift */,
				B8E2B02529AD0539004A78B3 /* Tests_Petname.swift */,
				B85DF78E29B7B5440042D725 /* Tests_Prose.swift */,
				B8D328B429A640F200850A37 /* Tests_RecoveryPhrase.swift */,
				B8AAAADA28CBDED800DBC8A9 /* Tests_Search.swift */,
				B8A617212971E4860054D410 /* Tests_Slashlink.swift */,
				B80057F327DC35BE002C0129 /* Tests_Slug.swift */,
				B8F27EE32970CD8F00A33E78 /* Tests_Sphere.swift */,
				B8937A582A03EA640032A1AF /* Tests_Sphere+Link.swift */,
				B81D063C29F1C1E400593BBA /* Tests_SphereFile.swift */,
				B80CC806299D4DF000C4D7C0 /* Tests_SQLite3Database.swift */,
				B84AD8E0280F7A19006B3153 /* Tests_StringUtilities.swift */,
				B8682DCA2804BF04001CD8DD /* Tests_Subtext.swift */,
				B8F832E229B9292C00DFDFA8 /* Tests_SubtextAttributedStringRenderer.swift */,
				B831BDB62824DA9700C4CE92 /* Tests_Tape.swift */,
				B84AD8E72811C827006B3153 /* Tests_URLComponentsUtilities.swift */,
				B8D328B929A69D2D00850A37 /* Tests_URLUtilities.swift */,
				B8E62AE729D61E69008F7E74 /* Tests_UserDefaultProperty.swift */,
				B5432B8229F8BAED003BBB23 /* Tests_UserProfileService.swift */,
				B5908BEA29DAB05B00225B1A /* TestUtilities.swift */,
<<<<<<< HEAD
				B8E1A9482A13F49F00B757A5 /* Tests_LogFmt.swift */,
=======
				B80890A92A0693C40087E091 /* Tests_HeaderSubtext.swift */,
				B840CCC62A0C1F840000C025 /* Tests_Audience.swift */,
				B5E60C8C2A146838007065A1 /* Tests_UserProfileBio.swift */,
>>>>>>> 93f46bfc
			);
			path = SubconsciousTests;
			sourceTree = "<group>";
		};
		B831BDBD2825BA6900C4CE92 /* Parsers */ = {
			isa = PBXGroup;
			children = (
				B831BDB82825A28A00C4CE92 /* Header.swift */,
				B82BB7FA2821DA61000C9FCC /* Parser.swift */,
				B81A535E272751EE001A6268 /* Subtext.swift */,
				B8133AEA29B8FD1300B38760 /* SubtextAttributedStringRenderer.swift */,
				B81A535B27275138001A6268 /* Tape.swift */,
			);
			path = Parsers;
			sourceTree = "<group>";
		};
		B85652182975B29800B7FCA0 /* Story */ = {
			isa = PBXGroup;
			children = (
				B58FE48D28DEDAEA00E000CC /* StoryComboView.swift */,
				B58A46AE29D3C62B00491E43 /* StoryEntryView.swift */,
				B8CA8F2728909FBA005F8802 /* StoryPromptView.swift */,
				B58A46B229D3CE6100491E43 /* StoryUserView.swift */,
				B8A59D7128B693100010DB2F /* StoryView.swift */,
				B856521B2975B2CF00B7FCA0 /* StoryAudienceView.swift */,
			);
			path = Story;
			sourceTree = "<group>";
		};
		B85DF78A29B65F0A0042D725 /* Suggestion */ = {
			isa = PBXGroup;
			children = (
				B8AE34C1276BD77C00777FF0 /* SuggestionLabelStyle.swift */,
				B8D7F03E27A4AD130042C7CF /* SuggestionLabelView.swift */,
				B8D7F04127A4AE590042C7CF /* SuggestionViewModifier.swift */,
			);
			path = Suggestion;
			sourceTree = "<group>";
		};
		B86BC75B29B27D45005B5833 /* Byline */ = {
			isa = PBXGroup;
			children = (
				B85EC468296F11F000558761 /* BylineSmView.swift */,
				B85652212975F16B00B7FCA0 /* BylineView.swift */,
				B57C0AE829D2782C00D352E3 /* PetnameView.swift */,
			);
			path = Byline;
			sourceTree = "<group>";
		};
		B87288DA299AB00700EF7E07 /* Noosphere */ = {
			isa = PBXGroup;
			children = (
				B87288DB299AB01800EF7E07 /* Noosphere.swift */,
				B8E1A9502A16E8D400B757A5 /* NoospherePeer.swift */,
				B8E1A9532A16E8EA00B757A5 /* NoospherePeerChange.swift */,
				B8E1BB7A296DEF3200B86E0E /* NoosphereService.swift */,
				B87288DD299AB02400EF7E07 /* Sphere.swift */,
				B8937A562A03EA440032A1AF /* Sphere+Link.swift */,
				B81D063A29F1821E00593BBA /* SphereFile.swift */,
			);
			path = Noosphere;
			sourceTree = "<group>";
		};
		B87288E1299C02BA00EF7E07 /* Notebook */ = {
			isa = PBXGroup;
			children = (
				B89966C628B6EE2300DF1F8C /* Notebook.swift */,
				B8879E9F26F90C5100A0B4FF /* NotebookNavigationView.swift */,
			);
			path = Notebook;
			sourceTree = "<group>";
		};
		B87288E2299C02E200EF7E07 /* Detail */ = {
			isa = PBXGroup;
			children = (
				B866868927AC8BED00A03A55 /* DetailKeyboardToolbarView.swift */,
				B85BF47727BC2B4700F55730 /* DetailToolbarContent.swift */,
				B8925B3029C2320D001F9503 /* MemoDetailDescription.swift */,
				B8879EAB26F944DA00A0B4FF /* MemoEditorDetail.swift */,
				B86BC75929B24BEF005B5833 /* MemoEditorDetailMetaSheetView.swift */,
				B81A1A6E29DF29BF00B4CD1C /* MemoViewerDetailMetaSheetView.swift */,
				B8925B2E29C23017001F9503 /* MemoViewerDetailView.swift */,
				B8DEBF242798EF6A007CB528 /* RenameSearchView.swift */,
				B58A46B929D4004B00491E43 /* UserProfileDetailMetaSheet.swift */,
				B57C0AF429D2865600D352E3 /* UserProfileDetailView.swift */,
			);
			path = Detail;
			sourceTree = "<group>";
		};
		B8879E9B26F8F3BD00A0B4FF /* Services */ = {
			isa = PBXGroup;
			children = (
				B5F6ADC829C02F4A00690DE4 /* AddressBookService.swift */,
				B8E00A2929928DD2003B40C1 /* AppDefaults.swift */,
				B58FE48928DED93F00E000CC /* ComboGeist.swift */,
				B82C3A5226F528B000833CC8 /* DatabaseService.swift */,
				B800ABE7297DE7D20024D1FD /* DataService.swift */,
				B8A59D6528B690B20010DB2F /* FeedService.swift */,
				B8B4250E28FDE6960081B8D5 /* FileStore.swift */,
				B8A59D7428B694C40010DB2F /* Geist.swift */,
				B8EA3EE429159C5500B92C2E /* HeaderSubtextMemoStore.swift */,
				B54B922728E669D6003ACA1F /* MementoGeist.swift */,
				B8B604E529146DF6006FCB77 /* MemoryStore.swift */,
				B87288DA299AB00700EF7E07 /* Noosphere */,
				B88A76D329E09B51005F3422 /* PasteboardService.swift */,
				B8CE40E628D2707D00819064 /* QueryPromptGeist.swift */,
				B8CA8F1F288F1875005F8802 /* RandomPromptGeist.swift */,
				B8CBAFA8299580E50079107E /* StoreProtocol.swift */,
				B508956F29E79BE70048106B /* UserProfileService.swift */,
				B5CA129F29FF732A00860E9E /* GatewayProvisioningService.swift */,
			);
			path = Services;
			sourceTree = "<group>";
		};
		B88B1CDC298DE65E0062CB7F /* Settings */ = {
			isa = PBXGroup;
			children = (
				B848FDA82991836900245115 /* DeveloperSettingsView.swift */,
				B88B1CE6298EEC240062CB7F /* GatewayURLSettingsView.swift */,
				B88B1CDD298DE66E0062CB7F /* SettingsView.swift */,
				B8E00A2F2992DAA9003B40C1 /* ProfileSettingsView.swift */,
			);
			path = Settings;
			sourceTree = "<group>";
		};
		B88B1CDF298EAE520062CB7F /* Buttons */ = {
			isa = PBXGroup;
			children = (
				B8AE34AC276A9CDB00777FF0 /* PrimaryButtonStyle.swift */,
				B88B1CE0298EAE730062CB7F /* PillButtonStyle.swift */,
				B5FB9D9329D5176100D64988 /* GhostPillButtonStyle.swift */,
				B88B1CE2298EB0100062CB7F /* BarButtonStyle.swift */,
				B8A1621329B2AB3A008322EB /* CloseButtonView.swift */,
			);
			path = Buttons;
			sourceTree = "<group>";
		};
		B88C977C276425C100B27DF0 /* Fonts */ = {
			isa = PBXGroup;
			children = (
				B88C977F276425E800B27DF0 /* IBMPlexMono-Bold.ttf */,
				B88C977E276425E800B27DF0 /* IBMPlexMono-BoldItalic.ttf */,
				B88C977D276425E800B27DF0 /* IBMPlexMono-Italic.ttf */,
				B88C9780276425E800B27DF0 /* IBMPlexMono-Regular.ttf */,
				B88C97922764264300B27DF0 /* IBMPlexSans-Bold.ttf */,
				B88C97912764264300B27DF0 /* IBMPlexSans-BoldItalic.ttf */,
				B88C97902764264300B27DF0 /* IBMPlexSans-Italic.ttf */,
				B88C979B2764266A00B27DF0 /* IBMPlexSans-Light.ttf */,
				B88C979C2764266A00B27DF0 /* IBMPlexSans-Medium.ttf */,
				B88C978F2764264300B27DF0 /* IBMPlexSans-Regular.ttf */,
				B88C97A12764270000B27DF0 /* LICENSE.txt */,
			);
			path = Fonts;
			sourceTree = "<group>";
		};
		B8B3EE712979DEDF00779B7F /* FirstRun */ = {
			isa = PBXGroup;
			children = (
				B8B3EE74297AEE6600779B7F /* FirstRunSphereView.swift */,
				B8B3EE76297AEE8B00779B7F /* FirstRunDoneView.swift */,
				B8B3EE78297AF6E500779B7F /* FirstRunProfileView.swift */,
				B8B3EE722979DEE900779B7F /* FirstRunView.swift */,
				B88B1CE4298EB10D0062CB7F /* RecoveryPhraseView.swift */,
				B549B16A2A0CDAC10070C6AD /* FirstRunRecoveryView.swift */,
			);
			path = FirstRun;
			sourceTree = "<group>";
		};
		B8B54F39271F6C6800B9B507 /* Models */ = {
			isa = PBXGroup;
			children = (
				B856521D2975B7F100B7FCA0 /* Audience.swift */,
				B8B4250B28FB43C90081B8D5 /* ContentType.swift */,
				B5D8D30029AF1F9B0011D820 /* Did.swift */,
				B83B19A22A005C6B007657D9 /* Did+SubconsciousLocal.swift */,
				B8B4251A28FE1DA60081B8D5 /* Entry.swift */,
				B8B54F3A271F6C8400B9B507 /* EntryLink.swift */,
				B8AC6489278F53920099E96B /* EntryStub.swift */,
				B8B3194C2909E81D00A1E62A /* FileInfo.swift */,
				B59D556229BBFF56007915E2 /* FormField.swift */,
				B8EA3EE72915C23200B92C2E /* HeaderSubtext.swift */,
				B86BC75329B143CD005B5833 /* Identified.swift */,
				B56C3D3D2A01E5020071EF70 /* InviteCode.swift */,
<<<<<<< HEAD
=======
				B5E60C8A2A145F04007065A1 /* UserProfileBio.swift */,
>>>>>>> 93f46bfc
				B8CAA6CA2A02FA7000F4A0F6 /* Link.swift */,
				B86DFF3427C07438002E57ED /* LinkSuggestion.swift */,
				B81A1A6C29DF267200B4CD1C /* LoadingState.swift */,
				B8C7E8BD2809F19500E439DC /* Markup.swift */,
				B8B4251428FDE8570081B8D5 /* Memo.swift */,
				B8B4251728FDE8AA0081B8D5 /* MemoData.swift */,
				B8925B2C29C0FD91001F9503 /* MemoDetailResponse.swift */,
				B824FDD026FA98F300B81BBD /* MemoEditorDetailResponse.swift */,
				B8C80F0029FC201000BAC84D /* Peer.swift */,
				B8E2B02829AD0E23004A78B3 /* Petname.swift */,
				B86DFF3027C06EBC002E57ED /* RenameSuggestion.swift */,
				B579FA912A1AE4D1008A4D2F /* ResolutionStatus.swift */,
				B8B6BCB429CCDDF6000DB410 /* ResourceStatus.swift */,
				B826B27427B5D95F003D3C03 /* SaveState.swift */,
				B8A6171F2971D3000054D410 /* Slashlink.swift */,
				B8E2B02A29AD0E4D004A78B3 /* Slug.swift */,
				B8A59D6B28B692A00010DB2F /* Story.swift */,
				B58FE48B28DED9B600E000CC /* StoryCombo.swift */,
				B58A46B029D3C6B300491E43 /* StoryEntry.swift */,
				B8A59D6828B692900010DB2F /* StoryPrompt.swift */,
				B58A46B429D3CE9700491E43 /* StoryUser.swift */,
				B8B54F3C271F7C6B00B9B507 /* Suggestion.swift */,
<<<<<<< HEAD
				B8E1A94A2A14198400B757A5 /* OurSphereRecord.swift */,
				B8E1A9562A16E98D00B757A5 /* PeerRecord.swift */,
=======
				B81A1A6C29DF267200B4CD1C /* LoadingState.swift */,
>>>>>>> 93f46bfc
			);
			path = Models;
			sourceTree = "<group>";
		};
		B8CA8F1B288F07CB005F8802 /* Data */ = {
			isa = PBXGroup;
			children = (
				B8CA8F1C288F07E8005F8802 /* Geists */,
			);
			path = Data;
			sourceTree = "<group>";
		};
		B8CA8F1C288F07E8005F8802 /* Geists */ = {
			isa = PBXGroup;
			children = (
				B575834428ED8D9100F6EE88 /* combo.json */,
				B8A408A828F61BA000A5651D /* project.json */,
				B8CA8F1D288F07F9005F8802 /* zettelkasten.json */,
			);
			path = Geists;
			sourceTree = "<group>";
		};
		B8CBAFA029930C5D0079107E /* Forms */ = {
			isa = PBXGroup;
			children = (
				B8AE34A9276A986000777FF0 /* PlaceholderTextView.swift */,
				B86F1AB628C77E8C00DA264E /* Search.swift */,
				B8AE34C7276BF77000777FF0 /* SearchTextField.swift */,
				B8B3EE7A297AFB9100779B7F /* TextFieldLabel.swift */,
				B8AE34A6276A885300777FF0 /* TextViewRepresentable.swift */,
				B8CBAFA129930C660079107E /* ValidatedTextField.swift */,
			);
			path = Forms;
			sourceTree = "<group>";
		};
		B8CBAFA5299449810079107E /* Audience */ = {
			isa = PBXGroup;
			children = (
				B8CBAFA62994499A0079107E /* AudienceIconView.swift */,
				B85A8057296E31860007F957 /* AudienceMenuButtonView.swift */,
				B8CBAFA32994491B0079107E /* MenuButtonView.swift */,
			);
			path = Audience;
			sourceTree = "<group>";
		};
		B8EB29ED26F27794006E97C3 = {
			isa = PBXGroup;
			children = (
				B8EB29F226F27794006E97C3 /* Shared */,
				B8EB29FD26F27797006E97C3 /* iOS */,
				B8EB2A0426F27797006E97C3 /* macOS */,
				B8EB2A0E26F27797006E97C3 /* Tests iOS */,
				B8EB2A1A26F27797006E97C3 /* Tests macOS */,
				B80057E927DC355E002C0129 /* SubconsciousTests */,
				B8EB29FC26F27797006E97C3 /* Products */,
			);
			sourceTree = "<group>";
		};
		B8EB29F226F27794006E97C3 /* Shared */ = {
			isa = PBXGroup;
			children = (
				B51EEAA029F0C37B0055887B /* AppIcon.swift */,
				B8109C2727A8879C00CD2B6D /* AppTheme.swift */,
				B8EB29F626F27797006E97C3 /* Assets.xcassets */,
				B8EB2A3826F27CD1006E97C3 /* Components */,
				B86DFF3827C15B77002E57ED /* Config.swift */,
				B8CA8F1B288F07CB005F8802 /* Data */,
				B88C977C276425C100B27DF0 /* Fonts */,
				B8EC568026F4156F00AC64E5 /* Library */,
				B8B54F39271F6C6800B9B507 /* Models */,
				B831BDBD2825BA6900C4CE92 /* Parsers */,
				B8879E9B26F8F3BD00A0B4FF /* Services */,
				B8EB29F326F27794006E97C3 /* SubconsciousApp.swift */,
				B5F68F622A0B1E6900CE4DD7 /* OnboardingTheme.swift */,
			);
			path = Shared;
			sourceTree = "<group>";
		};
		B8EB29FC26F27797006E97C3 /* Products */ = {
			isa = PBXGroup;
			children = (
				B8EB29FB26F27797006E97C3 /* Subconscious.app */,
				B8EB2A0326F27797006E97C3 /* Subconscious.app */,
				B8EB2A0B26F27797006E97C3 /* Tests iOS.xctest */,
				B8EB2A1726F27797006E97C3 /* Tests macOS.xctest */,
				B80057E827DC355E002C0129 /* SubconsciousTests.xctest */,
			);
			name = Products;
			sourceTree = "<group>";
		};
		B8EB29FD26F27797006E97C3 /* iOS */ = {
			isa = PBXGroup;
			children = (
				B8EB29FE26F27797006E97C3 /* Info.plist */,
			);
			path = iOS;
			sourceTree = "<group>";
		};
		B8EB2A0426F27797006E97C3 /* macOS */ = {
			isa = PBXGroup;
			children = (
				B8EB2A0526F27797006E97C3 /* Info.plist */,
				B8EB2A0626F27797006E97C3 /* macOS.entitlements */,
			);
			path = macOS;
			sourceTree = "<group>";
		};
		B8EB2A0E26F27797006E97C3 /* Tests iOS */ = {
			isa = PBXGroup;
			children = (
				B8EB2A0F26F27797006E97C3 /* Tests_iOS.swift */,
				B8EB2A1126F27797006E97C3 /* Tests_iOSLaunchTests.swift */,
			);
			path = "Tests iOS";
			sourceTree = "<group>";
		};
		B8EB2A1A26F27797006E97C3 /* Tests macOS */ = {
			isa = PBXGroup;
			children = (
				B8EB2A1B26F27797006E97C3 /* Tests_macOS.swift */,
				B8EB2A1D26F27797006E97C3 /* Tests_macOSLaunchTests.swift */,
			);
			path = "Tests macOS";
			sourceTree = "<group>";
		};
		B8EB2A3826F27CD1006E97C3 /* Components */ = {
			isa = PBXGroup;
			children = (
				B82F053628D60EE60025A8B5 /* AppTabView.swift */,
				B8DA32B429CB999500EA166E /* AppUpgradeView.swift */,
				B8EB29F526F27794006E97C3 /* AppView.swift */,
				B8879EA826F93EBF00A0B4FF /* BacklinksView.swift */,
				B8EC568426F41A2C00AC64E5 /* Common */,
				B87288E2299C02E200EF7E07 /* Detail */,
				B8CA8F2528909E66005F8802 /* Feed.swift */,
				B8B3EE712979DEDF00779B7F /* FirstRun */,
				B8AE34C4276BF72500777FF0 /* LinkSearchView.swift */,
				B87288E1299C02BA00EF7E07 /* Notebook */,
				B8545F09296F8FB700BC4EA1 /* OmniboxView.swift */,
				B88B1CDC298DE65E0062CB7F /* Settings */,
				B5F68F5F2A09F7E200CE4DD7 /* StackedGlowingImage.swift */,
			);
			path = Components;
			sourceTree = "<group>";
		};
		B8EC568026F4156F00AC64E5 /* Library */ = {
			isa = PBXGroup;
			children = (
				B8CC434827A0CA8D0079D2F9 /* AnimationUtilities.swift */,
				B8CA8F2328908D65005F8802 /* BundleUtilities.swift */,
				B86DFF2727BF02F0002E57ED /* CollectionUtilities.swift */,
				B8AE34AF276A9F9C00777FF0 /* ColorUtilities.swift */,
				B82C3A5526F529EF00833CC8 /* CombineUtilities.swift */,
				B839029E28CA246A007A3A3F /* CustomLogStringConvertible.swift */,
				B86DFF3627C09CA2002E57ED /* DateUtilities.swift */,
				B8C0A1B3297C938000D59532 /* Error.swift */,
				B82C3A5E26F576C600833CC8 /* FileManagerUtilities.swift */,
				B82C3A5826F5761700833CC8 /* FileSync.swift */,
				B86DFF3227C072CD002E57ED /* Func.swift */,
				B89E307C2911D7F900A4721F /* IntUtilities.swift */,
				B8B4251128FDE7780081B8D5 /* Mapping.swift */,
				B89E30762911B51A00A4721F /* Migration.swift */,
				B866868027AC4EF100A03A55 /* NSRangeUtilities.swift */,
				B82C3A6426F5796300833CC8 /* OptionalUtilities.swift */,
				B88CC957284FF59900994928 /* OrderedCollectionUtilities.swift */,
				B8EF986D29034ADF0029363D /* Pathlike.swift */,
				B85DF78B29B660C50042D725 /* Prose.swift */,
				B8B4D7EB27EA890B00633B5F /* ShadowStyle.swift */,
				B8EC568826F4204F00AC64E5 /* SQLite3Database.swift */,
				B82C3A7526F6B5BF00833CC8 /* StringUtilities.swift */,
				B84AD8E92811C863006B3153 /* URLComponentsUtilities.swift */,
				B82C3A6126F576FB00833CC8 /* URLUtilities.swift */,
				B8E00A2C299294A0003B40C1 /* UserDefaultsProperty.swift */,
				B8B3EE7C297B1A1000779B7F /* ViewDebugUtilities.swift */,
				B8249DA227E2753800BCDFBA /* ViewUtilities.swift */,
				B5CA448829D6A1C7002FD83C /* DummyDataUtilities.swift */,
				B8E1A9452A12F69E00B757A5 /* LogFmt.swift */,
			);
			path = Library;
			sourceTree = "<group>";
		};
		B8EC568426F41A2C00AC64E5 /* Common */ = {
			isa = PBXGroup;
			children = (
				B540F8B82A0C748100876256 /* Shapes */,
				B8CBAFA5299449810079107E /* Audience */,
				B8AC648E278F7E7B0099E96B /* BackLabelStyle.swift */,
				B8545F0C2970577600BC4EA1 /* BacklinkReacts.swift */,
				B88B1CDF298EAE520062CB7F /* Buttons */,
				B86BC75B29B27D45005B5833 /* Byline */,
				B822F18C27C9C0AB00943C6B /* CountChip.swift */,
				B57D63BA29B1CA8B008BBB62 /* DidView.swift */,
				B8B4D7ED27EA8AA000633B5F /* DragHandleView.swift */,
				B86DFF2C27C0280B002E57ED /* EntryListView.swift */,
				B82FD4552730A62C002CB641 /* EntryRow.swift */,
				B8A1621729B39337008322EB /* ExpandAlignedLeadingViewModifier.swift */,
				B83E91D627692EC600045C6A /* FAB.swift */,
				B8CBAFA029930C5D0079107E /* Forms */,
				B84AD8E2281073CE006B3153 /* InlineFormattingBarView.swift */,
				B57C0AEC29D280AC00D352E3 /* Layout */,
				B8AE34CA276C195E00777FF0 /* LinkSuggestionLabelView.swift */,
				B856521F2975BA9000B7FCA0 /* MetaTableView.swift */,
				B8DEBF182798B6A8007CB528 /* NavigationToolbar.swift */,
				B8249D9F27E2668500BCDFBA /* PinTrailingBottom.swift */,
				B58A46B829D4001500491E43 /* Profile */,
				B8AC648B278F757B0099E96B /* ProgressScrimView.swift */,
				B8B6BCBA29CE1FCF000DB410 /* ProgressTorusView.swift */,
				B8DEBF212798EE99007CB528 /* RenameSuggestionLabelView.swift */,
				B8AE34B5276AAAFF00777FF0 /* RoundedTextFieldViewModifier.swift */,
				B8AE34BE276BD61400777FF0 /* RowButtonStyle.swift */,
				B85BF46E27BB0FA800F55730 /* RowViewModifier.swift */,
				B8CC433C27A07CE10079D2F9 /* ScrimView.swift */,
				B8A41D502811F87C0096D2E7 /* SlashlinkBarView.swift */,
				B80890A62A056A130087E091 /* SlashlinkDisplayView.swift */,
				B85652182975B29800B7FCA0 /* Story */,
				B86E943229AFD5680073929B /* SubtextTextViewRepresentable.swift */,
				B82D145329EF157B009E21FF /* SubtextView.swift */,
				B85DF78A29B65F0A0042D725 /* Suggestion */,
				B57C0AEF29D280DC00D352E3 /* Tabs */,
				B81EACD727B724A000B3B8DC /* ThickDividerView.swift */,
				B8DEBF1E2798EC23007CB528 /* TitleGroupView.swift */,
				B85BF47427BB3D6E00F55730 /* ToolbarTitleGroupView.swift */,
				B532F8C129B1750F00CE9256 /* Transclude */,
				B8A41D4D2811E81E0096D2E7 /* WikilinkBarView.swift */,
				B5A7AD312A0D0B0E007C3535 /* EmptyStateView.swift */,
			);
			path = Common;
			sourceTree = "<group>";
		};
/* End PBXGroup section */

/* Begin PBXNativeTarget section */
		B80057E727DC355E002C0129 /* SubconsciousTests */ = {
			isa = PBXNativeTarget;
			buildConfigurationList = B80057F027DC355E002C0129 /* Build configuration list for PBXNativeTarget "SubconsciousTests" */;
			buildPhases = (
				B80057E427DC355E002C0129 /* Sources */,
				B80057E527DC355E002C0129 /* Frameworks */,
				B80057E627DC355E002C0129 /* Resources */,
			);
			buildRules = (
			);
			dependencies = (
				B80057ED27DC355E002C0129 /* PBXTargetDependency */,
			);
			name = SubconsciousTests;
			productName = SubconsciousTests;
			productReference = B80057E827DC355E002C0129 /* SubconsciousTests.xctest */;
			productType = "com.apple.product-type.bundle.unit-test";
		};
		B8EB29FA26F27797006E97C3 /* Subconscious (iOS) */ = {
			isa = PBXNativeTarget;
			buildConfigurationList = B8EB2A2926F27797006E97C3 /* Build configuration list for PBXNativeTarget "Subconscious (iOS)" */;
			buildPhases = (
				B8EB29F726F27797006E97C3 /* Sources */,
				B8EB29F826F27797006E97C3 /* Frameworks */,
				B8EB29F926F27797006E97C3 /* Resources */,
			);
			buildRules = (
			);
			dependencies = (
				B8579B6727C5620800D8B4BC /* PBXTargetDependency */,
				B8579B6927C5620800D8B4BC /* PBXTargetDependency */,
				B8579B6B27C5620800D8B4BC /* PBXTargetDependency */,
			);
			name = "Subconscious (iOS)";
			packageProductDependencies = (
				B82C3A6E26F6B1C000833CC8 /* Collections */,
				B82C3A7026F6B1C000833CC8 /* OrderedCollections */,
				B8579B6427C561E900D8B4BC /* SwiftSubsurface */,
				B822F18A27C9615600943C6B /* ObservableStore */,
				B8CA8F19288F038C005F8802 /* Tracery */,
				B8E1BB78296DECE700B86E0E /* SwiftNoosphere */,
				B57D63BF29B574C3008BBB62 /* CodeScanner */,
			);
			productName = "Subconscious (iOS)";
			productReference = B8EB29FB26F27797006E97C3 /* Subconscious.app */;
			productType = "com.apple.product-type.application";
		};
		B8EB2A0226F27797006E97C3 /* Subconscious (macOS) */ = {
			isa = PBXNativeTarget;
			buildConfigurationList = B8EB2A2C26F27797006E97C3 /* Build configuration list for PBXNativeTarget "Subconscious (macOS)" */;
			buildPhases = (
				B8EB29FF26F27797006E97C3 /* Sources */,
				B8EB2A0026F27797006E97C3 /* Frameworks */,
				B8EB2A0126F27797006E97C3 /* Resources */,
			);
			buildRules = (
			);
			dependencies = (
			);
			name = "Subconscious (macOS)";
			productName = "Subconscious (macOS)";
			productReference = B8EB2A0326F27797006E97C3 /* Subconscious.app */;
			productType = "com.apple.product-type.application";
		};
		B8EB2A0A26F27797006E97C3 /* Tests iOS */ = {
			isa = PBXNativeTarget;
			buildConfigurationList = B8EB2A2F26F27797006E97C3 /* Build configuration list for PBXNativeTarget "Tests iOS" */;
			buildPhases = (
				B8EB2A0726F27797006E97C3 /* Sources */,
				B8EB2A0826F27797006E97C3 /* Frameworks */,
				B8EB2A0926F27797006E97C3 /* Resources */,
			);
			buildRules = (
			);
			dependencies = (
				B8EB2A0D26F27797006E97C3 /* PBXTargetDependency */,
			);
			name = "Tests iOS";
			productName = "Tests iOS";
			productReference = B8EB2A0B26F27797006E97C3 /* Tests iOS.xctest */;
			productType = "com.apple.product-type.bundle.ui-testing";
		};
		B8EB2A1626F27797006E97C3 /* Tests macOS */ = {
			isa = PBXNativeTarget;
			buildConfigurationList = B8EB2A3226F27797006E97C3 /* Build configuration list for PBXNativeTarget "Tests macOS" */;
			buildPhases = (
				B8EB2A1326F27797006E97C3 /* Sources */,
				B8EB2A1426F27797006E97C3 /* Frameworks */,
				B8EB2A1526F27797006E97C3 /* Resources */,
			);
			buildRules = (
			);
			dependencies = (
				B8EB2A1926F27797006E97C3 /* PBXTargetDependency */,
			);
			name = "Tests macOS";
			productName = "Tests macOS";
			productReference = B8EB2A1726F27797006E97C3 /* Tests macOS.xctest */;
			productType = "com.apple.product-type.bundle.ui-testing";
		};
/* End PBXNativeTarget section */

/* Begin PBXProject section */
		B8EB29EE26F27794006E97C3 /* Project object */ = {
			isa = PBXProject;
			attributes = {
				BuildIndependentTargetsInParallel = 1;
				LastSwiftUpdateCheck = 1320;
				LastUpgradeCheck = 1430;
				TargetAttributes = {
					B80057E727DC355E002C0129 = {
						CreatedOnToolsVersion = 13.2.1;
						TestTargetID = B8EB29FA26F27797006E97C3;
					};
					B8EB29FA26F27797006E97C3 = {
						CreatedOnToolsVersion = 13.0;
					};
					B8EB2A0226F27797006E97C3 = {
						CreatedOnToolsVersion = 13.0;
					};
					B8EB2A0A26F27797006E97C3 = {
						CreatedOnToolsVersion = 13.0;
						TestTargetID = B8EB29FA26F27797006E97C3;
					};
					B8EB2A1626F27797006E97C3 = {
						CreatedOnToolsVersion = 13.0;
						TestTargetID = B8EB2A0226F27797006E97C3;
					};
				};
			};
			buildConfigurationList = B8EB29F126F27794006E97C3 /* Build configuration list for PBXProject "Subconscious" */;
			compatibilityVersion = "Xcode 13.0";
			developmentRegion = en;
			hasScannedForEncodings = 0;
			knownRegions = (
				en,
				Base,
			);
			mainGroup = B8EB29ED26F27794006E97C3;
			packageReferences = (
				B82C3A6D26F6B1C000833CC8 /* XCRemoteSwiftPackageReference "swift-collections" */,
				B8579B6327C561E900D8B4BC /* XCRemoteSwiftPackageReference "SwiftSubsurface" */,
				B822F18927C9615600943C6B /* XCRemoteSwiftPackageReference "ObservableStore" */,
				B8CA8F18288F038C005F8802 /* XCRemoteSwiftPackageReference "Tracery" */,
				B8E1BB77296DECE700B86E0E /* XCRemoteSwiftPackageReference "noosphere" */,
				B57D63BE29B574C3008BBB62 /* XCRemoteSwiftPackageReference "CodeScanner" */,
			);
			productRefGroup = B8EB29FC26F27797006E97C3 /* Products */;
			projectDirPath = "";
			projectRoot = "";
			targets = (
				B8EB29FA26F27797006E97C3 /* Subconscious (iOS) */,
				B8EB2A0226F27797006E97C3 /* Subconscious (macOS) */,
				B8EB2A0A26F27797006E97C3 /* Tests iOS */,
				B8EB2A1626F27797006E97C3 /* Tests macOS */,
				B80057E727DC355E002C0129 /* SubconsciousTests */,
			);
		};
/* End PBXProject section */

/* Begin PBXResourcesBuildPhase section */
		B80057E627DC355E002C0129 /* Resources */ = {
			isa = PBXResourcesBuildPhase;
			buildActionMask = 2147483647;
			files = (
			);
			runOnlyForDeploymentPostprocessing = 0;
		};
		B8EB29F926F27797006E97C3 /* Resources */ = {
			isa = PBXResourcesBuildPhase;
			buildActionMask = 2147483647;
			files = (
				B8CA8F1E288F07F9005F8802 /* zettelkasten.json in Resources */,
				B88C97A22764270000B27DF0 /* LICENSE.txt in Resources */,
				B88C979D2764266A00B27DF0 /* IBMPlexSans-Light.ttf in Resources */,
				B88C97972764264300B27DF0 /* IBMPlexSans-BoldItalic.ttf in Resources */,
				B88C9785276425E900B27DF0 /* IBMPlexMono-Bold.ttf in Resources */,
				B88C9783276425E900B27DF0 /* IBMPlexMono-BoldItalic.ttf in Resources */,
				B88C9787276425E900B27DF0 /* IBMPlexMono-Regular.ttf in Resources */,
				B8EB2A2526F27797006E97C3 /* Assets.xcassets in Resources */,
				B88C97932764264300B27DF0 /* IBMPlexSans-Regular.ttf in Resources */,
				B88C9781276425E800B27DF0 /* IBMPlexMono-Italic.ttf in Resources */,
				B88C979F2764266A00B27DF0 /* IBMPlexSans-Medium.ttf in Resources */,
				B88C97952764264300B27DF0 /* IBMPlexSans-Italic.ttf in Resources */,
				B8A408A928F61BA000A5651D /* project.json in Resources */,
				B575834528ED8D9100F6EE88 /* combo.json in Resources */,
				B88C97992764264300B27DF0 /* IBMPlexSans-Bold.ttf in Resources */,
			);
			runOnlyForDeploymentPostprocessing = 0;
		};
		B8EB2A0126F27797006E97C3 /* Resources */ = {
			isa = PBXResourcesBuildPhase;
			buildActionMask = 2147483647;
			files = (
				B88C97A32764270000B27DF0 /* LICENSE.txt in Resources */,
				B88C979E2764266A00B27DF0 /* IBMPlexSans-Light.ttf in Resources */,
				B88C97982764264300B27DF0 /* IBMPlexSans-BoldItalic.ttf in Resources */,
				B8A408AA28F61BA000A5651D /* project.json in Resources */,
				B88C9786276425E900B27DF0 /* IBMPlexMono-Bold.ttf in Resources */,
				B88C9784276425E900B27DF0 /* IBMPlexMono-BoldItalic.ttf in Resources */,
				B88C9788276425E900B27DF0 /* IBMPlexMono-Regular.ttf in Resources */,
				B88C97942764264300B27DF0 /* IBMPlexSans-Regular.ttf in Resources */,
				B88C9782276425E900B27DF0 /* IBMPlexMono-Italic.ttf in Resources */,
				B88C97A02764266A00B27DF0 /* IBMPlexSans-Medium.ttf in Resources */,
				B88C97962764264300B27DF0 /* IBMPlexSans-Italic.ttf in Resources */,
				B88C979A2764264300B27DF0 /* IBMPlexSans-Bold.ttf in Resources */,
			);
			runOnlyForDeploymentPostprocessing = 0;
		};
		B8EB2A0926F27797006E97C3 /* Resources */ = {
			isa = PBXResourcesBuildPhase;
			buildActionMask = 2147483647;
			files = (
			);
			runOnlyForDeploymentPostprocessing = 0;
		};
		B8EB2A1526F27797006E97C3 /* Resources */ = {
			isa = PBXResourcesBuildPhase;
			buildActionMask = 2147483647;
			files = (
			);
			runOnlyForDeploymentPostprocessing = 0;
		};
/* End PBXResourcesBuildPhase section */

/* Begin PBXSourcesBuildPhase section */
		B80057E427DC355E002C0129 /* Sources */ = {
			isa = PBXSourcesBuildPhase;
			buildActionMask = 2147483647;
			files = (
				B88DFEF129E7454100B00DE8 /* Tests_CombineUtilities.swift in Sources */,
				B82FF242298C0DAF0097D688 /* Tests_Noosphere.swift in Sources */,
				B508956E29E7862A0048106B /* Tests_AddressBookService.swift in Sources */,
				B80CC807299D4DF000C4D7C0 /* Tests_SQLite3Database.swift in Sources */,
				B83B19A52A015D93007657D9 /* Tests_Did.swift in Sources */,
				B8CAA6CD2A02FF9B00F4A0F6 /* Tests_Link.swift in Sources */,
				B8E1A9492A13F49F00B757A5 /* Tests_LogFmt.swift in Sources */,
				B84AD8E1280F7A19006B3153 /* Tests_StringUtilities.swift in Sources */,
				B8B604EB29148C82006FCB77 /* Tests_AppMigrations.swift in Sources */,
				B8AAAAD928CBD68600DBC8A9 /* Tests_Detail.swift in Sources */,
				B8E62AE829D61E69008F7E74 /* Tests_UserDefaultProperty.swift in Sources */,
				B8C7E8C0280A2B7700E439DC /* Test_Markup.swift in Sources */,
				B80CC805299D14C900C4D7C0 /* Tests_Memo.swift in Sources */,
				B8F27EE42970CD8F00A33E78 /* Tests_Sphere.swift in Sources */,
				B82BB7FE28243F32000C9FCC /* Tests_Parser.swift in Sources */,
				B84AD8E82811C827006B3153 /* Tests_URLComponentsUtilities.swift in Sources */,
				B5432B8329F8BAED003BBB23 /* Tests_UserProfileService.swift in Sources */,
				B87288E0299B05B500EF7E07 /* Tests_DataService.swift in Sources */,
				B80890AA2A0693C40087E091 /* Tests_HeaderSubtext.swift in Sources */,
				B5E60C8D2A146838007065A1 /* Tests_UserProfileBio.swift in Sources */,
				B8AAAADB28CBDED800DBC8A9 /* Tests_Search.swift in Sources */,
				B809AFF428D8E7BC00D0589A /* Tests_MarkupText.swift in Sources */,
				B88A76D729E0AA44005F3422 /* Tests_MemoViewerDetailMetaSheet.swift in Sources */,
				B85DF78F29B7B5440042D725 /* Tests_Prose.swift in Sources */,
				B85D5E3D28BE4B2C00EE0078 /* Tests_NotebookUpdate.swift in Sources */,
				B8682DCD2804C379001CD8DD /* Tests_CollectionUtilities.swift in Sources */,
				B5908BEB29DAB05B00225B1A /* TestUtilities.swift in Sources */,
				B8EA3757299EBA5500D98E2B /* Tests_NoosphereService.swift in Sources */,
				B88CC95B284FF64300994928 /* Tests_OrderedCollectionUtilities.swift in Sources */,
				B83B19A92A0183AA007657D9 /* Tests_Did+SubconsciousLocal.swift in Sources */,
				B8C80F0329FC20A300BAC84D /* Tests_Peer.swift in Sources */,
				B80057F427DC35BE002C0129 /* Tests_Slug.swift in Sources */,
				B5F6ADCC29C1323900690DE4 /* Tests_FormField.swift in Sources */,
				B8925B2B29C0FA43001F9503 /* Tests_Func.swift in Sources */,
				B8D328B529A640F200850A37 /* Tests_RecoveryPhrase.swift in Sources */,
				B8F832E329B9292C00DFDFA8 /* Tests_SubtextAttributedStringRenderer.swift in Sources */,
				B831BDBC2825A4E700C4CE92 /* Tests_Header.swift in Sources */,
				B85D5E3F28BE4B4600EE0078 /* Tests_FeedUpdate.swift in Sources */,
				B8E2B02729AD053D004A78B3 /* Tests_Petname.swift in Sources */,
				B8937A592A03EA640032A1AF /* Tests_Sphere+Link.swift in Sources */,
				B80057EB27DC355E002C0129 /* SubconsciousTests.swift in Sources */,
				B81D063D29F1C1E400593BBA /* Tests_SphereFile.swift in Sources */,
				B884565329D2102D00DBCD39 /* Tests_App.swift in Sources */,
				B84AD8DF280F3659006B3153 /* Tests_EntryLink.swift in Sources */,
				B8B604E9291476E9006FCB77 /* Tests_Migrations.swift in Sources */,
				B8A617222971E4860054D410 /* Tests_Slashlink.swift in Sources */,
				B8B3194F2909F36800A1E62A /* Tests_FileFingerprint.swift in Sources */,
				B8682DCB2804BF04001CD8DD /* Tests_Subtext.swift in Sources */,
				B88CC956284FCF8C00994928 /* Tests_DatabaseService.swift in Sources */,
				B8D328BA29A69D2D00850A37 /* Tests_URLUtilities.swift in Sources */,
				B831BDB72824DA9700C4CE92 /* Tests_Tape.swift in Sources */,
				B840CCC72A0C1F840000C025 /* Tests_Audience.swift in Sources */,
			);
			runOnlyForDeploymentPostprocessing = 0;
		};
		B8EB29F726F27797006E97C3 /* Sources */ = {
			isa = PBXSourcesBuildPhase;
			buildActionMask = 2147483647;
			files = (
				B8E1A9512A16E8D400B757A5 /* NoospherePeer.swift in Sources */,
				B8B4251B28FE1DA60081B8D5 /* Entry.swift in Sources */,
				B82FD4562730A62C002CB641 /* EntryRow.swift in Sources */,
				B8C7E8BE2809F19500E439DC /* Markup.swift in Sources */,
				B8CA8F2828909FBA005F8802 /* StoryPromptView.swift in Sources */,
				B8937A572A03EA440032A1AF /* Sphere+Link.swift in Sources */,
				B88A76D429E09B51005F3422 /* PasteboardService.swift in Sources */,
				B831BDB92825A28A00C4CE92 /* Header.swift in Sources */,
				B8AE34C2276BD77C00777FF0 /* SuggestionLabelStyle.swift in Sources */,
				B856521C2975B2CF00B7FCA0 /* StoryAudienceView.swift in Sources */,
				B88CC958284FF59900994928 /* OrderedCollectionUtilities.swift in Sources */,
				B569971729B6A0DF003204FC /* DidQrCodeView.swift in Sources */,
				B8EA3EE82915C23200B92C2E /* HeaderSubtext.swift in Sources */,
				B58C73A729DBB3B500B00EA1 /* UserProfileView.swift in Sources */,
				B8EF986E29034ADF0029363D /* Pathlike.swift in Sources */,
				B83B19A32A005C6B007657D9 /* Did+SubconsciousLocal.swift in Sources */,
				B82C3A6526F5796300833CC8 /* OptionalUtilities.swift in Sources */,
				B8B54F3B271F6C8400B9B507 /* EntryLink.swift in Sources */,
				B8E00A302992DAA9003B40C1 /* ProfileSettingsView.swift in Sources */,
				B85652222975F16B00B7FCA0 /* BylineView.swift in Sources */,
				B8B3EE732979DEE900779B7F /* FirstRunView.swift in Sources */,
				B8AE34B0276A9F9C00777FF0 /* ColorUtilities.swift in Sources */,
				B8A59D7228B693100010DB2F /* StoryView.swift in Sources */,
				B84AD8EA2811C863006B3153 /* URLComponentsUtilities.swift in Sources */,
				B8B6BCBB29CE1FCF000DB410 /* ProgressTorusView.swift in Sources */,
				B86E943329AFD5680073929B /* SubtextTextViewRepresentable.swift in Sources */,
				B508957029E79BE70048106B /* UserProfileService.swift in Sources */,
				B8CC433D27A07CE10079D2F9 /* ScrimView.swift in Sources */,
				B86F1AB728C77E8C00DA264E /* Search.swift in Sources */,
				B8B3EE75297AEE6600779B7F /* FirstRunSphereView.swift in Sources */,
				B8A59D6C28B692A00010DB2F /* Story.swift in Sources */,
				B5F68F632A0B1E6900CE4DD7 /* OnboardingTheme.swift in Sources */,
				B8249DA327E2753800BCDFBA /* ViewUtilities.swift in Sources */,
				B8E1A9462A12F69E00B757A5 /* LogFmt.swift in Sources */,
				B82C3A6226F576FC00833CC8 /* URLUtilities.swift in Sources */,
				B88B1CDE298DE66E0062CB7F /* SettingsView.swift in Sources */,
				B8C80F0129FC201000BAC84D /* Peer.swift in Sources */,
				B8B4251528FDE8570081B8D5 /* Memo.swift in Sources */,
				B58A46B329D3CE6100491E43 /* StoryUserView.swift in Sources */,
				B57C0AF329D2810700D352E3 /* TabHeaderView.swift in Sources */,
				B866868A27AC8BED00A03A55 /* DetailKeyboardToolbarView.swift in Sources */,
				B800ABE8297DE7D20024D1FD /* DataService.swift in Sources */,
				B88B1CE3298EB0100062CB7F /* BarButtonStyle.swift in Sources */,
				B81A535F272751EE001A6268 /* Subtext.swift in Sources */,
				B8CA8F20288F1875005F8802 /* RandomPromptGeist.swift in Sources */,
				B8B3EE79297AF6E500779B7F /* FirstRunProfileView.swift in Sources */,
				B549B16B2A0CDAC10070C6AD /* FirstRunRecoveryView.swift in Sources */,
				B8A1621829B39337008322EB /* ExpandAlignedLeadingViewModifier.swift in Sources */,
				B8109C2827A8879C00CD2B6D /* AppTheme.swift in Sources */,
				B8D7F03F27A4AD130042C7CF /* SuggestionLabelView.swift in Sources */,
				B5D769CB29F770440015385A /* GenerativeProfilePic.swift in Sources */,
				B8B4D7EE27EA8AA000633B5F /* DragHandleView.swift in Sources */,
				B58FE48A28DED93F00E000CC /* ComboGeist.swift in Sources */,
				B8A59D6628B690B20010DB2F /* FeedService.swift in Sources */,
				B8545F0A296F8FB700BC4EA1 /* OmniboxView.swift in Sources */,
				B85BF47527BB3D6E00F55730 /* ToolbarTitleGroupView.swift in Sources */,
				B86BC75429B143CD005B5833 /* Identified.swift in Sources */,
				B8879EA926F93EBF00A0B4FF /* BacklinksView.swift in Sources */,
				B86DFF2827BF02F0002E57ED /* CollectionUtilities.swift in Sources */,
				B82F053728D60EE60025A8B5 /* AppTabView.swift in Sources */,
				B8B4251828FDE8AA0081B8D5 /* MemoData.swift in Sources */,
				B8E2B02B29AD0E4D004A78B3 /* Slug.swift in Sources */,
				B58FE48E28DEDAEA00E000CC /* StoryComboView.swift in Sources */,
				B54B922828E669D6003ACA1F /* MementoGeist.swift in Sources */,
				B86DFF3327C072CD002E57ED /* Func.swift in Sources */,
				B86DFF3527C07438002E57ED /* LinkSuggestion.swift in Sources */,
				B82C3A5A26F5761700833CC8 /* FileSync.swift in Sources */,
				B8A59D7528B694C40010DB2F /* Geist.swift in Sources */,
				B8B4250F28FDE6960081B8D5 /* FileStore.swift in Sources */,
				B57C0AE929D2782C00D352E3 /* PetnameView.swift in Sources */,
				B8A617202971D3000054D410 /* Slashlink.swift in Sources */,
				B81EACD827B724A000B3B8DC /* ThickDividerView.swift in Sources */,
				B5F68F602A09F7E200CE4DD7 /* StackedGlowingImage.swift in Sources */,
				B58862C829F612CE006C2EE4 /* EditProfileSheet.swift in Sources */,
				B8D7F04227A4AE590042C7CF /* SuggestionViewModifier.swift in Sources */,
				B58A46AF29D3C62B00491E43 /* StoryEntryView.swift in Sources */,
				B8E00A2D299294A0003B40C1 /* UserDefaultsProperty.swift in Sources */,
				B57C0AF129D280E900D352E3 /* TabButtonView.swift in Sources */,
				B8B604E629146DF6006FCB77 /* MemoryStore.swift in Sources */,
				B8DEBF192798B6A8007CB528 /* NavigationToolbar.swift in Sources */,
				B822F18D27C9C0AB00943C6B /* CountChip.swift in Sources */,
				B87288DE299AB02400EF7E07 /* Sphere.swift in Sources */,
				B81A1A6D29DF267200B4CD1C /* LoadingState.swift in Sources */,
				B5CA448929D6A1C7002FD83C /* DummyDataUtilities.swift in Sources */,
				B8879EAC26F944DA00A0B4FF /* MemoEditorDetail.swift in Sources */,
				B8E1A94B2A14198400B757A5 /* OurSphereRecord.swift in Sources */,
				B5F6ADC929C02F4A00690DE4 /* AddressBookService.swift in Sources */,
				B8925B2F29C23017001F9503 /* MemoViewerDetailView.swift in Sources */,
				B56C3D3E2A01E5020071EF70 /* InviteCode.swift in Sources */,
				B51EEAA129F0C37B0055887B /* AppIcon.swift in Sources */,
				B8A1621429B2AB3A008322EB /* CloseButtonView.swift in Sources */,
				B80890A72A056A130087E091 /* SlashlinkDisplayView.swift in Sources */,
				B82C3A7626F6B5BF00833CC8 /* StringUtilities.swift in Sources */,
				B85BF47827BC2B4700F55730 /* DetailToolbarContent.swift in Sources */,
				B8CBAFA42994491B0079107E /* MenuButtonView.swift in Sources */,
				B57C0AF729D29A8F00D352E3 /* TabbedThreeColumnView.swift in Sources */,
				B57C0AEE29D280BB00D352E3 /* ThreeColumnView.swift in Sources */,
				B8133AEB29B8FD1300B38760 /* SubtextAttributedStringRenderer.swift in Sources */,
				B85EC460296F099700558761 /* ProfilePic.swift in Sources */,
				B57C0AF529D2865600D352E3 /* UserProfileDetailView.swift in Sources */,
				B579FA922A1AE4D1008A4D2F /* ResolutionStatus.swift in Sources */,
				B8EB2A1F26F27797006E97C3 /* SubconsciousApp.swift in Sources */,
				B866868127AC4EF100A03A55 /* NSRangeUtilities.swift in Sources */,
				B824FDD126FA98F300B81BBD /* MemoEditorDetailResponse.swift in Sources */,
				B8AE34AA276A986000777FF0 /* PlaceholderTextView.swift in Sources */,
				B8925B3129C2320D001F9503 /* MemoDetailDescription.swift in Sources */,
				B8CBAFA9299580E50079107E /* StoreProtocol.swift in Sources */,
				B5CFC7FE29E5403900178631 /* FollowUserSheet.swift in Sources */,
				B8DEBF252798EF6A007CB528 /* RenameSearchView.swift in Sources */,
				B58A46B529D3CE9700491E43 /* StoryUser.swift in Sources */,
				B8B3EE7D297B1A1000779B7F /* ViewDebugUtilities.swift in Sources */,
				B826B27527B5D95F003D3C03 /* SaveState.swift in Sources */,
				B82C3A5626F529EF00833CC8 /* CombineUtilities.swift in Sources */,
				B8A59D6928B692900010DB2F /* StoryPrompt.swift in Sources */,
				B84AD8E3281073CE006B3153 /* InlineFormattingBarView.swift in Sources */,
				B8616DF829C38775001C666A /* TranscludeButtonStyle.swift in Sources */,
				B5FB9D9429D5176100D64988 /* GhostPillButtonStyle.swift in Sources */,
				B8CE40E728D2707D00819064 /* QueryPromptGeist.swift in Sources */,
				B8CBAFA72994499A0079107E /* AudienceIconView.swift in Sources */,
				B8DA32B529CB999500EA166E /* AppUpgradeView.swift in Sources */,
				B8CAA6CB2A02FA7000F4A0F6 /* Link.swift in Sources */,
				B8B3EE77297AEE8B00779B7F /* FirstRunDoneView.swift in Sources */,
				B85A805E296F08720007F957 /* AudienceMenuButtonView.swift in Sources */,
				B8AE34C8276BF77000777FF0 /* SearchTextField.swift in Sources */,
				B85EC469296F11F000558761 /* BylineSmView.swift in Sources */,
				B82BB7FB2821DA61000C9FCC /* Parser.swift in Sources */,
				B8249DA027E2668500BCDFBA /* PinTrailingBottom.swift in Sources */,
				B58A46B129D3C6B300491E43 /* StoryEntry.swift in Sources */,
				B59D556329BBFF56007915E2 /* FormField.swift in Sources */,
				B81A535C27275138001A6268 /* Tape.swift in Sources */,
				B8B3EE7B297AFB9100779B7F /* TextFieldLabel.swift in Sources */,
				B8B3194D2909E81D00A1E62A /* FileInfo.swift in Sources */,
				B5A7AD322A0D0B0E007C3535 /* EmptyStateView.swift in Sources */,
				B8AC648A278F53920099E96B /* EntryStub.swift in Sources */,
				B88B1CE5298EB10D0062CB7F /* RecoveryPhraseView.swift in Sources */,
				B8B4250C28FB43C90081B8D5 /* ContentType.swift in Sources */,
				B58A46BA29D4004B00491E43 /* UserProfileDetailMetaSheet.swift in Sources */,
				B8AE34C5276BF72500777FF0 /* LinkSearchView.swift in Sources */,
				B8AE34CB276C195E00777FF0 /* LinkSuggestionLabelView.swift in Sources */,
				B8AC648C278F757B0099E96B /* ProgressScrimView.swift in Sources */,
				B89E307D2911D7F900A4721F /* IntUtilities.swift in Sources */,
				B8D328B729A671DA00850A37 /* Transclude2View.swift in Sources */,
				B81A1A6F29DF29BF00B4CD1C /* MemoViewerDetailMetaSheetView.swift in Sources */,
				B87288DC299AB01800EF7E07 /* Noosphere.swift in Sources */,
				B58A46B729D3D09500491E43 /* UserProfileHeaderView.swift in Sources */,
				B8E00A2A29928DD2003B40C1 /* AppDefaults.swift in Sources */,
				B82C3A5326F528B000833CC8 /* DatabaseService.swift in Sources */,
				B8A41D512811F87C0096D2E7 /* SlashlinkBarView.swift in Sources */,
				B8879EA026F90C5100A0B4FF /* NotebookNavigationView.swift in Sources */,
				B5CA12A029FF732A00860E9E /* GatewayProvisioningService.swift in Sources */,
				B8EB2A2326F27797006E97C3 /* AppView.swift in Sources */,
				B89E30772911B51A00A4721F /* Migration.swift in Sources */,
				B540F8BA2A0C748C00876256 /* Line.swift in Sources */,
				B8B4D7EC27EA890B00633B5F /* ShadowStyle.swift in Sources */,
				B85BF46F27BB0FA800F55730 /* RowViewModifier.swift in Sources */,
				B85DF78C29B660C60042D725 /* Prose.swift in Sources */,
				B8EA3EE529159C5500B92C2E /* HeaderSubtextMemoStore.swift in Sources */,
				B86DFF3127C06EBC002E57ED /* RenameSuggestion.swift in Sources */,
				B81D063B29F1821E00593BBA /* SphereFile.swift in Sources */,
				B5E60C8B2A145F04007065A1 /* UserProfileBio.swift in Sources */,
				B88B1CE1298EAE730062CB7F /* PillButtonStyle.swift in Sources */,
				B8AE34A7276A885300777FF0 /* TextViewRepresentable.swift in Sources */,
				B8C0A1B4297C938000D59532 /* Error.swift in Sources */,
				B8CBAFA229930C660079107E /* ValidatedTextField.swift in Sources */,
				B8DEBF222798EE99007CB528 /* RenameSuggestionLabelView.swift in Sources */,
				B8DEBF1F2798EC23007CB528 /* TitleGroupView.swift in Sources */,
				B8AE34BF276BD61400777FF0 /* RowButtonStyle.swift in Sources */,
				B8CA8F2628909E66005F8802 /* Feed.swift in Sources */,
				B85652202975BA9000B7FCA0 /* MetaTableView.swift in Sources */,
				B86BC75A29B24BEF005B5833 /* MemoEditorDetailMetaSheetView.swift in Sources */,
				B8B6BCB529CCDDF6000DB410 /* ResourceStatus.swift in Sources */,
				B58FE48C28DED9B600E000CC /* StoryCombo.swift in Sources */,
				B86DFF3727C09CA2002E57ED /* DateUtilities.swift in Sources */,
				B8E1A9572A16E98D00B757A5 /* PeerRecord.swift in Sources */,
				B8CC434927A0CA8D0079D2F9 /* AnimationUtilities.swift in Sources */,
				B54187B829EF5CA00056E4A9 /* FollowUserFormSheet.swift in Sources */,
				B89966C728B6EE2300DF1F8C /* Notebook.swift in Sources */,
				B8925B2D29C0FD91001F9503 /* MemoDetailResponse.swift in Sources */,
				B88B1CE7298EEC240062CB7F /* GatewayURLSettingsView.swift in Sources */,
				B8B4251228FDE7780081B8D5 /* Mapping.swift in Sources */,
				B532F8C329B1752E00CE9256 /* TranscludeBlockLayoutFragment.swift in Sources */,
				B8AE34AD276A9CDB00777FF0 /* PrimaryButtonStyle.swift in Sources */,
				B8E1A9542A16E8EA00B757A5 /* NoospherePeerChange.swift in Sources */,
				B8A41D4E2811E81E0096D2E7 /* WikilinkBarView.swift in Sources */,
				B82C3A5F26F576C600833CC8 /* FileManagerUtilities.swift in Sources */,
				B8E1BB7B296DEF3200B86E0E /* NoosphereService.swift in Sources */,
				B8B54F3D271F7C6B00B9B507 /* Suggestion.swift in Sources */,
				B8AC648F278F7E7B0099E96B /* BackLabelStyle.swift in Sources */,
				B86DFF2D27C0280B002E57ED /* EntryListView.swift in Sources */,
				B86DFF3927C15B77002E57ED /* Config.swift in Sources */,
				B57D63BB29B1CA8B008BBB62 /* DidView.swift in Sources */,
				B83E91D727692EC600045C6A /* FAB.swift in Sources */,
				B848FDAA2991837900245115 /* DeveloperSettingsView.swift in Sources */,
				B8545F0D2970577600BC4EA1 /* BacklinkReacts.swift in Sources */,
				B8E2B02929AD0E23004A78B3 /* Petname.swift in Sources */,
				B550E04029AF219100050F19 /* Did.swift in Sources */,
				B82D145429EF157B009E21FF /* SubtextView.swift in Sources */,
				B8A59D6028B51D000010DB2F /* TranscludeView.swift in Sources */,
				B569971629B6A0DF003204FC /* FollowUserViaQRCodeView.swift in Sources */,
				B58C1FBA2A12F8DE0085A1FE /* ProfilePicFrameViewModifier.swift in Sources */,
				B856521E2975B7F100B7FCA0 /* Audience.swift in Sources */,
				B8AE34B6276AAAFF00777FF0 /* RoundedTextFieldViewModifier.swift in Sources */,
				B839029F28CA246A007A3A3F /* CustomLogStringConvertible.swift in Sources */,
				B8EC568926F4204F00AC64E5 /* SQLite3Database.swift in Sources */,
				B8CA8F2428908D65005F8802 /* BundleUtilities.swift in Sources */,
			);
			runOnlyForDeploymentPostprocessing = 0;
		};
		B8EB29FF26F27797006E97C3 /* Sources */ = {
			isa = PBXSourcesBuildPhase;
			buildActionMask = 2147483647;
			files = (
				B82C3A6626F5796300833CC8 /* OptionalUtilities.swift in Sources */,
				B8AC6490278F7E7B0099E96B /* BackLabelStyle.swift in Sources */,
				B866868227AC4EF100A03A55 /* NSRangeUtilities.swift in Sources */,
				B85BF47627BB3D6E00F55730 /* ToolbarTitleGroupView.swift in Sources */,
				B8DEBF202798EC23007CB528 /* TitleGroupView.swift in Sources */,
				B5690C3C29FB4DEF00067580 /* FollowUserViaQRCodeView.swift in Sources */,
				B85DF78D29B660C60042D725 /* Prose.swift in Sources */,
				B82C3A6326F576FC00833CC8 /* URLUtilities.swift in Sources */,
				B83E91D827692EC600045C6A /* FAB.swift in Sources */,
				B88CC959284FF59900994928 /* OrderedCollectionUtilities.swift in Sources */,
				B8A59D6128B51D000010DB2F /* TranscludeView.swift in Sources */,
				B89E307E2911D7F900A4721F /* IntUtilities.swift in Sources */,
				B8A59D6728B690B20010DB2F /* FeedService.swift in Sources */,
				B8249DA127E2668500BCDFBA /* PinTrailingBottom.swift in Sources */,
				B8EF986F29034ADF0029363D /* Pathlike.swift in Sources */,
				B82D145529EF157B009E21FF /* SubtextView.swift in Sources */,
				B8A1621929B39337008322EB /* ExpandAlignedLeadingViewModifier.swift in Sources */,
				B8879EAA26F93EBF00A0B4FF /* BacklinksView.swift in Sources */,
				B82C3A5B26F5761700833CC8 /* FileSync.swift in Sources */,
				B85BF47927BC2B4700F55730 /* DetailToolbarContent.swift in Sources */,
				B58C1FBB2A12F8DE0085A1FE /* ProfilePicFrameViewModifier.swift in Sources */,
				B81EACD927B724A000B3B8DC /* ThickDividerView.swift in Sources */,
				B89E30782911B51A00A4721F /* Migration.swift in Sources */,
				B89966C828B6EE2300DF1F8C /* Notebook.swift in Sources */,
				B82FD4572730A62C002CB641 /* EntryRow.swift in Sources */,
				B82F053828D60EE60025A8B5 /* AppTabView.swift in Sources */,
				B8AE34B7276AAAFF00777FF0 /* RoundedTextFieldViewModifier.swift in Sources */,
				B8E1A9472A12F69E00B757A5 /* LogFmt.swift in Sources */,
				B8879EAD26F944DA00A0B4FF /* MemoEditorDetail.swift in Sources */,
				B8D7F04027A4AD130042C7CF /* SuggestionLabelView.swift in Sources */,
				B8CC433E27A07CE10079D2F9 /* ScrimView.swift in Sources */,
				B8AE34C3276BD77C00777FF0 /* SuggestionLabelStyle.swift in Sources */,
				B82C3A7726F6B5BF00833CC8 /* StringUtilities.swift in Sources */,
				B8D7F04327A4AE590042C7CF /* SuggestionViewModifier.swift in Sources */,
				B8B4251028FDE6960081B8D5 /* FileStore.swift in Sources */,
				B8616DF929C3877F001C666A /* TranscludeButtonStyle.swift in Sources */,
				B8E1A9552A16E8EA00B757A5 /* NoospherePeerChange.swift in Sources */,
				B8EB2A2026F27797006E97C3 /* SubconsciousApp.swift in Sources */,
				B81A535D27275138001A6268 /* Tape.swift in Sources */,
				B5F68F612A09F7E200CE4DD7 /* StackedGlowingImage.swift in Sources */,
				B85BF47027BB0FA800F55730 /* RowViewModifier.swift in Sources */,
				B8E00A312992DAA9003B40C1 /* ProfileSettingsView.swift in Sources */,
				B8AE34B1276A9F9C00777FF0 /* ColorUtilities.swift in Sources */,
				B8E00A2B29928DD2003B40C1 /* AppDefaults.swift in Sources */,
				B82C3A5726F529EF00833CC8 /* CombineUtilities.swift in Sources */,
				B8B4251C28FE1DA60081B8D5 /* Entry.swift in Sources */,
				B82BB7FC2821DA61000C9FCC /* Parser.swift in Sources */,
				B8DEBF1A2798B6A8007CB528 /* NavigationToolbar.swift in Sources */,
				B5CA448A29D6A1C7002FD83C /* DummyDataUtilities.swift in Sources */,
				B80890A82A056A130087E091 /* SlashlinkDisplayView.swift in Sources */,
				B8CBAFAA299580E50079107E /* StoreProtocol.swift in Sources */,
				B8AE34CC276C195E00777FF0 /* LinkSuggestionLabelView.swift in Sources */,
				B5D769CC29F770440015385A /* GenerativeProfilePic.swift in Sources */,
				B8545F0E2970577600BC4EA1 /* BacklinkReacts.swift in Sources */,
				B800ABE9297DE7D20024D1FD /* DataService.swift in Sources */,
				B8249DA427E2753800BCDFBA /* ViewUtilities.swift in Sources */,
				B8A59D7328B693100010DB2F /* StoryView.swift in Sources */,
				B8A59D6D28B692A00010DB2F /* Story.swift in Sources */,
				B831BDBA2825A28A00C4CE92 /* Header.swift in Sources */,
				B8109C2927A8879C00CD2B6D /* AppTheme.swift in Sources */,
				B8AE34AE276A9CDB00777FF0 /* PrimaryButtonStyle.swift in Sources */,
				B8E1A9522A16E8D400B757A5 /* NoospherePeer.swift in Sources */,
				B8EA3EE629159C5500B92C2E /* HeaderSubtextMemoStore.swift in Sources */,
				B8AE34C0276BD61400777FF0 /* RowButtonStyle.swift in Sources */,
				B85EC46A296F11F000558761 /* BylineSmView.swift in Sources */,
				B8E1A94C2A14198400B757A5 /* OurSphereRecord.swift in Sources */,
				B8A59D7628B694C40010DB2F /* Geist.swift in Sources */,
				B508957129E79BE70048106B /* UserProfileService.swift in Sources */,
				B85A8059296E31860007F957 /* AudienceMenuButtonView.swift in Sources */,
				B8CC434A27A0CA8D0079D2F9 /* AnimationUtilities.swift in Sources */,
				B822F18E27C9C0AB00943C6B /* CountChip.swift in Sources */,
				B8B604E729146DF6006FCB77 /* MemoryStore.swift in Sources */,
				B5A7AD332A0D0B0E007C3535 /* EmptyStateView.swift in Sources */,
				B8DEBF262798EF6A007CB528 /* RenameSearchView.swift in Sources */,
				B88A76D529E09B51005F3422 /* PasteboardService.swift in Sources */,
				B81A5360272751EE001A6268 /* Subtext.swift in Sources */,
				B8545F0B296F8FB700BC4EA1 /* OmniboxView.swift in Sources */,
				B8AC648D278F757B0099E96B /* ProgressScrimView.swift in Sources */,
				B8DEBF232798EE99007CB528 /* RenameSuggestionLabelView.swift in Sources */,
				B8A41D522811F87C0096D2E7 /* SlashlinkBarView.swift in Sources */,
				B866868B27AC8BED00A03A55 /* DetailKeyboardToolbarView.swift in Sources */,
				B5FB9D9529D51D9600D64988 /* UserProfileHeaderView.swift in Sources */,
				B8133AEC29B8FD1300B38760 /* SubtextAttributedStringRenderer.swift in Sources */,
				B84AD8E4281073CE006B3153 /* InlineFormattingBarView.swift in Sources */,
				B8AE34C6276BF72500777FF0 /* LinkSearchView.swift in Sources */,
				B82C3A5426F528B000833CC8 /* DatabaseService.swift in Sources */,
				B8D328B829A671DA00850A37 /* Transclude2View.swift in Sources */,
				B8CE40E828D2707D00819064 /* QueryPromptGeist.swift in Sources */,
				B8E1A9582A16E98D00B757A5 /* PeerRecord.swift in Sources */,
				B8B6BCB629CCDDF6000DB410 /* ResourceStatus.swift in Sources */,
				B58862C929F612CE006C2EE4 /* EditProfileSheet.swift in Sources */,
				B84AD8EB2811C863006B3153 /* URLComponentsUtilities.swift in Sources */,
				B8B4251328FDE7780081B8D5 /* Mapping.swift in Sources */,
				B8DA32B629CB999500EA166E /* AppUpgradeView.swift in Sources */,
				B58C73A829DBB3B500B00EA1 /* UserProfileView.swift in Sources */,
				B8B4250D28FB43C90081B8D5 /* ContentType.swift in Sources */,
				B8A41D4F2811E81E0096D2E7 /* WikilinkBarView.swift in Sources */,
				B86DFF2927BF02F0002E57ED /* CollectionUtilities.swift in Sources */,
				B8879EA126F90C5100A0B4FF /* NotebookNavigationView.swift in Sources */,
				B5CA12A129FF732A00860E9E /* GatewayProvisioningService.swift in Sources */,
				B8B6BCBC29CE1FCF000DB410 /* ProgressTorusView.swift in Sources */,
				B5690C3D29FB4DEF00067580 /* DidQrCodeView.swift in Sources */,
				B8EB2A2426F27797006E97C3 /* AppView.swift in Sources */,
				B82C3A6026F576C600833CC8 /* FileManagerUtilities.swift in Sources */,
				B8E00A2E299294A0003B40C1 /* UserDefaultsProperty.swift in Sources */,
				B8B4251628FDE8570081B8D5 /* Memo.swift in Sources */,
				B85EC461296F099700558761 /* ProfilePic.swift in Sources */,
				B8EC568A26F4204F00AC64E5 /* SQLite3Database.swift in Sources */,
				B8B4251928FDE8AA0081B8D5 /* MemoData.swift in Sources */,
				B8A59D6A28B692900010DB2F /* StoryPrompt.swift in Sources */,
				B5CFC7FF29E5403900178631 /* FollowUserSheet.swift in Sources */,
			);
			runOnlyForDeploymentPostprocessing = 0;
		};
		B8EB2A0726F27797006E97C3 /* Sources */ = {
			isa = PBXSourcesBuildPhase;
			buildActionMask = 2147483647;
			files = (
				B8EB2A1226F27797006E97C3 /* Tests_iOSLaunchTests.swift in Sources */,
				B8EB2A1026F27797006E97C3 /* Tests_iOS.swift in Sources */,
			);
			runOnlyForDeploymentPostprocessing = 0;
		};
		B8EB2A1326F27797006E97C3 /* Sources */ = {
			isa = PBXSourcesBuildPhase;
			buildActionMask = 2147483647;
			files = (
				B8EB2A1E26F27797006E97C3 /* Tests_macOSLaunchTests.swift in Sources */,
				B8EB2A1C26F27797006E97C3 /* Tests_macOS.swift in Sources */,
			);
			runOnlyForDeploymentPostprocessing = 0;
		};
/* End PBXSourcesBuildPhase section */

/* Begin PBXTargetDependency section */
		B80057ED27DC355E002C0129 /* PBXTargetDependency */ = {
			isa = PBXTargetDependency;
			target = B8EB29FA26F27797006E97C3 /* Subconscious (iOS) */;
			targetProxy = B80057EC27DC355E002C0129 /* PBXContainerItemProxy */;
		};
		B8579B6727C5620800D8B4BC /* PBXTargetDependency */ = {
			isa = PBXTargetDependency;
			productRef = B8579B6627C5620800D8B4BC /* Collections */;
		};
		B8579B6927C5620800D8B4BC /* PBXTargetDependency */ = {
			isa = PBXTargetDependency;
			productRef = B8579B6827C5620800D8B4BC /* OrderedCollections */;
		};
		B8579B6B27C5620800D8B4BC /* PBXTargetDependency */ = {
			isa = PBXTargetDependency;
			productRef = B8579B6A27C5620800D8B4BC /* SwiftSubsurface */;
		};
		B8EB2A0D26F27797006E97C3 /* PBXTargetDependency */ = {
			isa = PBXTargetDependency;
			target = B8EB29FA26F27797006E97C3 /* Subconscious (iOS) */;
			targetProxy = B8EB2A0C26F27797006E97C3 /* PBXContainerItemProxy */;
		};
		B8EB2A1926F27797006E97C3 /* PBXTargetDependency */ = {
			isa = PBXTargetDependency;
			target = B8EB2A0226F27797006E97C3 /* Subconscious (macOS) */;
			targetProxy = B8EB2A1826F27797006E97C3 /* PBXContainerItemProxy */;
		};
/* End PBXTargetDependency section */

/* Begin XCBuildConfiguration section */
		B80057EE27DC355E002C0129 /* Debug */ = {
			isa = XCBuildConfiguration;
			buildSettings = {
				BUNDLE_LOADER = "$(TEST_HOST)";
				CODE_SIGN_STYLE = Automatic;
				CURRENT_PROJECT_VERSION = 1;
				DEVELOPMENT_TEAM = LA8RNJ2LQP;
				GENERATE_INFOPLIST_FILE = YES;
				IPHONEOS_DEPLOYMENT_TARGET = 16.0;
				MARKETING_VERSION = 1.0;
				PRODUCT_BUNDLE_IDENTIFIER = com.subconscious.SubconsciousTests;
				PRODUCT_NAME = "$(TARGET_NAME)";
				SDKROOT = iphoneos;
				SWIFT_EMIT_LOC_STRINGS = NO;
				SWIFT_VERSION = 5.0;
				TARGETED_DEVICE_FAMILY = "1,2";
				TEST_HOST = "$(BUILT_PRODUCTS_DIR)/Subconscious.app/Subconscious";
			};
			name = Debug;
		};
		B80057EF27DC355E002C0129 /* Release */ = {
			isa = XCBuildConfiguration;
			buildSettings = {
				BUNDLE_LOADER = "$(TEST_HOST)";
				CODE_SIGN_STYLE = Automatic;
				CURRENT_PROJECT_VERSION = 1;
				DEVELOPMENT_TEAM = LA8RNJ2LQP;
				GENERATE_INFOPLIST_FILE = YES;
				IPHONEOS_DEPLOYMENT_TARGET = 16.0;
				MARKETING_VERSION = 1.0;
				PRODUCT_BUNDLE_IDENTIFIER = com.subconscious.SubconsciousTests;
				PRODUCT_NAME = "$(TARGET_NAME)";
				SDKROOT = iphoneos;
				SWIFT_EMIT_LOC_STRINGS = NO;
				SWIFT_VERSION = 5.0;
				TARGETED_DEVICE_FAMILY = "1,2";
				TEST_HOST = "$(BUILT_PRODUCTS_DIR)/Subconscious.app/Subconscious";
				VALIDATE_PRODUCT = YES;
			};
			name = Release;
		};
		B8EB2A2726F27797006E97C3 /* Debug */ = {
			isa = XCBuildConfiguration;
			buildSettings = {
				ALWAYS_SEARCH_USER_PATHS = NO;
				CLANG_ANALYZER_NONNULL = YES;
				CLANG_ANALYZER_NUMBER_OBJECT_CONVERSION = YES_AGGRESSIVE;
				CLANG_CXX_LANGUAGE_STANDARD = "gnu++17";
				CLANG_CXX_LIBRARY = "libc++";
				CLANG_ENABLE_MODULES = YES;
				CLANG_ENABLE_OBJC_ARC = YES;
				CLANG_ENABLE_OBJC_WEAK = YES;
				CLANG_WARN_BLOCK_CAPTURE_AUTORELEASING = YES;
				CLANG_WARN_BOOL_CONVERSION = YES;
				CLANG_WARN_COMMA = YES;
				CLANG_WARN_CONSTANT_CONVERSION = YES;
				CLANG_WARN_DEPRECATED_OBJC_IMPLEMENTATIONS = YES;
				CLANG_WARN_DIRECT_OBJC_ISA_USAGE = YES_ERROR;
				CLANG_WARN_DOCUMENTATION_COMMENTS = YES;
				CLANG_WARN_EMPTY_BODY = YES;
				CLANG_WARN_ENUM_CONVERSION = YES;
				CLANG_WARN_INFINITE_RECURSION = YES;
				CLANG_WARN_INT_CONVERSION = YES;
				CLANG_WARN_NON_LITERAL_NULL_CONVERSION = YES;
				CLANG_WARN_OBJC_IMPLICIT_RETAIN_SELF = YES;
				CLANG_WARN_OBJC_LITERAL_CONVERSION = YES;
				CLANG_WARN_OBJC_ROOT_CLASS = YES_ERROR;
				CLANG_WARN_QUOTED_INCLUDE_IN_FRAMEWORK_HEADER = YES;
				CLANG_WARN_RANGE_LOOP_ANALYSIS = YES;
				CLANG_WARN_STRICT_PROTOTYPES = YES;
				CLANG_WARN_SUSPICIOUS_MOVE = YES;
				CLANG_WARN_UNGUARDED_AVAILABILITY = YES_AGGRESSIVE;
				CLANG_WARN_UNREACHABLE_CODE = YES;
				CLANG_WARN__DUPLICATE_METHOD_MATCH = YES;
				COPY_PHASE_STRIP = NO;
				DEAD_CODE_STRIPPING = YES;
				DEBUG_INFORMATION_FORMAT = dwarf;
				ENABLE_STRICT_OBJC_MSGSEND = YES;
				ENABLE_TESTABILITY = YES;
				GCC_C_LANGUAGE_STANDARD = gnu11;
				GCC_DYNAMIC_NO_PIC = NO;
				GCC_NO_COMMON_BLOCKS = YES;
				GCC_OPTIMIZATION_LEVEL = 0;
				GCC_PREPROCESSOR_DEFINITIONS = (
					"DEBUG=1",
					"$(inherited)",
				);
				GCC_WARN_64_TO_32_BIT_CONVERSION = YES;
				GCC_WARN_ABOUT_RETURN_TYPE = YES_ERROR;
				GCC_WARN_UNDECLARED_SELECTOR = YES;
				GCC_WARN_UNINITIALIZED_AUTOS = YES_AGGRESSIVE;
				GCC_WARN_UNUSED_FUNCTION = YES;
				GCC_WARN_UNUSED_VARIABLE = YES;
				IPHONEOS_DEPLOYMENT_TARGET = 16.0;
				MTL_ENABLE_DEBUG_INFO = INCLUDE_SOURCE;
				MTL_FAST_MATH = YES;
				ONLY_ACTIVE_ARCH = YES;
				SWIFT_ACTIVE_COMPILATION_CONDITIONS = DEBUG;
				SWIFT_OPTIMIZATION_LEVEL = "-Onone";
			};
			name = Debug;
		};
		B8EB2A2826F27797006E97C3 /* Release */ = {
			isa = XCBuildConfiguration;
			buildSettings = {
				ALWAYS_SEARCH_USER_PATHS = NO;
				CLANG_ANALYZER_NONNULL = YES;
				CLANG_ANALYZER_NUMBER_OBJECT_CONVERSION = YES_AGGRESSIVE;
				CLANG_CXX_LANGUAGE_STANDARD = "gnu++17";
				CLANG_CXX_LIBRARY = "libc++";
				CLANG_ENABLE_MODULES = YES;
				CLANG_ENABLE_OBJC_ARC = YES;
				CLANG_ENABLE_OBJC_WEAK = YES;
				CLANG_WARN_BLOCK_CAPTURE_AUTORELEASING = YES;
				CLANG_WARN_BOOL_CONVERSION = YES;
				CLANG_WARN_COMMA = YES;
				CLANG_WARN_CONSTANT_CONVERSION = YES;
				CLANG_WARN_DEPRECATED_OBJC_IMPLEMENTATIONS = YES;
				CLANG_WARN_DIRECT_OBJC_ISA_USAGE = YES_ERROR;
				CLANG_WARN_DOCUMENTATION_COMMENTS = YES;
				CLANG_WARN_EMPTY_BODY = YES;
				CLANG_WARN_ENUM_CONVERSION = YES;
				CLANG_WARN_INFINITE_RECURSION = YES;
				CLANG_WARN_INT_CONVERSION = YES;
				CLANG_WARN_NON_LITERAL_NULL_CONVERSION = YES;
				CLANG_WARN_OBJC_IMPLICIT_RETAIN_SELF = YES;
				CLANG_WARN_OBJC_LITERAL_CONVERSION = YES;
				CLANG_WARN_OBJC_ROOT_CLASS = YES_ERROR;
				CLANG_WARN_QUOTED_INCLUDE_IN_FRAMEWORK_HEADER = YES;
				CLANG_WARN_RANGE_LOOP_ANALYSIS = YES;
				CLANG_WARN_STRICT_PROTOTYPES = YES;
				CLANG_WARN_SUSPICIOUS_MOVE = YES;
				CLANG_WARN_UNGUARDED_AVAILABILITY = YES_AGGRESSIVE;
				CLANG_WARN_UNREACHABLE_CODE = YES;
				CLANG_WARN__DUPLICATE_METHOD_MATCH = YES;
				COPY_PHASE_STRIP = NO;
				DEAD_CODE_STRIPPING = YES;
				DEBUG_INFORMATION_FORMAT = "dwarf-with-dsym";
				ENABLE_NS_ASSERTIONS = NO;
				ENABLE_STRICT_OBJC_MSGSEND = YES;
				GCC_C_LANGUAGE_STANDARD = gnu11;
				GCC_NO_COMMON_BLOCKS = YES;
				GCC_WARN_64_TO_32_BIT_CONVERSION = YES;
				GCC_WARN_ABOUT_RETURN_TYPE = YES_ERROR;
				GCC_WARN_UNDECLARED_SELECTOR = YES;
				GCC_WARN_UNINITIALIZED_AUTOS = YES_AGGRESSIVE;
				GCC_WARN_UNUSED_FUNCTION = YES;
				GCC_WARN_UNUSED_VARIABLE = YES;
				IPHONEOS_DEPLOYMENT_TARGET = 16.0;
				MTL_ENABLE_DEBUG_INFO = NO;
				MTL_FAST_MATH = YES;
				SWIFT_COMPILATION_MODE = wholemodule;
				SWIFT_OPTIMIZATION_LEVEL = "-O";
			};
			name = Release;
		};
		B8EB2A2A26F27797006E97C3 /* Debug */ = {
			isa = XCBuildConfiguration;
			buildSettings = {
				ASSETCATALOG_COMPILER_APPICON_NAME = AppIcon;
				ASSETCATALOG_COMPILER_GLOBAL_ACCENT_COLOR_NAME = AccentColor;
				CODE_SIGN_STYLE = Automatic;
				CURRENT_PROJECT_VERSION = 1;
				DEVELOPMENT_TEAM = LA8RNJ2LQP;
				ENABLE_BITCODE = NO;
				ENABLE_PREVIEWS = YES;
				GENERATE_INFOPLIST_FILE = YES;
				INFOPLIST_FILE = iOS/Info.plist;
				INFOPLIST_KEY_CFBundleDisplayName = Subconscious;
				INFOPLIST_KEY_LSSupportsOpeningDocumentsInPlace = YES;
				INFOPLIST_KEY_NSCameraUsageDescription = "Optionally adding friends via scanning a QR Code";
				INFOPLIST_KEY_UIApplicationSceneManifest_Generation = YES;
				INFOPLIST_KEY_UIApplicationSupportsIndirectInputEvents = YES;
				INFOPLIST_KEY_UILaunchScreen_Generation = YES;
				INFOPLIST_KEY_UISupportedInterfaceOrientations = UIInterfaceOrientationPortrait;
				INFOPLIST_KEY_UISupportedInterfaceOrientations_iPad = "UIInterfaceOrientationPortrait UIInterfaceOrientationPortraitUpsideDown UIInterfaceOrientationLandscapeLeft UIInterfaceOrientationLandscapeRight";
				INFOPLIST_KEY_UISupportedInterfaceOrientations_iPhone = "UIInterfaceOrientationPortrait UIInterfaceOrientationLandscapeLeft UIInterfaceOrientationLandscapeRight";
				INFOPLIST_KEY_UISupportsDocumentBrowser = YES;
				IPHONEOS_DEPLOYMENT_TARGET = 16.0;
				LD_RUNPATH_SEARCH_PATHS = (
					"$(inherited)",
					"@executable_path/Frameworks",
				);
				MARKETING_VERSION = 0.0.7;
				PRODUCT_BUNDLE_IDENTIFIER = com.subconscious.Subconscious;
				PRODUCT_NAME = Subconscious;
				SDKROOT = iphoneos;
				SUPPORTED_PLATFORMS = "iphoneos iphonesimulator";
				SUPPORTS_MACCATALYST = NO;
				SUPPORTS_MAC_DESIGNED_FOR_IPHONE_IPAD = NO;
				SWIFT_EMIT_LOC_STRINGS = YES;
				SWIFT_VERSION = 5.0;
				TARGETED_DEVICE_FAMILY = 1;
			};
			name = Debug;
		};
		B8EB2A2B26F27797006E97C3 /* Release */ = {
			isa = XCBuildConfiguration;
			buildSettings = {
				ASSETCATALOG_COMPILER_APPICON_NAME = AppIcon;
				ASSETCATALOG_COMPILER_GLOBAL_ACCENT_COLOR_NAME = AccentColor;
				CODE_SIGN_STYLE = Automatic;
				CURRENT_PROJECT_VERSION = 1;
				DEVELOPMENT_TEAM = LA8RNJ2LQP;
				ENABLE_BITCODE = NO;
				ENABLE_PREVIEWS = YES;
				GENERATE_INFOPLIST_FILE = YES;
				INFOPLIST_FILE = iOS/Info.plist;
				INFOPLIST_KEY_CFBundleDisplayName = Subconscious;
				INFOPLIST_KEY_LSSupportsOpeningDocumentsInPlace = YES;
				INFOPLIST_KEY_NSCameraUsageDescription = "Optionally adding friends via scanning a QR Code";
				INFOPLIST_KEY_UIApplicationSceneManifest_Generation = YES;
				INFOPLIST_KEY_UIApplicationSupportsIndirectInputEvents = YES;
				INFOPLIST_KEY_UILaunchScreen_Generation = YES;
				INFOPLIST_KEY_UISupportedInterfaceOrientations = UIInterfaceOrientationPortrait;
				INFOPLIST_KEY_UISupportedInterfaceOrientations_iPad = "UIInterfaceOrientationPortrait UIInterfaceOrientationPortraitUpsideDown UIInterfaceOrientationLandscapeLeft UIInterfaceOrientationLandscapeRight";
				INFOPLIST_KEY_UISupportedInterfaceOrientations_iPhone = "UIInterfaceOrientationPortrait UIInterfaceOrientationLandscapeLeft UIInterfaceOrientationLandscapeRight";
				INFOPLIST_KEY_UISupportsDocumentBrowser = YES;
				IPHONEOS_DEPLOYMENT_TARGET = 16.0;
				LD_RUNPATH_SEARCH_PATHS = (
					"$(inherited)",
					"@executable_path/Frameworks",
				);
				MARKETING_VERSION = 0.0.7;
				PRODUCT_BUNDLE_IDENTIFIER = com.subconscious.Subconscious;
				PRODUCT_NAME = Subconscious;
				SDKROOT = iphoneos;
				SUPPORTED_PLATFORMS = "iphoneos iphonesimulator";
				SUPPORTS_MACCATALYST = NO;
				SUPPORTS_MAC_DESIGNED_FOR_IPHONE_IPAD = NO;
				SWIFT_EMIT_LOC_STRINGS = YES;
				SWIFT_VERSION = 5.0;
				TARGETED_DEVICE_FAMILY = 1;
				VALIDATE_PRODUCT = YES;
			};
			name = Release;
		};
		B8EB2A2D26F27797006E97C3 /* Debug */ = {
			isa = XCBuildConfiguration;
			buildSettings = {
				ASSETCATALOG_COMPILER_APPICON_NAME = AppIcon;
				ASSETCATALOG_COMPILER_GLOBAL_ACCENT_COLOR_NAME = AccentColor;
				CODE_SIGN_ENTITLEMENTS = macOS/macOS.entitlements;
				CODE_SIGN_IDENTITY = "-";
				CODE_SIGN_STYLE = Automatic;
				COMBINE_HIDPI_IMAGES = YES;
				CURRENT_PROJECT_VERSION = 1;
				DEAD_CODE_STRIPPING = YES;
				DEVELOPMENT_TEAM = LA8RNJ2LQP;
				ENABLE_HARDENED_RUNTIME = YES;
				ENABLE_PREVIEWS = YES;
				GENERATE_INFOPLIST_FILE = YES;
				INFOPLIST_FILE = macOS/Info.plist;
				INFOPLIST_KEY_NSHumanReadableCopyright = "";
				LD_RUNPATH_SEARCH_PATHS = (
					"$(inherited)",
					"@executable_path/../Frameworks",
				);
				MACOSX_DEPLOYMENT_TARGET = 11.0;
				MARKETING_VERSION = 1.0;
				PRODUCT_BUNDLE_IDENTIFIER = com.subconscious.Subconscious;
				PRODUCT_NAME = Subconscious;
				SDKROOT = macosx;
				SWIFT_EMIT_LOC_STRINGS = YES;
				SWIFT_VERSION = 5.0;
			};
			name = Debug;
		};
		B8EB2A2E26F27797006E97C3 /* Release */ = {
			isa = XCBuildConfiguration;
			buildSettings = {
				ASSETCATALOG_COMPILER_APPICON_NAME = AppIcon;
				ASSETCATALOG_COMPILER_GLOBAL_ACCENT_COLOR_NAME = AccentColor;
				CODE_SIGN_ENTITLEMENTS = macOS/macOS.entitlements;
				CODE_SIGN_IDENTITY = "-";
				CODE_SIGN_STYLE = Automatic;
				COMBINE_HIDPI_IMAGES = YES;
				CURRENT_PROJECT_VERSION = 1;
				DEAD_CODE_STRIPPING = YES;
				DEVELOPMENT_TEAM = LA8RNJ2LQP;
				ENABLE_HARDENED_RUNTIME = YES;
				ENABLE_PREVIEWS = YES;
				GENERATE_INFOPLIST_FILE = YES;
				INFOPLIST_FILE = macOS/Info.plist;
				INFOPLIST_KEY_NSHumanReadableCopyright = "";
				LD_RUNPATH_SEARCH_PATHS = (
					"$(inherited)",
					"@executable_path/../Frameworks",
				);
				MACOSX_DEPLOYMENT_TARGET = 11.0;
				MARKETING_VERSION = 1.0;
				PRODUCT_BUNDLE_IDENTIFIER = com.subconscious.Subconscious;
				PRODUCT_NAME = Subconscious;
				SDKROOT = macosx;
				SWIFT_EMIT_LOC_STRINGS = YES;
				SWIFT_VERSION = 5.0;
			};
			name = Release;
		};
		B8EB2A3026F27797006E97C3 /* Debug */ = {
			isa = XCBuildConfiguration;
			buildSettings = {
				ALWAYS_EMBED_SWIFT_STANDARD_LIBRARIES = YES;
				CODE_SIGN_STYLE = Automatic;
				CURRENT_PROJECT_VERSION = 1;
				DEVELOPMENT_TEAM = LA8RNJ2LQP;
				GENERATE_INFOPLIST_FILE = YES;
				IPHONEOS_DEPLOYMENT_TARGET = 15.0;
				LD_RUNPATH_SEARCH_PATHS = (
					"$(inherited)",
					"@executable_path/Frameworks",
					"@loader_path/Frameworks",
				);
				MARKETING_VERSION = 1.0;
				PRODUCT_BUNDLE_IDENTIFIER = "com.subconscious.Tests-iOS";
				PRODUCT_NAME = "$(TARGET_NAME)";
				SDKROOT = iphoneos;
				SWIFT_EMIT_LOC_STRINGS = NO;
				SWIFT_VERSION = 5.0;
				TARGETED_DEVICE_FAMILY = "1,2";
				TEST_TARGET_NAME = "Subconscious (iOS)";
			};
			name = Debug;
		};
		B8EB2A3126F27797006E97C3 /* Release */ = {
			isa = XCBuildConfiguration;
			buildSettings = {
				ALWAYS_EMBED_SWIFT_STANDARD_LIBRARIES = YES;
				CODE_SIGN_STYLE = Automatic;
				CURRENT_PROJECT_VERSION = 1;
				DEVELOPMENT_TEAM = LA8RNJ2LQP;
				GENERATE_INFOPLIST_FILE = YES;
				IPHONEOS_DEPLOYMENT_TARGET = 15.0;
				LD_RUNPATH_SEARCH_PATHS = (
					"$(inherited)",
					"@executable_path/Frameworks",
					"@loader_path/Frameworks",
				);
				MARKETING_VERSION = 1.0;
				PRODUCT_BUNDLE_IDENTIFIER = "com.subconscious.Tests-iOS";
				PRODUCT_NAME = "$(TARGET_NAME)";
				SDKROOT = iphoneos;
				SWIFT_EMIT_LOC_STRINGS = NO;
				SWIFT_VERSION = 5.0;
				TARGETED_DEVICE_FAMILY = "1,2";
				TEST_TARGET_NAME = "Subconscious (iOS)";
				VALIDATE_PRODUCT = YES;
			};
			name = Release;
		};
		B8EB2A3326F27797006E97C3 /* Debug */ = {
			isa = XCBuildConfiguration;
			buildSettings = {
				ALWAYS_EMBED_SWIFT_STANDARD_LIBRARIES = YES;
				CODE_SIGN_STYLE = Automatic;
				COMBINE_HIDPI_IMAGES = YES;
				CURRENT_PROJECT_VERSION = 1;
				DEAD_CODE_STRIPPING = YES;
				DEVELOPMENT_TEAM = LA8RNJ2LQP;
				GENERATE_INFOPLIST_FILE = YES;
				LD_RUNPATH_SEARCH_PATHS = (
					"$(inherited)",
					"@executable_path/../Frameworks",
					"@loader_path/../Frameworks",
				);
				MACOSX_DEPLOYMENT_TARGET = 11.3;
				MARKETING_VERSION = 1.0;
				PRODUCT_BUNDLE_IDENTIFIER = "com.subconscious.Tests-macOS";
				PRODUCT_NAME = "$(TARGET_NAME)";
				SDKROOT = macosx;
				SWIFT_EMIT_LOC_STRINGS = NO;
				SWIFT_VERSION = 5.0;
				TEST_TARGET_NAME = "Subconscious (macOS)";
			};
			name = Debug;
		};
		B8EB2A3426F27797006E97C3 /* Release */ = {
			isa = XCBuildConfiguration;
			buildSettings = {
				ALWAYS_EMBED_SWIFT_STANDARD_LIBRARIES = YES;
				CODE_SIGN_STYLE = Automatic;
				COMBINE_HIDPI_IMAGES = YES;
				CURRENT_PROJECT_VERSION = 1;
				DEAD_CODE_STRIPPING = YES;
				DEVELOPMENT_TEAM = LA8RNJ2LQP;
				GENERATE_INFOPLIST_FILE = YES;
				LD_RUNPATH_SEARCH_PATHS = (
					"$(inherited)",
					"@executable_path/../Frameworks",
					"@loader_path/../Frameworks",
				);
				MACOSX_DEPLOYMENT_TARGET = 11.3;
				MARKETING_VERSION = 1.0;
				PRODUCT_BUNDLE_IDENTIFIER = "com.subconscious.Tests-macOS";
				PRODUCT_NAME = "$(TARGET_NAME)";
				SDKROOT = macosx;
				SWIFT_EMIT_LOC_STRINGS = NO;
				SWIFT_VERSION = 5.0;
				TEST_TARGET_NAME = "Subconscious (macOS)";
			};
			name = Release;
		};
/* End XCBuildConfiguration section */

/* Begin XCConfigurationList section */
		B80057F027DC355E002C0129 /* Build configuration list for PBXNativeTarget "SubconsciousTests" */ = {
			isa = XCConfigurationList;
			buildConfigurations = (
				B80057EE27DC355E002C0129 /* Debug */,
				B80057EF27DC355E002C0129 /* Release */,
			);
			defaultConfigurationIsVisible = 0;
			defaultConfigurationName = Release;
		};
		B8EB29F126F27794006E97C3 /* Build configuration list for PBXProject "Subconscious" */ = {
			isa = XCConfigurationList;
			buildConfigurations = (
				B8EB2A2726F27797006E97C3 /* Debug */,
				B8EB2A2826F27797006E97C3 /* Release */,
			);
			defaultConfigurationIsVisible = 0;
			defaultConfigurationName = Release;
		};
		B8EB2A2926F27797006E97C3 /* Build configuration list for PBXNativeTarget "Subconscious (iOS)" */ = {
			isa = XCConfigurationList;
			buildConfigurations = (
				B8EB2A2A26F27797006E97C3 /* Debug */,
				B8EB2A2B26F27797006E97C3 /* Release */,
			);
			defaultConfigurationIsVisible = 0;
			defaultConfigurationName = Release;
		};
		B8EB2A2C26F27797006E97C3 /* Build configuration list for PBXNativeTarget "Subconscious (macOS)" */ = {
			isa = XCConfigurationList;
			buildConfigurations = (
				B8EB2A2D26F27797006E97C3 /* Debug */,
				B8EB2A2E26F27797006E97C3 /* Release */,
			);
			defaultConfigurationIsVisible = 0;
			defaultConfigurationName = Release;
		};
		B8EB2A2F26F27797006E97C3 /* Build configuration list for PBXNativeTarget "Tests iOS" */ = {
			isa = XCConfigurationList;
			buildConfigurations = (
				B8EB2A3026F27797006E97C3 /* Debug */,
				B8EB2A3126F27797006E97C3 /* Release */,
			);
			defaultConfigurationIsVisible = 0;
			defaultConfigurationName = Release;
		};
		B8EB2A3226F27797006E97C3 /* Build configuration list for PBXNativeTarget "Tests macOS" */ = {
			isa = XCConfigurationList;
			buildConfigurations = (
				B8EB2A3326F27797006E97C3 /* Debug */,
				B8EB2A3426F27797006E97C3 /* Release */,
			);
			defaultConfigurationIsVisible = 0;
			defaultConfigurationName = Release;
		};
/* End XCConfigurationList section */

/* Begin XCRemoteSwiftPackageReference section */
		B57D63BE29B574C3008BBB62 /* XCRemoteSwiftPackageReference "CodeScanner" */ = {
			isa = XCRemoteSwiftPackageReference;
			repositoryURL = "https://github.com/twostraws/CodeScanner";
			requirement = {
				kind = upToNextMajorVersion;
				minimumVersion = 2.0.0;
			};
		};
		B822F18927C9615600943C6B /* XCRemoteSwiftPackageReference "ObservableStore" */ = {
			isa = XCRemoteSwiftPackageReference;
			repositoryURL = "https://github.com/gordonbrander/ObservableStore";
			requirement = {
				kind = exactVersion;
				version = 0.3.0;
			};
		};
		B82C3A6D26F6B1C000833CC8 /* XCRemoteSwiftPackageReference "swift-collections" */ = {
			isa = XCRemoteSwiftPackageReference;
			repositoryURL = "https://github.com/apple/swift-collections.git";
			requirement = {
				kind = upToNextMajorVersion;
				minimumVersion = 1.0.3;
			};
		};
		B8579B6327C561E900D8B4BC /* XCRemoteSwiftPackageReference "SwiftSubsurface" */ = {
			isa = XCRemoteSwiftPackageReference;
			repositoryURL = "https://github.com/cdata/SwiftSubsurface";
			requirement = {
				branch = main;
				kind = branch;
			};
		};
		B8CA8F18288F038C005F8802 /* XCRemoteSwiftPackageReference "Tracery" */ = {
			isa = XCRemoteSwiftPackageReference;
			repositoryURL = "https://github.com/BenziAhamed/Tracery";
			requirement = {
				kind = upToNextMajorVersion;
				minimumVersion = 0.0.2;
			};
		};
		B8E1BB77296DECE700B86E0E /* XCRemoteSwiftPackageReference "noosphere" */ = {
			isa = XCRemoteSwiftPackageReference;
			repositoryURL = "https://github.com/subconsciousnetwork/noosphere";
			requirement = {
<<<<<<< HEAD
				branch = "noosphere-v0.11.0-pre.4";
				kind = branch;
=======
				kind = branch;
				branch = "swift-noosphere-v0.10.11";
>>>>>>> 93f46bfc
			};
		};
/* End XCRemoteSwiftPackageReference section */

/* Begin XCSwiftPackageProductDependency section */
		B57D63BF29B574C3008BBB62 /* CodeScanner */ = {
			isa = XCSwiftPackageProductDependency;
			package = B57D63BE29B574C3008BBB62 /* XCRemoteSwiftPackageReference "CodeScanner" */;
			productName = CodeScanner;
		};
		B822F18A27C9615600943C6B /* ObservableStore */ = {
			isa = XCSwiftPackageProductDependency;
			package = B822F18927C9615600943C6B /* XCRemoteSwiftPackageReference "ObservableStore" */;
			productName = ObservableStore;
		};
		B82C3A6E26F6B1C000833CC8 /* Collections */ = {
			isa = XCSwiftPackageProductDependency;
			package = B82C3A6D26F6B1C000833CC8 /* XCRemoteSwiftPackageReference "swift-collections" */;
			productName = Collections;
		};
		B82C3A7026F6B1C000833CC8 /* OrderedCollections */ = {
			isa = XCSwiftPackageProductDependency;
			package = B82C3A6D26F6B1C000833CC8 /* XCRemoteSwiftPackageReference "swift-collections" */;
			productName = OrderedCollections;
		};
		B8579B6427C561E900D8B4BC /* SwiftSubsurface */ = {
			isa = XCSwiftPackageProductDependency;
			package = B8579B6327C561E900D8B4BC /* XCRemoteSwiftPackageReference "SwiftSubsurface" */;
			productName = SwiftSubsurface;
		};
		B8579B6627C5620800D8B4BC /* Collections */ = {
			isa = XCSwiftPackageProductDependency;
			package = B82C3A6D26F6B1C000833CC8 /* XCRemoteSwiftPackageReference "swift-collections" */;
			productName = Collections;
		};
		B8579B6827C5620800D8B4BC /* OrderedCollections */ = {
			isa = XCSwiftPackageProductDependency;
			package = B82C3A6D26F6B1C000833CC8 /* XCRemoteSwiftPackageReference "swift-collections" */;
			productName = OrderedCollections;
		};
		B8579B6A27C5620800D8B4BC /* SwiftSubsurface */ = {
			isa = XCSwiftPackageProductDependency;
			package = B8579B6327C561E900D8B4BC /* XCRemoteSwiftPackageReference "SwiftSubsurface" */;
			productName = SwiftSubsurface;
		};
		B8CA8F19288F038C005F8802 /* Tracery */ = {
			isa = XCSwiftPackageProductDependency;
			package = B8CA8F18288F038C005F8802 /* XCRemoteSwiftPackageReference "Tracery" */;
			productName = Tracery;
		};
		B8E1BB78296DECE700B86E0E /* SwiftNoosphere */ = {
			isa = XCSwiftPackageProductDependency;
			package = B8E1BB77296DECE700B86E0E /* XCRemoteSwiftPackageReference "noosphere" */;
			productName = SwiftNoosphere;
		};
/* End XCSwiftPackageProductDependency section */
	};
	rootObject = B8EB29EE26F27794006E97C3 /* Project object */;
}<|MERGE_RESOLUTION|>--- conflicted
+++ resolved
@@ -77,6 +77,9 @@
 		B80890A82A056A130087E091 /* SlashlinkDisplayView.swift in Sources */ = {isa = PBXBuildFile; fileRef = B80890A62A056A130087E091 /* SlashlinkDisplayView.swift */; };
 		B80890AA2A0693C40087E091 /* Tests_HeaderSubtext.swift in Sources */ = {isa = PBXBuildFile; fileRef = B80890A92A0693C40087E091 /* Tests_HeaderSubtext.swift */; };
 		B809AFF428D8E7BC00D0589A /* Tests_MarkupText.swift in Sources */ = {isa = PBXBuildFile; fileRef = B809AFF328D8E7BC00D0589A /* Tests_MarkupText.swift */; };
+		B80C9E432A2A7CE400E152FB /* Tests_HeaderSubtext.swift in Sources */ = {isa = PBXBuildFile; fileRef = B80C9E422A2A7CE400E152FB /* Tests_HeaderSubtext.swift */; };
+		B80C9E452A2A7CF100E152FB /* Tests_Audience.swift in Sources */ = {isa = PBXBuildFile; fileRef = B80C9E442A2A7CF100E152FB /* Tests_Audience.swift */; };
+		B80C9E472A2A7D1400E152FB /* LoadingState.swift in Sources */ = {isa = PBXBuildFile; fileRef = B80C9E462A2A7D1400E152FB /* LoadingState.swift */; };
 		B80CC805299D14C900C4D7C0 /* Tests_Memo.swift in Sources */ = {isa = PBXBuildFile; fileRef = B80CC804299D14C900C4D7C0 /* Tests_Memo.swift */; };
 		B80CC807299D4DF000C4D7C0 /* Tests_SQLite3Database.swift in Sources */ = {isa = PBXBuildFile; fileRef = B80CC806299D4DF000C4D7C0 /* Tests_SQLite3Database.swift */; };
 		B8109C2827A8879C00CD2B6D /* AppTheme.swift in Sources */ = {isa = PBXBuildFile; fileRef = B8109C2727A8879C00CD2B6D /* AppTheme.swift */; };
@@ -495,6 +498,9 @@
 		B80890A62A056A130087E091 /* SlashlinkDisplayView.swift */ = {isa = PBXFileReference; lastKnownFileType = sourcecode.swift; path = SlashlinkDisplayView.swift; sourceTree = "<group>"; };
 		B80890A92A0693C40087E091 /* Tests_HeaderSubtext.swift */ = {isa = PBXFileReference; lastKnownFileType = sourcecode.swift; path = Tests_HeaderSubtext.swift; sourceTree = "<group>"; };
 		B809AFF328D8E7BC00D0589A /* Tests_MarkupText.swift */ = {isa = PBXFileReference; lastKnownFileType = sourcecode.swift; path = Tests_MarkupText.swift; sourceTree = "<group>"; };
+		B80C9E422A2A7CE400E152FB /* Tests_HeaderSubtext.swift */ = {isa = PBXFileReference; fileEncoding = 4; lastKnownFileType = sourcecode.swift; path = Tests_HeaderSubtext.swift; sourceTree = "<group>"; };
+		B80C9E442A2A7CF100E152FB /* Tests_Audience.swift */ = {isa = PBXFileReference; fileEncoding = 4; lastKnownFileType = sourcecode.swift; path = Tests_Audience.swift; sourceTree = "<group>"; };
+		B80C9E462A2A7D1400E152FB /* LoadingState.swift */ = {isa = PBXFileReference; fileEncoding = 4; lastKnownFileType = sourcecode.swift; path = LoadingState.swift; sourceTree = "<group>"; };
 		B80CC804299D14C900C4D7C0 /* Tests_Memo.swift */ = {isa = PBXFileReference; lastKnownFileType = sourcecode.swift; path = Tests_Memo.swift; sourceTree = "<group>"; };
 		B80CC806299D4DF000C4D7C0 /* Tests_SQLite3Database.swift */ = {isa = PBXFileReference; lastKnownFileType = sourcecode.swift; path = Tests_SQLite3Database.swift; sourceTree = "<group>"; };
 		B8109C2727A8879C00CD2B6D /* AppTheme.swift */ = {isa = PBXFileReference; lastKnownFileType = sourcecode.swift; path = AppTheme.swift; sourceTree = "<group>"; };
@@ -834,7 +840,7 @@
 				B508956D29E7862A0048106B /* Tests_AddressBookService.swift */,
 				B884565229D2102D00DBCD39 /* Tests_App.swift */,
 				B8B604EA29148C82006FCB77 /* Tests_AppMigrations.swift */,
-				B840CCC62A0C1F840000C025 /* Tests_Audience.swift */,
+				B80C9E442A2A7CF100E152FB /* Tests_Audience.swift */,
 				B8682DCC2804C379001CD8DD /* Tests_CollectionUtilities.swift */,
 				B88DFEF029E7454100B00DE8 /* Tests_CombineUtilities.swift */,
 				B88CC955284FCF8C00994928 /* Tests_DatabaseService.swift */,
@@ -848,8 +854,9 @@
 				B5F6ADCB29C1323900690DE4 /* Tests_FormField.swift */,
 				B8925B2A29C0FA43001F9503 /* Tests_Func.swift */,
 				B831BDBB2825A4E700C4CE92 /* Tests_Header.swift */,
-				B80890A92A0693C40087E091 /* Tests_HeaderSubtext.swift */,
+				B80C9E422A2A7CE400E152FB /* Tests_HeaderSubtext.swift */,
 				B8CAA6CC2A02FF9B00F4A0F6 /* Tests_Link.swift */,
+				B8E1A9482A13F49F00B757A5 /* Tests_LogFmt.swift */,
 				B809AFF328D8E7BC00D0589A /* Tests_MarkupText.swift */,
 				B80CC804299D14C900C4D7C0 /* Tests_Memo.swift */,
 				B88A76D629E0AA44005F3422 /* Tests_MemoViewerDetailMetaSheet.swift */,
@@ -877,15 +884,11 @@
 				B84AD8E72811C827006B3153 /* Tests_URLComponentsUtilities.swift */,
 				B8D328B929A69D2D00850A37 /* Tests_URLUtilities.swift */,
 				B8E62AE729D61E69008F7E74 /* Tests_UserDefaultProperty.swift */,
+				B5E60C8C2A146838007065A1 /* Tests_UserProfileBio.swift */,
 				B5432B8229F8BAED003BBB23 /* Tests_UserProfileService.swift */,
 				B5908BEA29DAB05B00225B1A /* TestUtilities.swift */,
-<<<<<<< HEAD
-				B8E1A9482A13F49F00B757A5 /* Tests_LogFmt.swift */,
-=======
 				B80890A92A0693C40087E091 /* Tests_HeaderSubtext.swift */,
 				B840CCC62A0C1F840000C025 /* Tests_Audience.swift */,
-				B5E60C8C2A146838007065A1 /* Tests_UserProfileBio.swift */,
->>>>>>> 93f46bfc
 			);
 			path = SubconsciousTests;
 			sourceTree = "<group>";
@@ -1069,19 +1072,17 @@
 				B8EA3EE72915C23200B92C2E /* HeaderSubtext.swift */,
 				B86BC75329B143CD005B5833 /* Identified.swift */,
 				B56C3D3D2A01E5020071EF70 /* InviteCode.swift */,
-<<<<<<< HEAD
-=======
-				B5E60C8A2A145F04007065A1 /* UserProfileBio.swift */,
->>>>>>> 93f46bfc
 				B8CAA6CA2A02FA7000F4A0F6 /* Link.swift */,
 				B86DFF3427C07438002E57ED /* LinkSuggestion.swift */,
-				B81A1A6C29DF267200B4CD1C /* LoadingState.swift */,
+				B80C9E462A2A7D1400E152FB /* LoadingState.swift */,
 				B8C7E8BD2809F19500E439DC /* Markup.swift */,
 				B8B4251428FDE8570081B8D5 /* Memo.swift */,
 				B8B4251728FDE8AA0081B8D5 /* MemoData.swift */,
 				B8925B2C29C0FD91001F9503 /* MemoDetailResponse.swift */,
 				B824FDD026FA98F300B81BBD /* MemoEditorDetailResponse.swift */,
+				B8E1A94A2A14198400B757A5 /* OurSphereRecord.swift */,
 				B8C80F0029FC201000BAC84D /* Peer.swift */,
+				B8E1A9562A16E98D00B757A5 /* PeerRecord.swift */,
 				B8E2B02829AD0E23004A78B3 /* Petname.swift */,
 				B86DFF3027C06EBC002E57ED /* RenameSuggestion.swift */,
 				B579FA912A1AE4D1008A4D2F /* ResolutionStatus.swift */,
@@ -1095,12 +1096,8 @@
 				B8A59D6828B692900010DB2F /* StoryPrompt.swift */,
 				B58A46B429D3CE9700491E43 /* StoryUser.swift */,
 				B8B54F3C271F7C6B00B9B507 /* Suggestion.swift */,
-<<<<<<< HEAD
-				B8E1A94A2A14198400B757A5 /* OurSphereRecord.swift */,
-				B8E1A9562A16E98D00B757A5 /* PeerRecord.swift */,
-=======
+				B5E60C8A2A145F04007065A1 /* UserProfileBio.swift */,
 				B81A1A6C29DF267200B4CD1C /* LoadingState.swift */,
->>>>>>> 93f46bfc
 			);
 			path = Models;
 			sourceTree = "<group>";
@@ -1576,7 +1573,9 @@
 				B8E62AE829D61E69008F7E74 /* Tests_UserDefaultProperty.swift in Sources */,
 				B8C7E8C0280A2B7700E439DC /* Test_Markup.swift in Sources */,
 				B80CC805299D14C900C4D7C0 /* Tests_Memo.swift in Sources */,
+				B80C9E432A2A7CE400E152FB /* Tests_HeaderSubtext.swift in Sources */,
 				B8F27EE42970CD8F00A33E78 /* Tests_Sphere.swift in Sources */,
+				B80C9E452A2A7CF100E152FB /* Tests_Audience.swift in Sources */,
 				B82BB7FE28243F32000C9FCC /* Tests_Parser.swift in Sources */,
 				B84AD8E82811C827006B3153 /* Tests_URLComponentsUtilities.swift in Sources */,
 				B5432B8329F8BAED003BBB23 /* Tests_UserProfileService.swift in Sources */,
@@ -1593,6 +1592,7 @@
 				B8EA3757299EBA5500D98E2B /* Tests_NoosphereService.swift in Sources */,
 				B88CC95B284FF64300994928 /* Tests_OrderedCollectionUtilities.swift in Sources */,
 				B83B19A92A0183AA007657D9 /* Tests_Did+SubconsciousLocal.swift in Sources */,
+				B80C9E472A2A7D1400E152FB /* LoadingState.swift in Sources */,
 				B8C80F0329FC20A300BAC84D /* Tests_Peer.swift in Sources */,
 				B80057F427DC35BE002C0129 /* Tests_Slug.swift in Sources */,
 				B5F6ADCC29C1323900690DE4 /* Tests_FormField.swift in Sources */,
@@ -2505,13 +2505,8 @@
 			isa = XCRemoteSwiftPackageReference;
 			repositoryURL = "https://github.com/subconsciousnetwork/noosphere";
 			requirement = {
-<<<<<<< HEAD
 				branch = "noosphere-v0.11.0-pre.4";
 				kind = branch;
-=======
-				kind = branch;
-				branch = "swift-noosphere-v0.10.11";
->>>>>>> 93f46bfc
 			};
 		};
 /* End XCRemoteSwiftPackageReference section */

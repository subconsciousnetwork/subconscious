// !$*UTF8*$!
{
	archiveVersion = 1;
	classes = {
	};
	objectVersion = 55;
	objects = {

/* Begin PBXBuildFile section */
		8804D2552A4242E300D45E83 /* Sentry in Frameworks */ = {isa = PBXBuildFile; productRef = 8804D2542A4242E300D45E83 /* Sentry */; };
		B508956E29E7862A0048106B /* Tests_AddressBookService.swift in Sources */ = {isa = PBXBuildFile; fileRef = B508956D29E7862A0048106B /* Tests_AddressBookService.swift */; };
		B508957029E79BE70048106B /* UserProfileService.swift in Sources */ = {isa = PBXBuildFile; fileRef = B508956F29E79BE70048106B /* UserProfileService.swift */; };
		B508957129E79BE70048106B /* UserProfileService.swift in Sources */ = {isa = PBXBuildFile; fileRef = B508956F29E79BE70048106B /* UserProfileService.swift */; };
		B50961302A4CEFCF008E9EDB /* Tests_FirstRun.swift in Sources */ = {isa = PBXBuildFile; fileRef = B509612F2A4CEFCF008E9EDB /* Tests_FirstRun.swift */; };
		B50B045B2A04B61000AA584B /* TranscludeService.swift in Sources */ = {isa = PBXBuildFile; fileRef = B50B045A2A04B61000AA584B /* TranscludeService.swift */; };
		B50B045C2A04B61000AA584B /* TranscludeService.swift in Sources */ = {isa = PBXBuildFile; fileRef = B50B045A2A04B61000AA584B /* TranscludeService.swift */; };
		B51359242AC113EE004385A7 /* RecoveryModeExplainPanelView.swift in Sources */ = {isa = PBXBuildFile; fileRef = B51359232AC113EE004385A7 /* RecoveryModeExplainPanelView.swift */; };
		B51359262AC113F9004385A7 /* RecoveryModeFormPanelView.swift in Sources */ = {isa = PBXBuildFile; fileRef = B51359252AC113F9004385A7 /* RecoveryModeFormPanelView.swift */; };
		B51359282AC11570004385A7 /* ErrorDetailView.swift in Sources */ = {isa = PBXBuildFile; fileRef = B51359272AC11570004385A7 /* ErrorDetailView.swift */; };
		B513592A2AC2723E004385A7 /* GatewayURL.swift in Sources */ = {isa = PBXBuildFile; fileRef = B51359292AC2723E004385A7 /* GatewayURL.swift */; };
		B513FFCA2AD9035300492A73 /* StoryListPlaceholderView.swift in Sources */ = {isa = PBXBuildFile; fileRef = B513FFC92AD9035300492A73 /* StoryListPlaceholderView.swift */; };
		B515E9D72ACA8DD20067A329 /* FirstRunInviteView.swift in Sources */ = {isa = PBXBuildFile; fileRef = B515E9D62ACA8DD20067A329 /* FirstRunInviteView.swift */; };
		B515E9D92ACA93D00067A329 /* FirstRunOrbitEffectView.swift in Sources */ = {isa = PBXBuildFile; fileRef = B515E9D82ACA93D00067A329 /* FirstRunOrbitEffectView.swift */; };
		B515E9DB2ACBBB810067A329 /* RectangleCroppedTopRightCorner.swift in Sources */ = {isa = PBXBuildFile; fileRef = B515E9DA2ACBBB810067A329 /* RectangleCroppedTopRightCorner.swift */; };
		B51EEAA129F0C37B0055887B /* AppIcon.swift in Sources */ = {isa = PBXBuildFile; fileRef = B51EEAA029F0C37B0055887B /* AppIcon.swift */; };
		B522B4142B4BB3B3004E1001 /* TruncateWithGradientViewModifier.swift in Sources */ = {isa = PBXBuildFile; fileRef = B522B4132B4BB3B3004E1001 /* TruncateWithGradientViewModifier.swift */; };
		B522B4152B4BB3B3004E1001 /* TruncateWithGradientViewModifier.swift in Sources */ = {isa = PBXBuildFile; fileRef = B522B4132B4BB3B3004E1001 /* TruncateWithGradientViewModifier.swift */; };
		B528CB3B2A5BB8C0001E3B8F /* FabSpacerView.swift in Sources */ = {isa = PBXBuildFile; fileRef = B528CB3A2A5BB8C0001E3B8F /* FabSpacerView.swift */; };
		B528CB3C2A5BB8C0001E3B8F /* FabSpacerView.swift in Sources */ = {isa = PBXBuildFile; fileRef = B528CB3A2A5BB8C0001E3B8F /* FabSpacerView.swift */; };
		B5293B892A426645001C4DA7 /* Sentry.swift in Sources */ = {isa = PBXBuildFile; fileRef = B5293B882A426645001C4DA7 /* Sentry.swift */; };
		B5293B8A2A426645001C4DA7 /* Sentry.swift in Sources */ = {isa = PBXBuildFile; fileRef = B5293B882A426645001C4DA7 /* Sentry.swift */; };
		B532F8C329B1752E00CE9256 /* TranscludeBlockLayoutFragment.swift in Sources */ = {isa = PBXBuildFile; fileRef = B532F8C229B1752E00CE9256 /* TranscludeBlockLayoutFragment.swift */; };
		B53B600C2B47CA9B007BF747 /* ShuffleProgressView.swift in Sources */ = {isa = PBXBuildFile; fileRef = B53B600B2B47CA9B007BF747 /* ShuffleProgressView.swift */; };
		B53B600E2B47DBAC007BF747 /* Tests_DeckDetailStackCursor.swift in Sources */ = {isa = PBXBuildFile; fileRef = B53B600D2B47DBAC007BF747 /* Tests_DeckDetailStackCursor.swift */; };
		B53B60102B47DBDE007BF747 /* Tests_HomeProfileDetailStackCursor.swift in Sources */ = {isa = PBXBuildFile; fileRef = B53B600F2B47DBDE007BF747 /* Tests_HomeProfileDetailStackCursor.swift */; };
		B53B60122B47ED99007BF747 /* Tests_Deck_NotificationActions.swift in Sources */ = {isa = PBXBuildFile; fileRef = B53B60112B47ED99007BF747 /* Tests_Deck_NotificationActions.swift */; };
		B53B60142B47EF30007BF747 /* Tests_Notebook_NotificationActions.swift in Sources */ = {isa = PBXBuildFile; fileRef = B53B60132B47EF30007BF747 /* Tests_Notebook_NotificationActions.swift */; };
		B53B60162B47EF77007BF747 /* Tests_HomeProfile_NotificationActions.swift in Sources */ = {isa = PBXBuildFile; fileRef = B53B60152B47EF77007BF747 /* Tests_HomeProfile_NotificationActions.swift */; };
		B53B60182B47F51E007BF747 /* Tests_CardModel.swift in Sources */ = {isa = PBXBuildFile; fileRef = B53B60172B47F51E007BF747 /* Tests_CardModel.swift */; };
		B53B601A2B47FD1C007BF747 /* Tests_MemoEditorDetailNotification.swift in Sources */ = {isa = PBXBuildFile; fileRef = B53B60192B47FD1C007BF747 /* Tests_MemoEditorDetailNotification.swift */; };
		B53DC5302B7B2B0E00D20CCB /* AICommentsView.swift in Sources */ = {isa = PBXBuildFile; fileRef = B53DC52F2B7B2B0E00D20CCB /* AICommentsView.swift */; };
		B53DC5312B7B2B0E00D20CCB /* AICommentsView.swift in Sources */ = {isa = PBXBuildFile; fileRef = B53DC52F2B7B2B0E00D20CCB /* AICommentsView.swift */; };
		B540F8BA2A0C748C00876256 /* Line.swift in Sources */ = {isa = PBXBuildFile; fileRef = B540F8B92A0C748C00876256 /* Line.swift */; };
		B54187B829EF5CA00056E4A9 /* FollowUserFormView.swift in Sources */ = {isa = PBXBuildFile; fileRef = B54187B729EF5CA00056E4A9 /* FollowUserFormView.swift */; };
		B542EF672AF48F2100BE29F1 /* StoreUtilities.swift in Sources */ = {isa = PBXBuildFile; fileRef = B542EF662AF48F2100BE29F1 /* StoreUtilities.swift */; };
		B542EF682AF48F2100BE29F1 /* StoreUtilities.swift in Sources */ = {isa = PBXBuildFile; fileRef = B542EF662AF48F2100BE29F1 /* StoreUtilities.swift */; };
		B542EF6A2AF493F800BE29F1 /* RenameUserSheet.swift in Sources */ = {isa = PBXBuildFile; fileRef = B542EF692AF493F800BE29F1 /* RenameUserSheet.swift */; };
		B542EF6B2AF493F800BE29F1 /* RenameUserSheet.swift in Sources */ = {isa = PBXBuildFile; fileRef = B542EF692AF493F800BE29F1 /* RenameUserSheet.swift */; };
		B542EF6E2AF4945B00BE29F1 /* UnfollowUserSheet.swift in Sources */ = {isa = PBXBuildFile; fileRef = B542EF6D2AF4945B00BE29F1 /* UnfollowUserSheet.swift */; };
		B542EF6F2AF4945B00BE29F1 /* UnfollowUserSheet.swift in Sources */ = {isa = PBXBuildFile; fileRef = B542EF6D2AF4945B00BE29F1 /* UnfollowUserSheet.swift */; };
		B542EF712AF4949B00BE29F1 /* EditProfileSheetModifier.swift in Sources */ = {isa = PBXBuildFile; fileRef = B542EF702AF4949B00BE29F1 /* EditProfileSheetModifier.swift */; };
		B542EF722AF4949B00BE29F1 /* EditProfileSheetModifier.swift in Sources */ = {isa = PBXBuildFile; fileRef = B542EF702AF4949B00BE29F1 /* EditProfileSheetModifier.swift */; };
		B542EF742AF494E100BE29F1 /* FollowNewUserFormSheet.swift in Sources */ = {isa = PBXBuildFile; fileRef = B542EF732AF494E100BE29F1 /* FollowNewUserFormSheet.swift */; };
		B542EF752AF494E100BE29F1 /* FollowNewUserFormSheet.swift in Sources */ = {isa = PBXBuildFile; fileRef = B542EF732AF494E100BE29F1 /* FollowNewUserFormSheet.swift */; };
		B542EF772AF495F200BE29F1 /* FollowNewUserSheetModifier.swift in Sources */ = {isa = PBXBuildFile; fileRef = B542EF762AF495F200BE29F1 /* FollowNewUserSheetModifier.swift */; };
		B542EF782AF495F200BE29F1 /* FollowNewUserSheetModifier.swift in Sources */ = {isa = PBXBuildFile; fileRef = B542EF762AF495F200BE29F1 /* FollowNewUserSheetModifier.swift */; };
		B542EF7A2AF4963700BE29F1 /* UserProfileDetialMetaSheetModifier.swift in Sources */ = {isa = PBXBuildFile; fileRef = B542EF792AF4963700BE29F1 /* UserProfileDetialMetaSheetModifier.swift */; };
		B542EF7B2AF4963700BE29F1 /* UserProfileDetialMetaSheetModifier.swift in Sources */ = {isa = PBXBuildFile; fileRef = B542EF792AF4963700BE29F1 /* UserProfileDetialMetaSheetModifier.swift */; };
		B542EF7D2AF4967900BE29F1 /* FollowUserSheetModifier.swift in Sources */ = {isa = PBXBuildFile; fileRef = B542EF7C2AF4967900BE29F1 /* FollowUserSheetModifier.swift */; };
		B542EF7E2AF4967900BE29F1 /* FollowUserSheetModifier.swift in Sources */ = {isa = PBXBuildFile; fileRef = B542EF7C2AF4967900BE29F1 /* FollowUserSheetModifier.swift */; };
		B5432B8329F8BAED003BBB23 /* Tests_UserProfileService.swift in Sources */ = {isa = PBXBuildFile; fileRef = B5432B8229F8BAED003BBB23 /* Tests_UserProfileService.swift */; };
		B54930B12A2F0FE300958F12 /* StoryPlaceholderView.swift in Sources */ = {isa = PBXBuildFile; fileRef = B54930B02A2F0FE300958F12 /* StoryPlaceholderView.swift */; };
		B549B16B2A0CDAC10070C6AD /* FirstRunRecoveryView.swift in Sources */ = {isa = PBXBuildFile; fileRef = B549B16A2A0CDAC10070C6AD /* FirstRunRecoveryView.swift */; };
		B550E04029AF219100050F19 /* Did.swift in Sources */ = {isa = PBXBuildFile; fileRef = B5D8D30029AF1F9B0011D820 /* Did.swift */; };
		B5604DAE2A6A263E004C9590 /* Tests_Config.swift in Sources */ = {isa = PBXBuildFile; fileRef = B5604DAD2A6A263E004C9590 /* Tests_Config.swift */; };
		B56139A12B1EF9FE005F1A32 /* EntryListRowButtonStyle.swift in Sources */ = {isa = PBXBuildFile; fileRef = B56139A02B1EF9FE005F1A32 /* EntryListRowButtonStyle.swift */; };
		B563ACC12B705FC800068BC1 /* AppThemeToolbarViewModifier.swift in Sources */ = {isa = PBXBuildFile; fileRef = B563ACC02B705FC800068BC1 /* AppThemeToolbarViewModifier.swift */; };
		B563ACC22B705FC800068BC1 /* AppThemeToolbarViewModifier.swift in Sources */ = {isa = PBXBuildFile; fileRef = B563ACC02B705FC800068BC1 /* AppThemeToolbarViewModifier.swift */; };
		B563ACC42B70601B00068BC1 /* AppThemeBackgroundViewModifier.swift in Sources */ = {isa = PBXBuildFile; fileRef = B563ACC32B70601B00068BC1 /* AppThemeBackgroundViewModifier.swift */; };
		B563ACC52B70601B00068BC1 /* AppThemeBackgroundViewModifier.swift in Sources */ = {isa = PBXBuildFile; fileRef = B563ACC32B70601B00068BC1 /* AppThemeBackgroundViewModifier.swift */; };
		B563ACC72B70C22000068BC1 /* RelatedNoteButtonStyle.swift in Sources */ = {isa = PBXBuildFile; fileRef = B563ACC62B70C22000068BC1 /* RelatedNoteButtonStyle.swift */; };
		B563ACC82B70C22000068BC1 /* RelatedNoteButtonStyle.swift in Sources */ = {isa = PBXBuildFile; fileRef = B563ACC62B70C22000068BC1 /* RelatedNoteButtonStyle.swift */; };
		B5690C3C29FB4DEF00067580 /* FollowUserViaQRCodeView.swift in Sources */ = {isa = PBXBuildFile; fileRef = B569971429B6A0DF003204FC /* FollowUserViaQRCodeView.swift */; };
		B5690C3D29FB4DEF00067580 /* DidQrCodeView.swift in Sources */ = {isa = PBXBuildFile; fileRef = B569971529B6A0DF003204FC /* DidQrCodeView.swift */; };
		B569971629B6A0DF003204FC /* FollowUserViaQRCodeView.swift in Sources */ = {isa = PBXBuildFile; fileRef = B569971429B6A0DF003204FC /* FollowUserViaQRCodeView.swift */; };
		B569971729B6A0DF003204FC /* DidQrCodeView.swift in Sources */ = {isa = PBXBuildFile; fileRef = B569971529B6A0DF003204FC /* DidQrCodeView.swift */; };
		B56B80942B05AEA800AABF08 /* MathUtilities.swift in Sources */ = {isa = PBXBuildFile; fileRef = B56B80932B05AEA800AABF08 /* MathUtilities.swift */; };
		B56B80952B05AEA800AABF08 /* MathUtilities.swift in Sources */ = {isa = PBXBuildFile; fileRef = B56B80932B05AEA800AABF08 /* MathUtilities.swift */; };
		B56C2D4E2A4962D00062DAC0 /* Tests_TranscludeService.swift in Sources */ = {isa = PBXBuildFile; fileRef = B56C2D4D2A4962D00062DAC0 /* Tests_TranscludeService.swift */; };
		B56C3D3E2A01E5020071EF70 /* InviteCode.swift in Sources */ = {isa = PBXBuildFile; fileRef = B56C3D3D2A01E5020071EF70 /* InviteCode.swift */; };
		B57339582AEF800300D43333 /* ToastView.swift in Sources */ = {isa = PBXBuildFile; fileRef = B57339572AEF800300D43333 /* ToastView.swift */; };
		B573395A2AEF829F00D43333 /* ToastStackView.swift in Sources */ = {isa = PBXBuildFile; fileRef = B57339592AEF829F00D43333 /* ToastStackView.swift */; };
		B575834528ED8D9100F6EE88 /* combo.json in Resources */ = {isa = PBXBuildFile; fileRef = B575834428ED8D9100F6EE88 /* combo.json */; };
		B57701962A650C92001F874F /* ProfileHeaderButtonStyle.swift in Sources */ = {isa = PBXBuildFile; fileRef = B57701952A650C92001F874F /* ProfileHeaderButtonStyle.swift */; };
		B57701972A650C92001F874F /* ProfileHeaderButtonStyle.swift in Sources */ = {isa = PBXBuildFile; fileRef = B57701952A650C92001F874F /* ProfileHeaderButtonStyle.swift */; };
		B579FA922A1AE4D1008A4D2F /* ResolutionStatus.swift in Sources */ = {isa = PBXBuildFile; fileRef = B579FA912A1AE4D1008A4D2F /* ResolutionStatus.swift */; };
		B57C0AE929D2782C00D352E3 /* PetnameView.swift in Sources */ = {isa = PBXBuildFile; fileRef = B57C0AE829D2782C00D352E3 /* PetnameView.swift */; };
		B57C0AF129D280E900D352E3 /* TabButtonView.swift in Sources */ = {isa = PBXBuildFile; fileRef = B57C0AF029D280E900D352E3 /* TabButtonView.swift */; };
		B57C0AF329D2810700D352E3 /* TabHeaderView.swift in Sources */ = {isa = PBXBuildFile; fileRef = B57C0AF229D2810700D352E3 /* TabHeaderView.swift */; };
		B57C0AF529D2865600D352E3 /* UserProfileDetailView.swift in Sources */ = {isa = PBXBuildFile; fileRef = B57C0AF429D2865600D352E3 /* UserProfileDetailView.swift */; };
		B57C0AF729D29A8F00D352E3 /* TabbedColumnView.swift in Sources */ = {isa = PBXBuildFile; fileRef = B57C0AF629D29A8F00D352E3 /* TabbedColumnView.swift */; };
		B57D63BB29B1CA8B008BBB62 /* DidView.swift in Sources */ = {isa = PBXBuildFile; fileRef = B57D63BA29B1CA8B008BBB62 /* DidView.swift */; };
		B57D63C029B574C3008BBB62 /* CodeScanner in Frameworks */ = {isa = PBXBuildFile; productRef = B57D63BF29B574C3008BBB62 /* CodeScanner */; };
		B58862C829F612CE006C2EE4 /* EditProfileSheet.swift in Sources */ = {isa = PBXBuildFile; fileRef = B58862C729F612CE006C2EE4 /* EditProfileSheet.swift */; };
		B58862C929F612CE006C2EE4 /* EditProfileSheet.swift in Sources */ = {isa = PBXBuildFile; fileRef = B58862C729F612CE006C2EE4 /* EditProfileSheet.swift */; };
		B58A46AF29D3C62B00491E43 /* StoryEntryView.swift in Sources */ = {isa = PBXBuildFile; fileRef = B58A46AE29D3C62B00491E43 /* StoryEntryView.swift */; };
		B58A46B129D3C6B300491E43 /* StoryEntry.swift in Sources */ = {isa = PBXBuildFile; fileRef = B58A46B029D3C6B300491E43 /* StoryEntry.swift */; };
		B58A46B329D3CE6100491E43 /* StoryUserView.swift in Sources */ = {isa = PBXBuildFile; fileRef = B58A46B229D3CE6100491E43 /* StoryUserView.swift */; };
		B58A46B529D3CE9700491E43 /* StoryUser.swift in Sources */ = {isa = PBXBuildFile; fileRef = B58A46B429D3CE9700491E43 /* StoryUser.swift */; };
		B58A46B729D3D09500491E43 /* UserProfileHeaderView.swift in Sources */ = {isa = PBXBuildFile; fileRef = B58A46B629D3D09500491E43 /* UserProfileHeaderView.swift */; };
		B58A46BA29D4004B00491E43 /* UserProfileDetailMetaSheet.swift in Sources */ = {isa = PBXBuildFile; fileRef = B58A46B929D4004B00491E43 /* UserProfileDetailMetaSheet.swift */; };
		B58C1FBA2A12F8DE0085A1FE /* ProfilePicFrameViewModifier.swift in Sources */ = {isa = PBXBuildFile; fileRef = B58C1FB92A12F8DE0085A1FE /* ProfilePicFrameViewModifier.swift */; };
		B58C1FBB2A12F8DE0085A1FE /* ProfilePicFrameViewModifier.swift in Sources */ = {isa = PBXBuildFile; fileRef = B58C1FB92A12F8DE0085A1FE /* ProfilePicFrameViewModifier.swift */; };
		B58C73A729DBB3B500B00EA1 /* UserProfileView.swift in Sources */ = {isa = PBXBuildFile; fileRef = B58C73A629DBB3B500B00EA1 /* UserProfileView.swift */; };
		B58C73A829DBB3B500B00EA1 /* UserProfileView.swift in Sources */ = {isa = PBXBuildFile; fileRef = B58C73A629DBB3B500B00EA1 /* UserProfileView.swift */; };
		B58CC8DF2B0C6ED5004CFFEA /* DeckNavigationView.swift in Sources */ = {isa = PBXBuildFile; fileRef = B58CC8DE2B0C6ED5004CFFEA /* DeckNavigationView.swift */; };
		B58CC8E12B0DCEB2004CFFEA /* DeckTheme.swift in Sources */ = {isa = PBXBuildFile; fileRef = B58CC8E02B0DCEB2004CFFEA /* DeckTheme.swift */; };
		B58CC8E32B0DCFEE004CFFEA /* CardModel.swift in Sources */ = {isa = PBXBuildFile; fileRef = B58CC8E22B0DCFEE004CFFEA /* CardModel.swift */; };
		B58CC8E52B0DE863004CFFEA /* Tests_MathUtilities.swift in Sources */ = {isa = PBXBuildFile; fileRef = B58CC8E42B0DE863004CFFEA /* Tests_MathUtilities.swift */; };
		B58CC8E82B0DEC10004CFFEA /* ArrayUtilities.swift in Sources */ = {isa = PBXBuildFile; fileRef = B58CC8E62B0DE8D1004CFFEA /* ArrayUtilities.swift */; };
		B58CC8EA2B0DEC70004CFFEA /* Tests_ArrayUtilities.swift in Sources */ = {isa = PBXBuildFile; fileRef = B58CC8E92B0DEC70004CFFEA /* Tests_ArrayUtilities.swift */; };
		B58E90A62AFA02B0000C0E65 /* DeckView.swift in Sources */ = {isa = PBXBuildFile; fileRef = B58E90A52AFA02B0000C0E65 /* DeckView.swift */; };
		B58FD6712A4E4BF000826548 /* GatewayProvisioningSettingsSection.swift in Sources */ = {isa = PBXBuildFile; fileRef = B58FD6702A4E4BF000826548 /* GatewayProvisioningSettingsSection.swift */; };
		B58FD6732A4E4C0E00826548 /* InviteCodeSettingsSection.swift in Sources */ = {isa = PBXBuildFile; fileRef = B58FD6722A4E4C0E00826548 /* InviteCodeSettingsSection.swift */; };
		B58FD6752A4E4C8200826548 /* ResourceSyncBadge.swift in Sources */ = {isa = PBXBuildFile; fileRef = B58FD6742A4E4C8200826548 /* ResourceSyncBadge.swift */; };
		B5908BEB29DAB05B00225B1A /* TestUtilities.swift in Sources */ = {isa = PBXBuildFile; fileRef = B5908BEA29DAB05B00225B1A /* TestUtilities.swift */; };
		B596B34C2B68B160001C3EB6 /* SentrySwiftUI in Frameworks */ = {isa = PBXBuildFile; productRef = B596B34B2B68B160001C3EB6 /* SentrySwiftUI */; };
		B597C7372B4E34DB003F4342 /* ActivityEvent.swift in Sources */ = {isa = PBXBuildFile; fileRef = B597C7362B4E34DA003F4342 /* ActivityEvent.swift */; };
		B59850B52B328E6800FF8E65 /* NoosphereLogProxy.swift in Sources */ = {isa = PBXBuildFile; fileRef = B59850B42B328E6800FF8E65 /* NoosphereLogProxy.swift */; };
		B59850B62B328E6800FF8E65 /* NoosphereLogProxy.swift in Sources */ = {isa = PBXBuildFile; fileRef = B59850B42B328E6800FF8E65 /* NoosphereLogProxy.swift */; };
		B59D556329BBFF56007915E2 /* FormField.swift in Sources */ = {isa = PBXBuildFile; fileRef = B59D556229BBFF56007915E2 /* FormField.swift */; };
		B59E4E572B3BA781000A2B49 /* CardView.swift in Sources */ = {isa = PBXBuildFile; fileRef = B59E4E562B3BA781000A2B49 /* CardView.swift */; };
		B59E4E592B3BA8E7000A2B49 /* EntryCardView.swift in Sources */ = {isa = PBXBuildFile; fileRef = B59E4E582B3BA8E7000A2B49 /* EntryCardView.swift */; };
		B59E4E5B2B3BA8ED000A2B49 /* PromptCardView.swift in Sources */ = {isa = PBXBuildFile; fileRef = B59E4E5A2B3BA8ED000A2B49 /* PromptCardView.swift */; };
		B59E4E5D2B3BA8F6000A2B49 /* ActionCardView.swift in Sources */ = {isa = PBXBuildFile; fileRef = B59E4E5C2B3BA8F6000A2B49 /* ActionCardView.swift */; };
		B59E4E5F2B3BA91D000A2B49 /* CardContentView.swift in Sources */ = {isa = PBXBuildFile; fileRef = B59E4E5E2B3BA91D000A2B49 /* CardContentView.swift */; };
		B59E9E1A2AB8FA29008E3543 /* HomeProfileView.swift in Sources */ = {isa = PBXBuildFile; fileRef = B59E9E192AB8FA29008E3543 /* HomeProfileView.swift */; };
		B59E9E1B2AB8FA29008E3543 /* HomeProfileView.swift in Sources */ = {isa = PBXBuildFile; fileRef = B59E9E192AB8FA29008E3543 /* HomeProfileView.swift */; };
		B5A7AD322A0D0B0E007C3535 /* EmptyStateView.swift in Sources */ = {isa = PBXBuildFile; fileRef = B5A7AD312A0D0B0E007C3535 /* EmptyStateView.swift */; };
		B5A7AD332A0D0B0E007C3535 /* EmptyStateView.swift in Sources */ = {isa = PBXBuildFile; fileRef = B5A7AD312A0D0B0E007C3535 /* EmptyStateView.swift */; };
		B5AD5C8E2AA6C37900FC5BC5 /* DetailStackView.swift in Sources */ = {isa = PBXBuildFile; fileRef = B5AD5C8D2AA6C37900FC5BC5 /* DetailStackView.swift */; };
		B5AD5C902AA7FF1900FC5BC5 /* Tests_DetailStack.swift in Sources */ = {isa = PBXBuildFile; fileRef = B5AD5C8F2AA7FF1900FC5BC5 /* Tests_DetailStack.swift */; };
		B5BC3D2A2B731A3000DB8A49 /* UserLikesService.swift in Sources */ = {isa = PBXBuildFile; fileRef = B5BC3D292B731A3000DB8A49 /* UserLikesService.swift */; };
		B5BC3D2B2B731A3000DB8A49 /* UserLikesService.swift in Sources */ = {isa = PBXBuildFile; fileRef = B5BC3D292B731A3000DB8A49 /* UserLikesService.swift */; };
		B5C019B42B75ADF4005B59DF /* Tests_UserLikesService.swift in Sources */ = {isa = PBXBuildFile; fileRef = B5C019B32B75ADF4005B59DF /* Tests_UserLikesService.swift */; };
		B5C818D62AF380A7001F65BE /* CardStackView.swift in Sources */ = {isa = PBXBuildFile; fileRef = B5C818D52AF380A7001F65BE /* CardStackView.swift */; };
		B5C918EE2A67A16A004C6CD5 /* AuthorizationSettingsView.swift in Sources */ = {isa = PBXBuildFile; fileRef = B5C918ED2A67A16A004C6CD5 /* AuthorizationSettingsView.swift */; };
		B5C918F02A67ADEF004C6CD5 /* SphereSettingsView.swift in Sources */ = {isa = PBXBuildFile; fileRef = B5C918EF2A67ADEF004C6CD5 /* SphereSettingsView.swift */; };
		B5C918F62A67BB35004C6CD5 /* EllipsisLabelView.swift in Sources */ = {isa = PBXBuildFile; fileRef = B5C918F52A67BB35004C6CD5 /* EllipsisLabelView.swift */; };
		B5C918FA2A68D0F3004C6CD5 /* Release.xcconfig in Resources */ = {isa = PBXBuildFile; fileRef = B5C918F82A68D0F3004C6CD5 /* Release.xcconfig */; };
		B5C918FB2A68D0F3004C6CD5 /* Development.xcconfig in Resources */ = {isa = PBXBuildFile; fileRef = B5C918F92A68D0F3004C6CD5 /* Development.xcconfig */; };
		B5CA12A029FF732A00860E9E /* GatewayProvisioningService.swift in Sources */ = {isa = PBXBuildFile; fileRef = B5CA129F29FF732A00860E9E /* GatewayProvisioningService.swift */; };
		B5CA12A129FF732A00860E9E /* GatewayProvisioningService.swift in Sources */ = {isa = PBXBuildFile; fileRef = B5CA129F29FF732A00860E9E /* GatewayProvisioningService.swift */; };
		B5CA448929D6A1C7002FD83C /* DummyDataUtilities.swift in Sources */ = {isa = PBXBuildFile; fileRef = B5CA448829D6A1C7002FD83C /* DummyDataUtilities.swift */; };
		B5CA448A29D6A1C7002FD83C /* DummyDataUtilities.swift in Sources */ = {isa = PBXBuildFile; fileRef = B5CA448829D6A1C7002FD83C /* DummyDataUtilities.swift */; };
		B5CA6F3F2B5A4E5D00877B0D /* AppendLinkSearchView.swift in Sources */ = {isa = PBXBuildFile; fileRef = B5CA6F3E2B5A4E5D00877B0D /* AppendLinkSearchView.swift */; };
		B5CA6F412B5A5D5000877B0D /* AppendLinkSuggestion.swift in Sources */ = {isa = PBXBuildFile; fileRef = B5CA6F402B5A5D5000877B0D /* AppendLinkSuggestion.swift */; };
		B5CA6F432B5A5E7800877B0D /* AppendLinkSuggestionLabelView.swift in Sources */ = {isa = PBXBuildFile; fileRef = B5CA6F422B5A5E7800877B0D /* AppendLinkSuggestionLabelView.swift */; };
		B5CFC7FE29E5403900178631 /* FollowUserSheet.swift in Sources */ = {isa = PBXBuildFile; fileRef = B5CFC7FD29E5403900178631 /* FollowUserSheet.swift */; };
		B5CFC7FF29E5403900178631 /* FollowUserSheet.swift in Sources */ = {isa = PBXBuildFile; fileRef = B5CFC7FD29E5403900178631 /* FollowUserSheet.swift */; };
		B5D71D192A32B2AF000E058A /* NotFoundView.swift in Sources */ = {isa = PBXBuildFile; fileRef = B5D71D182A32B2AF000E058A /* NotFoundView.swift */; };
		B5D71D1A2A32B2AF000E058A /* NotFoundView.swift in Sources */ = {isa = PBXBuildFile; fileRef = B5D71D182A32B2AF000E058A /* NotFoundView.swift */; };
		B5D769CB29F770440015385A /* GenerativeProfilePic.swift in Sources */ = {isa = PBXBuildFile; fileRef = B5D769CA29F770440015385A /* GenerativeProfilePic.swift */; };
		B5D769CC29F770440015385A /* GenerativeProfilePic.swift in Sources */ = {isa = PBXBuildFile; fileRef = B5D769CA29F770440015385A /* GenerativeProfilePic.swift */; };
		B5D8FEB72AAC426C002CBF00 /* MainToolbar.swift in Sources */ = {isa = PBXBuildFile; fileRef = B5D8FEB62AAC426C002CBF00 /* MainToolbar.swift */; };
		B5D8FEB82AAC426C002CBF00 /* MainToolbar.swift in Sources */ = {isa = PBXBuildFile; fileRef = B5D8FEB62AAC426C002CBF00 /* MainToolbar.swift */; };
		B5E07B322B0337A100F302EA /* Tests_UserProfileDetailModel.swift in Sources */ = {isa = PBXBuildFile; fileRef = B5E07B312B0337A100F302EA /* Tests_UserProfileDetailModel.swift */; };
		B5E60C8B2A145F04007065A1 /* UserProfileBio.swift in Sources */ = {isa = PBXBuildFile; fileRef = B5E60C8A2A145F04007065A1 /* UserProfileBio.swift */; };
		B5E60C8D2A146838007065A1 /* Tests_UserProfileBio.swift in Sources */ = {isa = PBXBuildFile; fileRef = B5E60C8C2A146838007065A1 /* Tests_UserProfileBio.swift */; };
		B5E816B92AB0458E00C61500 /* RecoveryPhrase.swift in Sources */ = {isa = PBXBuildFile; fileRef = B5E816B82AB0458E00C61500 /* RecoveryPhrase.swift */; };
		B5E816BB2AB18E6700C61500 /* RecoveryView.swift in Sources */ = {isa = PBXBuildFile; fileRef = B5E816BA2AB18E6700C61500 /* RecoveryView.swift */; };
		B5F68F602A09F7E200CE4DD7 /* StackedGlowingImage.swift in Sources */ = {isa = PBXBuildFile; fileRef = B5F68F5F2A09F7E200CE4DD7 /* StackedGlowingImage.swift */; };
		B5F68F612A09F7E200CE4DD7 /* StackedGlowingImage.swift in Sources */ = {isa = PBXBuildFile; fileRef = B5F68F5F2A09F7E200CE4DD7 /* StackedGlowingImage.swift */; };
		B5F68F632A0B1E6900CE4DD7 /* OnboardingTheme.swift in Sources */ = {isa = PBXBuildFile; fileRef = B5F68F622A0B1E6900CE4DD7 /* OnboardingTheme.swift */; };
		B5F6ADC929C02F4A00690DE4 /* AddressBookService.swift in Sources */ = {isa = PBXBuildFile; fileRef = B5F6ADC829C02F4A00690DE4 /* AddressBookService.swift */; };
		B5F6ADCC29C1323900690DE4 /* Tests_FormField.swift in Sources */ = {isa = PBXBuildFile; fileRef = B5F6ADCB29C1323900690DE4 /* Tests_FormField.swift */; };
		B5FB9D9429D5176100D64988 /* GhostPillButtonStyle.swift in Sources */ = {isa = PBXBuildFile; fileRef = B5FB9D9329D5176100D64988 /* GhostPillButtonStyle.swift */; };
		B5FB9D9529D51D9600D64988 /* UserProfileHeaderView.swift in Sources */ = {isa = PBXBuildFile; fileRef = B58A46B629D3D09500491E43 /* UserProfileHeaderView.swift */; };
		B800248E2AE6C55F00CE6778 /* Tests_HomeProfileAction.swift in Sources */ = {isa = PBXBuildFile; fileRef = B800248D2AE6C55F00CE6778 /* Tests_HomeProfileAction.swift */; };
		B80057EB27DC355E002C0129 /* SubconsciousTests.swift in Sources */ = {isa = PBXBuildFile; fileRef = B80057EA27DC355E002C0129 /* SubconsciousTests.swift */; };
		B80057F427DC35BE002C0129 /* Tests_Slug.swift in Sources */ = {isa = PBXBuildFile; fileRef = B80057F327DC35BE002C0129 /* Tests_Slug.swift */; };
		B800ABE8297DE7D20024D1FD /* DataService.swift in Sources */ = {isa = PBXBuildFile; fileRef = B800ABE7297DE7D20024D1FD /* DataService.swift */; };
		B800ABE9297DE7D20024D1FD /* DataService.swift in Sources */ = {isa = PBXBuildFile; fileRef = B800ABE7297DE7D20024D1FD /* DataService.swift */; };
		B80640552AF173D400E80DC3 /* Tests_BlockEditorBlockModel.swift in Sources */ = {isa = PBXBuildFile; fileRef = B80640542AF173D400E80DC3 /* Tests_BlockEditorBlockModel.swift */; };
		B80890A72A056A130087E091 /* SlashlinkDisplayView.swift in Sources */ = {isa = PBXBuildFile; fileRef = B80890A62A056A130087E091 /* SlashlinkDisplayView.swift */; };
		B80890A82A056A130087E091 /* SlashlinkDisplayView.swift in Sources */ = {isa = PBXBuildFile; fileRef = B80890A62A056A130087E091 /* SlashlinkDisplayView.swift */; };
		B8099F002A3B5A820014FC2E /* MemoRecord.swift in Sources */ = {isa = PBXBuildFile; fileRef = B8099EFF2A3B5A820014FC2E /* MemoRecord.swift */; };
		B8099F022A3B6FA50014FC2E /* Tests_MemoRecord.swift in Sources */ = {isa = PBXBuildFile; fileRef = B8099F012A3B6FA50014FC2E /* Tests_MemoRecord.swift */; };
		B809AFF428D8E7BC00D0589A /* Tests_MarkupText.swift in Sources */ = {isa = PBXBuildFile; fileRef = B809AFF328D8E7BC00D0589A /* Tests_MarkupText.swift */; };
		B80C9E432A2A7CE400E152FB /* Tests_HeaderSubtext.swift in Sources */ = {isa = PBXBuildFile; fileRef = B80C9E422A2A7CE400E152FB /* Tests_HeaderSubtext.swift */; };
		B80C9E452A2A7CF100E152FB /* Tests_Audience.swift in Sources */ = {isa = PBXBuildFile; fileRef = B80C9E442A2A7CF100E152FB /* Tests_Audience.swift */; };
		B80C9E472A2A7D1400E152FB /* LoadingState.swift in Sources */ = {isa = PBXBuildFile; fileRef = B80C9E462A2A7D1400E152FB /* LoadingState.swift */; };
		B80CC805299D14C900C4D7C0 /* Tests_Memo.swift in Sources */ = {isa = PBXBuildFile; fileRef = B80CC804299D14C900C4D7C0 /* Tests_Memo.swift */; };
		B80CC807299D4DF000C4D7C0 /* Tests_SQLite3Database.swift in Sources */ = {isa = PBXBuildFile; fileRef = B80CC806299D4DF000C4D7C0 /* Tests_SQLite3Database.swift */; };
		B81041AE2B768AC000B87D16 /* Assets in Resources */ = {isa = PBXBuildFile; fileRef = B81041AD2B768AC000B87D16 /* Assets */; };
		B8109C2827A8879C00CD2B6D /* AppTheme.swift in Sources */ = {isa = PBXBuildFile; fileRef = B8109C2727A8879C00CD2B6D /* AppTheme.swift */; };
		B8109C2927A8879C00CD2B6D /* AppTheme.swift in Sources */ = {isa = PBXBuildFile; fileRef = B8109C2727A8879C00CD2B6D /* AppTheme.swift */; };
		B8133AEB29B8FD1300B38760 /* SubtextAttributedStringRenderer.swift in Sources */ = {isa = PBXBuildFile; fileRef = B8133AEA29B8FD1300B38760 /* SubtextAttributedStringRenderer.swift */; };
		B8133AEC29B8FD1300B38760 /* SubtextAttributedStringRenderer.swift in Sources */ = {isa = PBXBuildFile; fileRef = B8133AEA29B8FD1300B38760 /* SubtextAttributedStringRenderer.swift */; };
		B81719992B713904008367D5 /* PromptRouter.swift in Sources */ = {isa = PBXBuildFile; fileRef = B81719982B713904008367D5 /* PromptRouter.swift */; };
		B817199A2B713904008367D5 /* PromptRouter.swift in Sources */ = {isa = PBXBuildFile; fileRef = B81719982B713904008367D5 /* PromptRouter.swift */; };
		B81A1A6D29DF267200B4CD1C /* LoadingState.swift in Sources */ = {isa = PBXBuildFile; fileRef = B81A1A6C29DF267200B4CD1C /* LoadingState.swift */; };
		B81A1A6F29DF29BF00B4CD1C /* MemoViewerDetailMetaSheetView.swift in Sources */ = {isa = PBXBuildFile; fileRef = B81A1A6E29DF29BF00B4CD1C /* MemoViewerDetailMetaSheetView.swift */; };
		B81A535C27275138001A6268 /* Tape.swift in Sources */ = {isa = PBXBuildFile; fileRef = B81A535B27275138001A6268 /* Tape.swift */; };
		B81A535D27275138001A6268 /* Tape.swift in Sources */ = {isa = PBXBuildFile; fileRef = B81A535B27275138001A6268 /* Tape.swift */; };
		B81A535F272751EE001A6268 /* Subtext.swift in Sources */ = {isa = PBXBuildFile; fileRef = B81A535E272751EE001A6268 /* Subtext.swift */; };
		B81A5360272751EE001A6268 /* Subtext.swift in Sources */ = {isa = PBXBuildFile; fileRef = B81A535E272751EE001A6268 /* Subtext.swift */; };
		B81D063B29F1821E00593BBA /* SphereFile.swift in Sources */ = {isa = PBXBuildFile; fileRef = B81D063A29F1821E00593BBA /* SphereFile.swift */; };
		B81D063D29F1C1E400593BBA /* Tests_SphereFile.swift in Sources */ = {isa = PBXBuildFile; fileRef = B81D063C29F1C1E400593BBA /* Tests_SphereFile.swift */; };
		B81EACD827B724A000B3B8DC /* ThickDividerView.swift in Sources */ = {isa = PBXBuildFile; fileRef = B81EACD727B724A000B3B8DC /* ThickDividerView.swift */; };
		B81EACD927B724A000B3B8DC /* ThickDividerView.swift in Sources */ = {isa = PBXBuildFile; fileRef = B81EACD727B724A000B3B8DC /* ThickDividerView.swift */; };
		B822F18B27C9615600943C6B /* ObservableStore in Frameworks */ = {isa = PBXBuildFile; productRef = B822F18A27C9615600943C6B /* ObservableStore */; };
		B822F18D27C9C0AB00943C6B /* CountChip.swift in Sources */ = {isa = PBXBuildFile; fileRef = B822F18C27C9C0AB00943C6B /* CountChip.swift */; };
		B822F18E27C9C0AB00943C6B /* CountChip.swift in Sources */ = {isa = PBXBuildFile; fileRef = B822F18C27C9C0AB00943C6B /* CountChip.swift */; };
		B8249DA027E2668500BCDFBA /* PinTrailingBottom.swift in Sources */ = {isa = PBXBuildFile; fileRef = B8249D9F27E2668500BCDFBA /* PinTrailingBottom.swift */; };
		B8249DA127E2668500BCDFBA /* PinTrailingBottom.swift in Sources */ = {isa = PBXBuildFile; fileRef = B8249D9F27E2668500BCDFBA /* PinTrailingBottom.swift */; };
		B8249DA327E2753800BCDFBA /* ViewUtilities.swift in Sources */ = {isa = PBXBuildFile; fileRef = B8249DA227E2753800BCDFBA /* ViewUtilities.swift */; };
		B8249DA427E2753800BCDFBA /* ViewUtilities.swift in Sources */ = {isa = PBXBuildFile; fileRef = B8249DA227E2753800BCDFBA /* ViewUtilities.swift */; };
		B824FDD126FA98F300B81BBD /* MemoEditorDetailResponse.swift in Sources */ = {isa = PBXBuildFile; fileRef = B824FDD026FA98F300B81BBD /* MemoEditorDetailResponse.swift */; };
		B826B27527B5D95F003D3C03 /* SaveState.swift in Sources */ = {isa = PBXBuildFile; fileRef = B826B27427B5D95F003D3C03 /* SaveState.swift */; };
		B828F0A32AFFF05800FDE4AE /* TranscludeListView.swift in Sources */ = {isa = PBXBuildFile; fileRef = B828F0A22AFFF05800FDE4AE /* TranscludeListView.swift */; };
		B828F0A42AFFF05800FDE4AE /* TranscludeListView.swift in Sources */ = {isa = PBXBuildFile; fileRef = B828F0A22AFFF05800FDE4AE /* TranscludeListView.swift */; };
		B828F0AA2B029C9F00FDE4AE /* BlockEditorTranscludeListView.swift in Sources */ = {isa = PBXBuildFile; fileRef = B828F0A92B029C9F00FDE4AE /* BlockEditorTranscludeListView.swift */; };
		B828F0AB2B029C9F00FDE4AE /* BlockEditorTranscludeListView.swift in Sources */ = {isa = PBXBuildFile; fileRef = B828F0A92B029C9F00FDE4AE /* BlockEditorTranscludeListView.swift */; };
		B82BB7FB2821DA61000C9FCC /* Parser.swift in Sources */ = {isa = PBXBuildFile; fileRef = B82BB7FA2821DA61000C9FCC /* Parser.swift */; };
		B82BB7FC2821DA61000C9FCC /* Parser.swift in Sources */ = {isa = PBXBuildFile; fileRef = B82BB7FA2821DA61000C9FCC /* Parser.swift */; };
		B82BB7FE28243F32000C9FCC /* Tests_Parser.swift in Sources */ = {isa = PBXBuildFile; fileRef = B82BB7FD28243F32000C9FCC /* Tests_Parser.swift */; };
		B82C3A5326F528B000833CC8 /* DatabaseService.swift in Sources */ = {isa = PBXBuildFile; fileRef = B82C3A5226F528B000833CC8 /* DatabaseService.swift */; };
		B82C3A5426F528B000833CC8 /* DatabaseService.swift in Sources */ = {isa = PBXBuildFile; fileRef = B82C3A5226F528B000833CC8 /* DatabaseService.swift */; };
		B82C3A5626F529EF00833CC8 /* CombineUtilities.swift in Sources */ = {isa = PBXBuildFile; fileRef = B82C3A5526F529EF00833CC8 /* CombineUtilities.swift */; };
		B82C3A5726F529EF00833CC8 /* CombineUtilities.swift in Sources */ = {isa = PBXBuildFile; fileRef = B82C3A5526F529EF00833CC8 /* CombineUtilities.swift */; };
		B82C3A5A26F5761700833CC8 /* FileSync.swift in Sources */ = {isa = PBXBuildFile; fileRef = B82C3A5826F5761700833CC8 /* FileSync.swift */; };
		B82C3A5B26F5761700833CC8 /* FileSync.swift in Sources */ = {isa = PBXBuildFile; fileRef = B82C3A5826F5761700833CC8 /* FileSync.swift */; };
		B82C3A5F26F576C600833CC8 /* FileManagerUtilities.swift in Sources */ = {isa = PBXBuildFile; fileRef = B82C3A5E26F576C600833CC8 /* FileManagerUtilities.swift */; };
		B82C3A6026F576C600833CC8 /* FileManagerUtilities.swift in Sources */ = {isa = PBXBuildFile; fileRef = B82C3A5E26F576C600833CC8 /* FileManagerUtilities.swift */; };
		B82C3A6226F576FC00833CC8 /* URLUtilities.swift in Sources */ = {isa = PBXBuildFile; fileRef = B82C3A6126F576FB00833CC8 /* URLUtilities.swift */; };
		B82C3A6326F576FC00833CC8 /* URLUtilities.swift in Sources */ = {isa = PBXBuildFile; fileRef = B82C3A6126F576FB00833CC8 /* URLUtilities.swift */; };
		B82C3A6526F5796300833CC8 /* OptionalUtilities.swift in Sources */ = {isa = PBXBuildFile; fileRef = B82C3A6426F5796300833CC8 /* OptionalUtilities.swift */; };
		B82C3A6626F5796300833CC8 /* OptionalUtilities.swift in Sources */ = {isa = PBXBuildFile; fileRef = B82C3A6426F5796300833CC8 /* OptionalUtilities.swift */; };
		B82C3A6F26F6B1C000833CC8 /* Collections in Frameworks */ = {isa = PBXBuildFile; productRef = B82C3A6E26F6B1C000833CC8 /* Collections */; };
		B82C3A7126F6B1C000833CC8 /* OrderedCollections in Frameworks */ = {isa = PBXBuildFile; productRef = B82C3A7026F6B1C000833CC8 /* OrderedCollections */; };
		B82C3A7626F6B5BF00833CC8 /* StringUtilities.swift in Sources */ = {isa = PBXBuildFile; fileRef = B82C3A7526F6B5BF00833CC8 /* StringUtilities.swift */; };
		B82C3A7726F6B5BF00833CC8 /* StringUtilities.swift in Sources */ = {isa = PBXBuildFile; fileRef = B82C3A7526F6B5BF00833CC8 /* StringUtilities.swift */; };
		B82D145429EF157B009E21FF /* SubtextView.swift in Sources */ = {isa = PBXBuildFile; fileRef = B82D145329EF157B009E21FF /* SubtextView.swift */; };
		B82D145529EF157B009E21FF /* SubtextView.swift in Sources */ = {isa = PBXBuildFile; fileRef = B82D145329EF157B009E21FF /* SubtextView.swift */; };
		B82F053728D60EE60025A8B5 /* AppTabView.swift in Sources */ = {isa = PBXBuildFile; fileRef = B82F053628D60EE60025A8B5 /* AppTabView.swift */; };
		B82F053828D60EE60025A8B5 /* AppTabView.swift in Sources */ = {isa = PBXBuildFile; fileRef = B82F053628D60EE60025A8B5 /* AppTabView.swift */; };
		B82FD4562730A62C002CB641 /* EntryRow.swift in Sources */ = {isa = PBXBuildFile; fileRef = B82FD4552730A62C002CB641 /* EntryRow.swift */; };
		B82FD4572730A62C002CB641 /* EntryRow.swift in Sources */ = {isa = PBXBuildFile; fileRef = B82FD4552730A62C002CB641 /* EntryRow.swift */; };
		B82FF242298C0DAF0097D688 /* Tests_Noosphere.swift in Sources */ = {isa = PBXBuildFile; fileRef = B82FF241298C0DAF0097D688 /* Tests_Noosphere.swift */; };
		B831BDB72824DA9700C4CE92 /* Tests_Tape.swift in Sources */ = {isa = PBXBuildFile; fileRef = B831BDB62824DA9700C4CE92 /* Tests_Tape.swift */; };
		B831BDB92825A28A00C4CE92 /* Header.swift in Sources */ = {isa = PBXBuildFile; fileRef = B831BDB82825A28A00C4CE92 /* Header.swift */; };
		B831BDBA2825A28A00C4CE92 /* Header.swift in Sources */ = {isa = PBXBuildFile; fileRef = B831BDB82825A28A00C4CE92 /* Header.swift */; };
		B831BDBC2825A4E700C4CE92 /* Tests_Header.swift in Sources */ = {isa = PBXBuildFile; fileRef = B831BDBB2825A4E700C4CE92 /* Tests_Header.swift */; };
		B834C0432AB4D40200705F2F /* BlockEditorBlockSelectView.swift in Sources */ = {isa = PBXBuildFile; fileRef = B834C0422AB4D40200705F2F /* BlockEditorBlockSelectView.swift */; };
		B83660582AE3231500BA1864 /* Tests_NotebookDetailStackCursor.swift in Sources */ = {isa = PBXBuildFile; fileRef = B83660572AE3231500BA1864 /* Tests_NotebookDetailStackCursor.swift */; };
		B836605A2AE3239A00BA1864 /* Tests_NotebookAction.swift in Sources */ = {isa = PBXBuildFile; fileRef = B83660592AE3239A00BA1864 /* Tests_NotebookAction.swift */; };
		B83B19A32A005C6B007657D9 /* Did+SubconsciousLocal.swift in Sources */ = {isa = PBXBuildFile; fileRef = B83B19A22A005C6B007657D9 /* Did+SubconsciousLocal.swift */; };
		B83B19A52A015D93007657D9 /* Tests_Did.swift in Sources */ = {isa = PBXBuildFile; fileRef = B83B19A42A015D93007657D9 /* Tests_Did.swift */; };
		B83B19A92A0183AA007657D9 /* Tests_Did+SubconsciousLocal.swift in Sources */ = {isa = PBXBuildFile; fileRef = B83B19A82A0183AA007657D9 /* Tests_Did+SubconsciousLocal.swift */; };
		B83E91D727692EC600045C6A /* FAB.swift in Sources */ = {isa = PBXBuildFile; fileRef = B83E91D627692EC600045C6A /* FAB.swift */; };
		B83E91D827692EC600045C6A /* FAB.swift in Sources */ = {isa = PBXBuildFile; fileRef = B83E91D627692EC600045C6A /* FAB.swift */; };
		B848FDAA2991837900245115 /* DeveloperSettingsView.swift in Sources */ = {isa = PBXBuildFile; fileRef = B848FDA82991836900245115 /* DeveloperSettingsView.swift */; };
		B84AD8DF280F3659006B3153 /* Tests_EntryLink.swift in Sources */ = {isa = PBXBuildFile; fileRef = B84AD8DE280F3659006B3153 /* Tests_EntryLink.swift */; };
		B84AD8E1280F7A19006B3153 /* Tests_StringUtilities.swift in Sources */ = {isa = PBXBuildFile; fileRef = B84AD8E0280F7A19006B3153 /* Tests_StringUtilities.swift */; };
		B84AD8E3281073CE006B3153 /* InlineFormattingBarView.swift in Sources */ = {isa = PBXBuildFile; fileRef = B84AD8E2281073CE006B3153 /* InlineFormattingBarView.swift */; };
		B84AD8E4281073CE006B3153 /* InlineFormattingBarView.swift in Sources */ = {isa = PBXBuildFile; fileRef = B84AD8E2281073CE006B3153 /* InlineFormattingBarView.swift */; };
		B84AD8E82811C827006B3153 /* Tests_URLComponentsUtilities.swift in Sources */ = {isa = PBXBuildFile; fileRef = B84AD8E72811C827006B3153 /* Tests_URLComponentsUtilities.swift */; };
		B84AD8EA2811C863006B3153 /* URLComponentsUtilities.swift in Sources */ = {isa = PBXBuildFile; fileRef = B84AD8E92811C863006B3153 /* URLComponentsUtilities.swift */; };
		B84AD8EB2811C863006B3153 /* URLComponentsUtilities.swift in Sources */ = {isa = PBXBuildFile; fileRef = B84AD8E92811C863006B3153 /* URLComponentsUtilities.swift */; };
		B85319EA2AAA3D8A0085044A /* UIViewPreviewRepresentable.swift in Sources */ = {isa = PBXBuildFile; fileRef = B85319E92AAA3D890085044A /* UIViewPreviewRepresentable.swift */; };
		B8545F0A296F8FB700BC4EA1 /* OmniboxView.swift in Sources */ = {isa = PBXBuildFile; fileRef = B8545F09296F8FB700BC4EA1 /* OmniboxView.swift */; };
		B8545F0B296F8FB700BC4EA1 /* OmniboxView.swift in Sources */ = {isa = PBXBuildFile; fileRef = B8545F09296F8FB700BC4EA1 /* OmniboxView.swift */; };
		B8545F0D2970577600BC4EA1 /* BacklinkReacts.swift in Sources */ = {isa = PBXBuildFile; fileRef = B8545F0C2970577600BC4EA1 /* BacklinkReacts.swift */; };
		B8545F0E2970577600BC4EA1 /* BacklinkReacts.swift in Sources */ = {isa = PBXBuildFile; fileRef = B8545F0C2970577600BC4EA1 /* BacklinkReacts.swift */; };
		B856521C2975B2CF00B7FCA0 /* StoryAudienceView.swift in Sources */ = {isa = PBXBuildFile; fileRef = B856521B2975B2CF00B7FCA0 /* StoryAudienceView.swift */; };
		B856521E2975B7F100B7FCA0 /* Audience.swift in Sources */ = {isa = PBXBuildFile; fileRef = B856521D2975B7F100B7FCA0 /* Audience.swift */; };
		B85652202975BA9000B7FCA0 /* MetaTableView.swift in Sources */ = {isa = PBXBuildFile; fileRef = B856521F2975BA9000B7FCA0 /* MetaTableView.swift */; };
		B85652222975F16B00B7FCA0 /* BylineView.swift in Sources */ = {isa = PBXBuildFile; fileRef = B85652212975F16B00B7FCA0 /* BylineView.swift */; };
		B85A8059296E31860007F957 /* AudienceMenuButtonView.swift in Sources */ = {isa = PBXBuildFile; fileRef = B85A8057296E31860007F957 /* AudienceMenuButtonView.swift */; };
		B85A805E296F08720007F957 /* AudienceMenuButtonView.swift in Sources */ = {isa = PBXBuildFile; fileRef = B85A8057296E31860007F957 /* AudienceMenuButtonView.swift */; };
		B85BF46F27BB0FA800F55730 /* RowViewModifier.swift in Sources */ = {isa = PBXBuildFile; fileRef = B85BF46E27BB0FA800F55730 /* RowViewModifier.swift */; };
		B85BF47027BB0FA800F55730 /* RowViewModifier.swift in Sources */ = {isa = PBXBuildFile; fileRef = B85BF46E27BB0FA800F55730 /* RowViewModifier.swift */; };
		B85BF47527BB3D6E00F55730 /* ToolbarTitleGroupView.swift in Sources */ = {isa = PBXBuildFile; fileRef = B85BF47427BB3D6E00F55730 /* ToolbarTitleGroupView.swift */; };
		B85BF47627BB3D6E00F55730 /* ToolbarTitleGroupView.swift in Sources */ = {isa = PBXBuildFile; fileRef = B85BF47427BB3D6E00F55730 /* ToolbarTitleGroupView.swift */; };
		B85BF47827BC2B4700F55730 /* DetailToolbarContent.swift in Sources */ = {isa = PBXBuildFile; fileRef = B85BF47727BC2B4700F55730 /* DetailToolbarContent.swift */; };
		B85BF47927BC2B4700F55730 /* DetailToolbarContent.swift in Sources */ = {isa = PBXBuildFile; fileRef = B85BF47727BC2B4700F55730 /* DetailToolbarContent.swift */; };
		B85D5E3D28BE4B2C00EE0078 /* Tests_NotebookUpdate.swift in Sources */ = {isa = PBXBuildFile; fileRef = B85D5E3C28BE4B2C00EE0078 /* Tests_NotebookUpdate.swift */; };
		B85DF78C29B660C60042D725 /* Prose.swift in Sources */ = {isa = PBXBuildFile; fileRef = B85DF78B29B660C50042D725 /* Prose.swift */; };
		B85DF78D29B660C60042D725 /* Prose.swift in Sources */ = {isa = PBXBuildFile; fileRef = B85DF78B29B660C50042D725 /* Prose.swift */; };
		B85DF78F29B7B5440042D725 /* Tests_Prose.swift in Sources */ = {isa = PBXBuildFile; fileRef = B85DF78E29B7B5440042D725 /* Tests_Prose.swift */; };
		B85EC460296F099700558761 /* ProfilePic.swift in Sources */ = {isa = PBXBuildFile; fileRef = B85EC45F296F099700558761 /* ProfilePic.swift */; };
		B85EC461296F099700558761 /* ProfilePic.swift in Sources */ = {isa = PBXBuildFile; fileRef = B85EC45F296F099700558761 /* ProfilePic.swift */; };
		B85EC469296F11F000558761 /* BylineSmView.swift in Sources */ = {isa = PBXBuildFile; fileRef = B85EC468296F11F000558761 /* BylineSmView.swift */; };
		B85EC46A296F11F000558761 /* BylineSmView.swift in Sources */ = {isa = PBXBuildFile; fileRef = B85EC468296F11F000558761 /* BylineSmView.swift */; };
		B8616DF829C38775001C666A /* TranscludeButtonStyle.swift in Sources */ = {isa = PBXBuildFile; fileRef = B8616DF729C38775001C666A /* TranscludeButtonStyle.swift */; };
		B8616DF929C3877F001C666A /* TranscludeButtonStyle.swift in Sources */ = {isa = PBXBuildFile; fileRef = B8616DF729C38775001C666A /* TranscludeButtonStyle.swift */; };
		B866868127AC4EF100A03A55 /* NSRangeUtilities.swift in Sources */ = {isa = PBXBuildFile; fileRef = B866868027AC4EF100A03A55 /* NSRangeUtilities.swift */; };
		B866868227AC4EF100A03A55 /* NSRangeUtilities.swift in Sources */ = {isa = PBXBuildFile; fileRef = B866868027AC4EF100A03A55 /* NSRangeUtilities.swift */; };
		B866868A27AC8BED00A03A55 /* DetailKeyboardToolbarView.swift in Sources */ = {isa = PBXBuildFile; fileRef = B866868927AC8BED00A03A55 /* DetailKeyboardToolbarView.swift */; };
		B866868B27AC8BED00A03A55 /* DetailKeyboardToolbarView.swift in Sources */ = {isa = PBXBuildFile; fileRef = B866868927AC8BED00A03A55 /* DetailKeyboardToolbarView.swift */; };
		B8682DCB2804BF04001CD8DD /* Tests_Subtext.swift in Sources */ = {isa = PBXBuildFile; fileRef = B8682DCA2804BF04001CD8DD /* Tests_Subtext.swift */; };
		B8682DCD2804C379001CD8DD /* Tests_CollectionUtilities.swift in Sources */ = {isa = PBXBuildFile; fileRef = B8682DCC2804C379001CD8DD /* Tests_CollectionUtilities.swift */; };
		B86BC75429B143CD005B5833 /* Identified.swift in Sources */ = {isa = PBXBuildFile; fileRef = B86BC75329B143CD005B5833 /* Identified.swift */; };
		B86BC75A29B24BEF005B5833 /* MemoEditorDetailMetaSheetView.swift in Sources */ = {isa = PBXBuildFile; fileRef = B86BC75929B24BEF005B5833 /* MemoEditorDetailMetaSheetView.swift */; };
		B86DD5652A9FE70300E1DEA5 /* RelatedCell.swift in Sources */ = {isa = PBXBuildFile; fileRef = B86DD5642A9FE70300E1DEA5 /* RelatedCell.swift */; };
		B86DD56A2A9FF49500E1DEA5 /* BlockEditorRelatedModel.swift in Sources */ = {isa = PBXBuildFile; fileRef = B86DD5692A9FF49500E1DEA5 /* BlockEditorRelatedModel.swift */; };
		B86DD56C2A9FF77600E1DEA5 /* ErrorCell.swift in Sources */ = {isa = PBXBuildFile; fileRef = B86DD56B2A9FF77600E1DEA5 /* ErrorCell.swift */; };
		B86DD5722AA0D33E00E1DEA5 /* UIStackViewHelpers.swift in Sources */ = {isa = PBXBuildFile; fileRef = B86DD5712AA0D33E00E1DEA5 /* UIStackViewHelpers.swift */; };
		B86DD5762AA0D3DF00E1DEA5 /* Tests_UIStackViewHelpers.swift in Sources */ = {isa = PBXBuildFile; fileRef = B86DD5752AA0D3DF00E1DEA5 /* Tests_UIStackViewHelpers.swift */; };
		B86DFF2827BF02F0002E57ED /* CollectionUtilities.swift in Sources */ = {isa = PBXBuildFile; fileRef = B86DFF2727BF02F0002E57ED /* CollectionUtilities.swift */; };
		B86DFF2927BF02F0002E57ED /* CollectionUtilities.swift in Sources */ = {isa = PBXBuildFile; fileRef = B86DFF2727BF02F0002E57ED /* CollectionUtilities.swift */; };
		B86DFF2D27C0280B002E57ED /* EntryListView.swift in Sources */ = {isa = PBXBuildFile; fileRef = B86DFF2C27C0280B002E57ED /* EntryListView.swift */; };
		B86DFF3127C06EBC002E57ED /* RenameSuggestion.swift in Sources */ = {isa = PBXBuildFile; fileRef = B86DFF3027C06EBC002E57ED /* RenameSuggestion.swift */; };
		B86DFF3327C072CD002E57ED /* Func.swift in Sources */ = {isa = PBXBuildFile; fileRef = B86DFF3227C072CD002E57ED /* Func.swift */; };
		B86DFF3527C07438002E57ED /* LinkSuggestion.swift in Sources */ = {isa = PBXBuildFile; fileRef = B86DFF3427C07438002E57ED /* LinkSuggestion.swift */; };
		B86DFF3727C09CA2002E57ED /* DateUtilities.swift in Sources */ = {isa = PBXBuildFile; fileRef = B86DFF3627C09CA2002E57ED /* DateUtilities.swift */; };
		B86DFF3927C15B77002E57ED /* Config.swift in Sources */ = {isa = PBXBuildFile; fileRef = B86DFF3827C15B77002E57ED /* Config.swift */; };
		B86E943329AFD5680073929B /* SubtextTextViewRepresentable.swift in Sources */ = {isa = PBXBuildFile; fileRef = B86E943229AFD5680073929B /* SubtextTextViewRepresentable.swift */; };
		B86F1AB728C77E8C00DA264E /* Search.swift in Sources */ = {isa = PBXBuildFile; fileRef = B86F1AB628C77E8C00DA264E /* Search.swift */; };
		B87288DC299AB01800EF7E07 /* Noosphere.swift in Sources */ = {isa = PBXBuildFile; fileRef = B87288DB299AB01800EF7E07 /* Noosphere.swift */; };
		B87288DE299AB02400EF7E07 /* Sphere.swift in Sources */ = {isa = PBXBuildFile; fileRef = B87288DD299AB02400EF7E07 /* Sphere.swift */; };
		B87288E0299B05B500EF7E07 /* Tests_DataService.swift in Sources */ = {isa = PBXBuildFile; fileRef = B87288DF299B05B500EF7E07 /* Tests_DataService.swift */; };
		B884565329D2102D00DBCD39 /* Tests_App.swift in Sources */ = {isa = PBXBuildFile; fileRef = B884565229D2102D00DBCD39 /* Tests_App.swift */; };
		B8879EA026F90C5100A0B4FF /* NotebookNavigationView.swift in Sources */ = {isa = PBXBuildFile; fileRef = B8879E9F26F90C5100A0B4FF /* NotebookNavigationView.swift */; };
		B8879EA126F90C5100A0B4FF /* NotebookNavigationView.swift in Sources */ = {isa = PBXBuildFile; fileRef = B8879E9F26F90C5100A0B4FF /* NotebookNavigationView.swift */; };
		B8879EA926F93EBF00A0B4FF /* BacklinksView.swift in Sources */ = {isa = PBXBuildFile; fileRef = B8879EA826F93EBF00A0B4FF /* BacklinksView.swift */; };
		B8879EAA26F93EBF00A0B4FF /* BacklinksView.swift in Sources */ = {isa = PBXBuildFile; fileRef = B8879EA826F93EBF00A0B4FF /* BacklinksView.swift */; };
		B8879EAC26F944DA00A0B4FF /* MemoEditorDetail.swift in Sources */ = {isa = PBXBuildFile; fileRef = B8879EAB26F944DA00A0B4FF /* MemoEditorDetail.swift */; };
		B8879EAD26F944DA00A0B4FF /* MemoEditorDetail.swift in Sources */ = {isa = PBXBuildFile; fileRef = B8879EAB26F944DA00A0B4FF /* MemoEditorDetail.swift */; };
		B8895CAC2B1FB25300F7DE8D /* SubtextUtilities.swift in Sources */ = {isa = PBXBuildFile; fileRef = B8895CAB2B1FB25300F7DE8D /* SubtextUtilities.swift */; };
		B8895CAD2B1FB25300F7DE8D /* SubtextUtilities.swift in Sources */ = {isa = PBXBuildFile; fileRef = B8895CAB2B1FB25300F7DE8D /* SubtextUtilities.swift */; };
		B88A76D429E09B51005F3422 /* PasteboardService.swift in Sources */ = {isa = PBXBuildFile; fileRef = B88A76D329E09B51005F3422 /* PasteboardService.swift */; };
		B88A76D529E09B51005F3422 /* PasteboardService.swift in Sources */ = {isa = PBXBuildFile; fileRef = B88A76D329E09B51005F3422 /* PasteboardService.swift */; };
		B88A76D729E0AA44005F3422 /* Tests_MemoViewerDetailMetaSheet.swift in Sources */ = {isa = PBXBuildFile; fileRef = B88A76D629E0AA44005F3422 /* Tests_MemoViewerDetailMetaSheet.swift */; };
		B88A91A12A4C9C0100422ABF /* EntryListEmptyView.swift in Sources */ = {isa = PBXBuildFile; fileRef = B88A91A02A4C9C0100422ABF /* EntryListEmptyView.swift */; };
		B88B1CDE298DE66E0062CB7F /* SettingsView.swift in Sources */ = {isa = PBXBuildFile; fileRef = B88B1CDD298DE66E0062CB7F /* SettingsView.swift */; };
		B88B1CE1298EAE730062CB7F /* PillButtonStyle.swift in Sources */ = {isa = PBXBuildFile; fileRef = B88B1CE0298EAE730062CB7F /* PillButtonStyle.swift */; };
		B88B1CE3298EB0100062CB7F /* BarButtonStyle.swift in Sources */ = {isa = PBXBuildFile; fileRef = B88B1CE2298EB0100062CB7F /* BarButtonStyle.swift */; };
		B88B1CE5298EB10D0062CB7F /* RecoveryPhraseView.swift in Sources */ = {isa = PBXBuildFile; fileRef = B88B1CE4298EB10D0062CB7F /* RecoveryPhraseView.swift */; };
		B88B1CE7298EEC240062CB7F /* GatewayURLSettingsView.swift in Sources */ = {isa = PBXBuildFile; fileRef = B88B1CE6298EEC240062CB7F /* GatewayURLSettingsView.swift */; };
		B88C9781276425E800B27DF0 /* IBMPlexMono-Italic.ttf in Resources */ = {isa = PBXBuildFile; fileRef = B88C977D276425E800B27DF0 /* IBMPlexMono-Italic.ttf */; };
		B88C9782276425E900B27DF0 /* IBMPlexMono-Italic.ttf in Resources */ = {isa = PBXBuildFile; fileRef = B88C977D276425E800B27DF0 /* IBMPlexMono-Italic.ttf */; };
		B88C9783276425E900B27DF0 /* IBMPlexMono-BoldItalic.ttf in Resources */ = {isa = PBXBuildFile; fileRef = B88C977E276425E800B27DF0 /* IBMPlexMono-BoldItalic.ttf */; };
		B88C9784276425E900B27DF0 /* IBMPlexMono-BoldItalic.ttf in Resources */ = {isa = PBXBuildFile; fileRef = B88C977E276425E800B27DF0 /* IBMPlexMono-BoldItalic.ttf */; };
		B88C9785276425E900B27DF0 /* IBMPlexMono-Bold.ttf in Resources */ = {isa = PBXBuildFile; fileRef = B88C977F276425E800B27DF0 /* IBMPlexMono-Bold.ttf */; };
		B88C9786276425E900B27DF0 /* IBMPlexMono-Bold.ttf in Resources */ = {isa = PBXBuildFile; fileRef = B88C977F276425E800B27DF0 /* IBMPlexMono-Bold.ttf */; };
		B88C9787276425E900B27DF0 /* IBMPlexMono-Regular.ttf in Resources */ = {isa = PBXBuildFile; fileRef = B88C9780276425E800B27DF0 /* IBMPlexMono-Regular.ttf */; };
		B88C9788276425E900B27DF0 /* IBMPlexMono-Regular.ttf in Resources */ = {isa = PBXBuildFile; fileRef = B88C9780276425E800B27DF0 /* IBMPlexMono-Regular.ttf */; };
		B88C97932764264300B27DF0 /* IBMPlexSans-Regular.ttf in Resources */ = {isa = PBXBuildFile; fileRef = B88C978F2764264300B27DF0 /* IBMPlexSans-Regular.ttf */; };
		B88C97942764264300B27DF0 /* IBMPlexSans-Regular.ttf in Resources */ = {isa = PBXBuildFile; fileRef = B88C978F2764264300B27DF0 /* IBMPlexSans-Regular.ttf */; };
		B88C97952764264300B27DF0 /* IBMPlexSans-Italic.ttf in Resources */ = {isa = PBXBuildFile; fileRef = B88C97902764264300B27DF0 /* IBMPlexSans-Italic.ttf */; };
		B88C97962764264300B27DF0 /* IBMPlexSans-Italic.ttf in Resources */ = {isa = PBXBuildFile; fileRef = B88C97902764264300B27DF0 /* IBMPlexSans-Italic.ttf */; };
		B88C97972764264300B27DF0 /* IBMPlexSans-BoldItalic.ttf in Resources */ = {isa = PBXBuildFile; fileRef = B88C97912764264300B27DF0 /* IBMPlexSans-BoldItalic.ttf */; };
		B88C97982764264300B27DF0 /* IBMPlexSans-BoldItalic.ttf in Resources */ = {isa = PBXBuildFile; fileRef = B88C97912764264300B27DF0 /* IBMPlexSans-BoldItalic.ttf */; };
		B88C97992764264300B27DF0 /* IBMPlexSans-Bold.ttf in Resources */ = {isa = PBXBuildFile; fileRef = B88C97922764264300B27DF0 /* IBMPlexSans-Bold.ttf */; };
		B88C979A2764264300B27DF0 /* IBMPlexSans-Bold.ttf in Resources */ = {isa = PBXBuildFile; fileRef = B88C97922764264300B27DF0 /* IBMPlexSans-Bold.ttf */; };
		B88C979D2764266A00B27DF0 /* IBMPlexSans-Light.ttf in Resources */ = {isa = PBXBuildFile; fileRef = B88C979B2764266A00B27DF0 /* IBMPlexSans-Light.ttf */; };
		B88C979E2764266A00B27DF0 /* IBMPlexSans-Light.ttf in Resources */ = {isa = PBXBuildFile; fileRef = B88C979B2764266A00B27DF0 /* IBMPlexSans-Light.ttf */; };
		B88C979F2764266A00B27DF0 /* IBMPlexSans-Medium.ttf in Resources */ = {isa = PBXBuildFile; fileRef = B88C979C2764266A00B27DF0 /* IBMPlexSans-Medium.ttf */; };
		B88C97A02764266A00B27DF0 /* IBMPlexSans-Medium.ttf in Resources */ = {isa = PBXBuildFile; fileRef = B88C979C2764266A00B27DF0 /* IBMPlexSans-Medium.ttf */; };
		B88C97A22764270000B27DF0 /* LICENSE.txt in Resources */ = {isa = PBXBuildFile; fileRef = B88C97A12764270000B27DF0 /* LICENSE.txt */; };
		B88C97A32764270000B27DF0 /* LICENSE.txt in Resources */ = {isa = PBXBuildFile; fileRef = B88C97A12764270000B27DF0 /* LICENSE.txt */; };
		B88CC956284FCF8C00994928 /* Tests_DatabaseService.swift in Sources */ = {isa = PBXBuildFile; fileRef = B88CC955284FCF8C00994928 /* Tests_DatabaseService.swift */; };
		B88CC958284FF59900994928 /* OrderedCollectionUtilities.swift in Sources */ = {isa = PBXBuildFile; fileRef = B88CC957284FF59900994928 /* OrderedCollectionUtilities.swift */; };
		B88CC959284FF59900994928 /* OrderedCollectionUtilities.swift in Sources */ = {isa = PBXBuildFile; fileRef = B88CC957284FF59900994928 /* OrderedCollectionUtilities.swift */; };
		B88CC95B284FF64300994928 /* Tests_OrderedCollectionUtilities.swift in Sources */ = {isa = PBXBuildFile; fileRef = B88CC95A284FF64300994928 /* Tests_OrderedCollectionUtilities.swift */; };
		B88DFEF129E7454100B00DE8 /* Tests_CombineUtilities.swift in Sources */ = {isa = PBXBuildFile; fileRef = B88DFEF029E7454100B00DE8 /* Tests_CombineUtilities.swift */; };
		B8925B2B29C0FA43001F9503 /* Tests_Func.swift in Sources */ = {isa = PBXBuildFile; fileRef = B8925B2A29C0FA43001F9503 /* Tests_Func.swift */; };
		B8925B2F29C23017001F9503 /* MemoViewerDetailView.swift in Sources */ = {isa = PBXBuildFile; fileRef = B8925B2E29C23017001F9503 /* MemoViewerDetailView.swift */; };
		B8925B3129C2320D001F9503 /* MemoDetailDescription.swift in Sources */ = {isa = PBXBuildFile; fileRef = B8925B3029C2320D001F9503 /* MemoDetailDescription.swift */; };
		B89966C728B6EE2300DF1F8C /* Notebook.swift in Sources */ = {isa = PBXBuildFile; fileRef = B89966C628B6EE2300DF1F8C /* Notebook.swift */; };
		B89966C828B6EE2300DF1F8C /* Notebook.swift in Sources */ = {isa = PBXBuildFile; fileRef = B89966C628B6EE2300DF1F8C /* Notebook.swift */; };
		B89DBDDA2AF3EF3D003D2CE3 /* Tests_StringSplitAtRange.swift in Sources */ = {isa = PBXBuildFile; fileRef = B89DBDD92AF3EF3D003D2CE3 /* Tests_StringSplitAtRange.swift */; };
		B89DBDE02AF440C6003D2CE3 /* UIHostingView.swift in Sources */ = {isa = PBXBuildFile; fileRef = B89DBDDF2AF440C6003D2CE3 /* UIHostingView.swift */; };
		B89E30772911B51A00A4721F /* Migration.swift in Sources */ = {isa = PBXBuildFile; fileRef = B89E30762911B51A00A4721F /* Migration.swift */; };
		B89E30782911B51A00A4721F /* Migration.swift in Sources */ = {isa = PBXBuildFile; fileRef = B89E30762911B51A00A4721F /* Migration.swift */; };
		B89E307D2911D7F900A4721F /* IntUtilities.swift in Sources */ = {isa = PBXBuildFile; fileRef = B89E307C2911D7F900A4721F /* IntUtilities.swift */; };
		B89E307E2911D7F900A4721F /* IntUtilities.swift in Sources */ = {isa = PBXBuildFile; fileRef = B89E307C2911D7F900A4721F /* IntUtilities.swift */; };
		B8A1621429B2AB3A008322EB /* CloseButtonView.swift in Sources */ = {isa = PBXBuildFile; fileRef = B8A1621329B2AB3A008322EB /* CloseButtonView.swift */; };
		B8A1621829B39337008322EB /* ExpandAlignedLeadingViewModifier.swift in Sources */ = {isa = PBXBuildFile; fileRef = B8A1621729B39337008322EB /* ExpandAlignedLeadingViewModifier.swift */; };
		B8A1621929B39337008322EB /* ExpandAlignedLeadingViewModifier.swift in Sources */ = {isa = PBXBuildFile; fileRef = B8A1621729B39337008322EB /* ExpandAlignedLeadingViewModifier.swift */; };
		B8A408A928F61BA000A5651D /* project.json in Resources */ = {isa = PBXBuildFile; fileRef = B8A408A828F61BA000A5651D /* project.json */; };
		B8A41D4E2811E81E0096D2E7 /* WikilinkBarView.swift in Sources */ = {isa = PBXBuildFile; fileRef = B8A41D4D2811E81E0096D2E7 /* WikilinkBarView.swift */; };
		B8A41D4F2811E81E0096D2E7 /* WikilinkBarView.swift in Sources */ = {isa = PBXBuildFile; fileRef = B8A41D4D2811E81E0096D2E7 /* WikilinkBarView.swift */; };
		B8A41D512811F87C0096D2E7 /* SlashlinkBarView.swift in Sources */ = {isa = PBXBuildFile; fileRef = B8A41D502811F87C0096D2E7 /* SlashlinkBarView.swift */; };
		B8A41D522811F87C0096D2E7 /* SlashlinkBarView.swift in Sources */ = {isa = PBXBuildFile; fileRef = B8A41D502811F87C0096D2E7 /* SlashlinkBarView.swift */; };
		B8A617202971D3000054D410 /* Slashlink.swift in Sources */ = {isa = PBXBuildFile; fileRef = B8A6171F2971D3000054D410 /* Slashlink.swift */; };
		B8A617222971E4860054D410 /* Tests_Slashlink.swift in Sources */ = {isa = PBXBuildFile; fileRef = B8A617212971E4860054D410 /* Tests_Slashlink.swift */; };
		B8AAAAD928CBD68600DBC8A9 /* Tests_Detail.swift in Sources */ = {isa = PBXBuildFile; fileRef = B8AAAAD828CBD68600DBC8A9 /* Tests_Detail.swift */; };
		B8AAAADB28CBDED800DBC8A9 /* Tests_Search.swift in Sources */ = {isa = PBXBuildFile; fileRef = B8AAAADA28CBDED800DBC8A9 /* Tests_Search.swift */; };
		B8AB08AC2A9D4F8D00998099 /* BlockEditor.swift in Sources */ = {isa = PBXBuildFile; fileRef = B8AB08AB2A9D4F8D00998099 /* BlockEditor.swift */; };
		B8AB08AE2A9D4FA800998099 /* BlockEditorModel.swift in Sources */ = {isa = PBXBuildFile; fileRef = B8AB08AD2A9D4FA800998099 /* BlockEditorModel.swift */; };
		B8AB08B12A9D4FC300998099 /* BlockModel.swift in Sources */ = {isa = PBXBuildFile; fileRef = B8AB08B02A9D4FC300998099 /* BlockModel.swift */; };
		B8AB08B52A9D4FF000998099 /* HeadingBlockCell.swift in Sources */ = {isa = PBXBuildFile; fileRef = B8AB08B42A9D4FF000998099 /* HeadingBlockCell.swift */; };
		B8AB08B72A9D500C00998099 /* QuoteBlockCell.swift in Sources */ = {isa = PBXBuildFile; fileRef = B8AB08B62A9D500C00998099 /* QuoteBlockCell.swift */; };
		B8AB08B92A9D501600998099 /* TextBlockCell.swift in Sources */ = {isa = PBXBuildFile; fileRef = B8AB08B82A9D501600998099 /* TextBlockCell.swift */; };
		B8AB08BB2A9D502300998099 /* TextBlockModel.swift in Sources */ = {isa = PBXBuildFile; fileRef = B8AB08BA2A9D502300998099 /* TextBlockModel.swift */; };
		B8AB08BD2A9D502C00998099 /* ListBlockCell.swift in Sources */ = {isa = PBXBuildFile; fileRef = B8AB08BC2A9D502C00998099 /* ListBlockCell.swift */; };
		B8AB08BF2A9D506300998099 /* BlockEditorRepresentable.swift in Sources */ = {isa = PBXBuildFile; fileRef = B8AB08BE2A9D506300998099 /* BlockEditorRepresentable.swift */; };
		B8AB08C12A9D508500998099 /* BlockEditorViewController.swift in Sources */ = {isa = PBXBuildFile; fileRef = B8AB08C02A9D508500998099 /* BlockEditorViewController.swift */; };
		B8AB08C32A9D509F00998099 /* BlockEditorSubtextEditorMarkup.swift in Sources */ = {isa = PBXBuildFile; fileRef = B8AB08C22A9D509F00998099 /* BlockEditorSubtextEditorMarkup.swift */; };
		B8AB08C52A9D50AB00998099 /* BlockToolbar.swift in Sources */ = {isa = PBXBuildFile; fileRef = B8AB08C42A9D50AB00998099 /* BlockToolbar.swift */; };
		B8AB08C72A9D50E700998099 /* BlockFormatMenu.swift in Sources */ = {isa = PBXBuildFile; fileRef = B8AB08C62A9D50E700998099 /* BlockFormatMenu.swift */; };
		B8AB08CA2A9D518800998099 /* UIBarButtonItemUtilities.swift in Sources */ = {isa = PBXBuildFile; fileRef = B8AB08C92A9D518800998099 /* UIBarButtonItemUtilities.swift */; };
		B8AB08D02A9D522D00998099 /* UIViewDivider.swift in Sources */ = {isa = PBXBuildFile; fileRef = B8AB08CF2A9D522D00998099 /* UIViewDivider.swift */; };
		B8AB08D22A9D523600998099 /* UIViewIconButton.swift in Sources */ = {isa = PBXBuildFile; fileRef = B8AB08D12A9D523600998099 /* UIViewIconButton.swift */; };
		B8AB08D42A9D524300998099 /* UIViewSpacer.swift in Sources */ = {isa = PBXBuildFile; fileRef = B8AB08D32A9D524300998099 /* UIViewSpacer.swift */; };
		B8AB08D62A9D52B300998099 /* UITextViewHelpers.swift in Sources */ = {isa = PBXBuildFile; fileRef = B8AB08D52A9D52B300998099 /* UITextViewHelpers.swift */; };
		B8AB08D82A9D52D700998099 /* UIViewHelpers.swift in Sources */ = {isa = PBXBuildFile; fileRef = B8AB08D72A9D52D700998099 /* UIViewHelpers.swift */; };
		B8AB08DA2A9D534500998099 /* ArrayFirstIndexWhereID.swift in Sources */ = {isa = PBXBuildFile; fileRef = B8AB08D92A9D534500998099 /* ArrayFirstIndexWhereID.swift */; };
		B8AB08DC2A9D537F00998099 /* StringSplitAtRange.swift in Sources */ = {isa = PBXBuildFile; fileRef = B8AB08DB2A9D537F00998099 /* StringSplitAtRange.swift */; };
		B8AC58742AC74F1600F1647D /* Tests_RecoveryModeView.swift in Sources */ = {isa = PBXBuildFile; fileRef = B8AC58732AC74F1600F1647D /* Tests_RecoveryModeView.swift */; };
		B8AC58762AC7568A00F1647D /* Tests_RecoveryPhrase.swift in Sources */ = {isa = PBXBuildFile; fileRef = B8AC58752AC7568A00F1647D /* Tests_RecoveryPhrase.swift */; };
		B8AC648A278F53920099E96B /* EntryStub.swift in Sources */ = {isa = PBXBuildFile; fileRef = B8AC6489278F53920099E96B /* EntryStub.swift */; };
		B8AC648C278F757B0099E96B /* ProgressScrimView.swift in Sources */ = {isa = PBXBuildFile; fileRef = B8AC648B278F757B0099E96B /* ProgressScrimView.swift */; };
		B8AC648D278F757B0099E96B /* ProgressScrimView.swift in Sources */ = {isa = PBXBuildFile; fileRef = B8AC648B278F757B0099E96B /* ProgressScrimView.swift */; };
		B8AC648F278F7E7B0099E96B /* BackLabelStyle.swift in Sources */ = {isa = PBXBuildFile; fileRef = B8AC648E278F7E7B0099E96B /* BackLabelStyle.swift */; };
		B8AC6490278F7E7B0099E96B /* BackLabelStyle.swift in Sources */ = {isa = PBXBuildFile; fileRef = B8AC648E278F7E7B0099E96B /* BackLabelStyle.swift */; };
		B8AE34A7276A885300777FF0 /* TextViewRepresentable.swift in Sources */ = {isa = PBXBuildFile; fileRef = B8AE34A6276A885300777FF0 /* TextViewRepresentable.swift */; };
		B8AE34AA276A986000777FF0 /* PlaceholderTextView.swift in Sources */ = {isa = PBXBuildFile; fileRef = B8AE34A9276A986000777FF0 /* PlaceholderTextView.swift */; };
		B8AE34AD276A9CDB00777FF0 /* PrimaryButtonStyle.swift in Sources */ = {isa = PBXBuildFile; fileRef = B8AE34AC276A9CDB00777FF0 /* PrimaryButtonStyle.swift */; };
		B8AE34AE276A9CDB00777FF0 /* PrimaryButtonStyle.swift in Sources */ = {isa = PBXBuildFile; fileRef = B8AE34AC276A9CDB00777FF0 /* PrimaryButtonStyle.swift */; };
		B8AE34B0276A9F9C00777FF0 /* ColorUtilities.swift in Sources */ = {isa = PBXBuildFile; fileRef = B8AE34AF276A9F9C00777FF0 /* ColorUtilities.swift */; };
		B8AE34B1276A9F9C00777FF0 /* ColorUtilities.swift in Sources */ = {isa = PBXBuildFile; fileRef = B8AE34AF276A9F9C00777FF0 /* ColorUtilities.swift */; };
		B8AE34B6276AAAFF00777FF0 /* RoundedTextFieldViewModifier.swift in Sources */ = {isa = PBXBuildFile; fileRef = B8AE34B5276AAAFF00777FF0 /* RoundedTextFieldViewModifier.swift */; };
		B8AE34B7276AAAFF00777FF0 /* RoundedTextFieldViewModifier.swift in Sources */ = {isa = PBXBuildFile; fileRef = B8AE34B5276AAAFF00777FF0 /* RoundedTextFieldViewModifier.swift */; };
		B8AE34BF276BD61400777FF0 /* RowButtonStyle.swift in Sources */ = {isa = PBXBuildFile; fileRef = B8AE34BE276BD61400777FF0 /* RowButtonStyle.swift */; };
		B8AE34C0276BD61400777FF0 /* RowButtonStyle.swift in Sources */ = {isa = PBXBuildFile; fileRef = B8AE34BE276BD61400777FF0 /* RowButtonStyle.swift */; };
		B8AE34C2276BD77C00777FF0 /* SuggestionLabelStyle.swift in Sources */ = {isa = PBXBuildFile; fileRef = B8AE34C1276BD77C00777FF0 /* SuggestionLabelStyle.swift */; };
		B8AE34C3276BD77C00777FF0 /* SuggestionLabelStyle.swift in Sources */ = {isa = PBXBuildFile; fileRef = B8AE34C1276BD77C00777FF0 /* SuggestionLabelStyle.swift */; };
		B8AE34C5276BF72500777FF0 /* LinkSearchView.swift in Sources */ = {isa = PBXBuildFile; fileRef = B8AE34C4276BF72500777FF0 /* LinkSearchView.swift */; };
		B8AE34C6276BF72500777FF0 /* LinkSearchView.swift in Sources */ = {isa = PBXBuildFile; fileRef = B8AE34C4276BF72500777FF0 /* LinkSearchView.swift */; };
		B8AE34C8276BF77000777FF0 /* SearchTextField.swift in Sources */ = {isa = PBXBuildFile; fileRef = B8AE34C7276BF77000777FF0 /* SearchTextField.swift */; };
		B8AE34CB276C195E00777FF0 /* LinkSuggestionLabelView.swift in Sources */ = {isa = PBXBuildFile; fileRef = B8AE34CA276C195E00777FF0 /* LinkSuggestionLabelView.swift */; };
		B8AE34CC276C195E00777FF0 /* LinkSuggestionLabelView.swift in Sources */ = {isa = PBXBuildFile; fileRef = B8AE34CA276C195E00777FF0 /* LinkSuggestionLabelView.swift */; };
		B8B1769D2ACCD02100A8CAAB /* MockErrorLoggingService.swift in Sources */ = {isa = PBXBuildFile; fileRef = B8B1769C2ACCD02100A8CAAB /* MockErrorLoggingService.swift */; };
		B8B18FE42B76C32E0090AC6B /* URLWithQueryParameters.swift in Sources */ = {isa = PBXBuildFile; fileRef = B8B18FE32B76C32E0090AC6B /* URLWithQueryParameters.swift */; };
		B8B18FE52B76C32E0090AC6B /* URLWithQueryParameters.swift in Sources */ = {isa = PBXBuildFile; fileRef = B8B18FE32B76C32E0090AC6B /* URLWithQueryParameters.swift */; };
		B8B3194D2909E81D00A1E62A /* FileInfo.swift in Sources */ = {isa = PBXBuildFile; fileRef = B8B3194C2909E81D00A1E62A /* FileInfo.swift */; };
		B8B3194F2909F36800A1E62A /* Tests_FileFingerprint.swift in Sources */ = {isa = PBXBuildFile; fileRef = B8B3194E2909F36800A1E62A /* Tests_FileFingerprint.swift */; };
		B8B3EE732979DEE900779B7F /* FirstRunView.swift in Sources */ = {isa = PBXBuildFile; fileRef = B8B3EE722979DEE900779B7F /* FirstRunView.swift */; };
		B8B3EE75297AEE6600779B7F /* FirstRunSphereView.swift in Sources */ = {isa = PBXBuildFile; fileRef = B8B3EE74297AEE6600779B7F /* FirstRunSphereView.swift */; };
		B8B3EE77297AEE8B00779B7F /* FirstRunDoneView.swift in Sources */ = {isa = PBXBuildFile; fileRef = B8B3EE76297AEE8B00779B7F /* FirstRunDoneView.swift */; };
		B8B3EE79297AF6E500779B7F /* FirstRunProfileView.swift in Sources */ = {isa = PBXBuildFile; fileRef = B8B3EE78297AF6E500779B7F /* FirstRunProfileView.swift */; };
		B8B3EE7B297AFB9100779B7F /* TextFieldLabel.swift in Sources */ = {isa = PBXBuildFile; fileRef = B8B3EE7A297AFB9100779B7F /* TextFieldLabel.swift */; };
		B8B3EE7D297B1A1000779B7F /* ViewDebugUtilities.swift in Sources */ = {isa = PBXBuildFile; fileRef = B8B3EE7C297B1A1000779B7F /* ViewDebugUtilities.swift */; };
		B8B4250C28FB43C90081B8D5 /* ContentType.swift in Sources */ = {isa = PBXBuildFile; fileRef = B8B4250B28FB43C90081B8D5 /* ContentType.swift */; };
		B8B4250D28FB43C90081B8D5 /* ContentType.swift in Sources */ = {isa = PBXBuildFile; fileRef = B8B4250B28FB43C90081B8D5 /* ContentType.swift */; };
		B8B4250F28FDE6960081B8D5 /* FileStore.swift in Sources */ = {isa = PBXBuildFile; fileRef = B8B4250E28FDE6960081B8D5 /* FileStore.swift */; };
		B8B4251028FDE6960081B8D5 /* FileStore.swift in Sources */ = {isa = PBXBuildFile; fileRef = B8B4250E28FDE6960081B8D5 /* FileStore.swift */; };
		B8B4251228FDE7780081B8D5 /* Mapping.swift in Sources */ = {isa = PBXBuildFile; fileRef = B8B4251128FDE7780081B8D5 /* Mapping.swift */; };
		B8B4251328FDE7780081B8D5 /* Mapping.swift in Sources */ = {isa = PBXBuildFile; fileRef = B8B4251128FDE7780081B8D5 /* Mapping.swift */; };
		B8B4251528FDE8570081B8D5 /* Memo.swift in Sources */ = {isa = PBXBuildFile; fileRef = B8B4251428FDE8570081B8D5 /* Memo.swift */; };
		B8B4251628FDE8570081B8D5 /* Memo.swift in Sources */ = {isa = PBXBuildFile; fileRef = B8B4251428FDE8570081B8D5 /* Memo.swift */; };
		B8B4251828FDE8AA0081B8D5 /* MemoData.swift in Sources */ = {isa = PBXBuildFile; fileRef = B8B4251728FDE8AA0081B8D5 /* MemoData.swift */; };
		B8B4251928FDE8AA0081B8D5 /* MemoData.swift in Sources */ = {isa = PBXBuildFile; fileRef = B8B4251728FDE8AA0081B8D5 /* MemoData.swift */; };
		B8B4251B28FE1DA60081B8D5 /* Entry.swift in Sources */ = {isa = PBXBuildFile; fileRef = B8B4251A28FE1DA60081B8D5 /* Entry.swift */; };
		B8B4251C28FE1DA60081B8D5 /* Entry.swift in Sources */ = {isa = PBXBuildFile; fileRef = B8B4251A28FE1DA60081B8D5 /* Entry.swift */; };
		B8B4D7EC27EA890B00633B5F /* ShadowStyle.swift in Sources */ = {isa = PBXBuildFile; fileRef = B8B4D7EB27EA890B00633B5F /* ShadowStyle.swift */; };
		B8B4D7EE27EA8AA000633B5F /* DragHandleView.swift in Sources */ = {isa = PBXBuildFile; fileRef = B8B4D7ED27EA8AA000633B5F /* DragHandleView.swift */; };
		B8B54F3B271F6C8400B9B507 /* EntryLink.swift in Sources */ = {isa = PBXBuildFile; fileRef = B8B54F3A271F6C8400B9B507 /* EntryLink.swift */; };
		B8B54F3D271F7C6B00B9B507 /* Suggestion.swift in Sources */ = {isa = PBXBuildFile; fileRef = B8B54F3C271F7C6B00B9B507 /* Suggestion.swift */; };
		B8B604E629146DF6006FCB77 /* MemoryStore.swift in Sources */ = {isa = PBXBuildFile; fileRef = B8B604E529146DF6006FCB77 /* MemoryStore.swift */; };
		B8B604E729146DF6006FCB77 /* MemoryStore.swift in Sources */ = {isa = PBXBuildFile; fileRef = B8B604E529146DF6006FCB77 /* MemoryStore.swift */; };
		B8B604E9291476E9006FCB77 /* Tests_Migrations.swift in Sources */ = {isa = PBXBuildFile; fileRef = B8B604E8291476E9006FCB77 /* Tests_Migrations.swift */; };
		B8B604EB29148C82006FCB77 /* Tests_AppMigrations.swift in Sources */ = {isa = PBXBuildFile; fileRef = B8B604EA29148C82006FCB77 /* Tests_AppMigrations.swift */; };
		B8B6BCB529CCDDF6000DB410 /* ResourceStatus.swift in Sources */ = {isa = PBXBuildFile; fileRef = B8B6BCB429CCDDF6000DB410 /* ResourceStatus.swift */; };
		B8B6BCB629CCDDF6000DB410 /* ResourceStatus.swift in Sources */ = {isa = PBXBuildFile; fileRef = B8B6BCB429CCDDF6000DB410 /* ResourceStatus.swift */; };
		B8B6BCBB29CE1FCF000DB410 /* ProgressTorusView.swift in Sources */ = {isa = PBXBuildFile; fileRef = B8B6BCBA29CE1FCF000DB410 /* ProgressTorusView.swift */; };
		B8B6BCBC29CE1FCF000DB410 /* ProgressTorusView.swift in Sources */ = {isa = PBXBuildFile; fileRef = B8B6BCBA29CE1FCF000DB410 /* ProgressTorusView.swift */; };
		B8B9640E2B692EBB00A96165 /* Tracery.swift in Sources */ = {isa = PBXBuildFile; fileRef = B8B9640D2B692EBB00A96165 /* Tracery.swift */; };
		B8B9640F2B692EBB00A96165 /* Tracery.swift in Sources */ = {isa = PBXBuildFile; fileRef = B8B9640D2B692EBB00A96165 /* Tracery.swift */; };
		B8B964112B69315600A96165 /* Tests_Tracery.swift in Sources */ = {isa = PBXBuildFile; fileRef = B8B964102B69315600A96165 /* Tests_Tracery.swift */; };
		B8B964132B69347900A96165 /* PromptService.swift in Sources */ = {isa = PBXBuildFile; fileRef = B8B964122B69347900A96165 /* PromptService.swift */; };
		B8B964142B69347900A96165 /* PromptService.swift in Sources */ = {isa = PBXBuildFile; fileRef = B8B964122B69347900A96165 /* PromptService.swift */; };
		B8C0A1B4297C938000D59532 /* Error.swift in Sources */ = {isa = PBXBuildFile; fileRef = B8C0A1B3297C938000D59532 /* Error.swift */; };
		B8C3AA922B33B5DA00E7B44D /* BlockEditorModelUpdate.swift in Sources */ = {isa = PBXBuildFile; fileRef = B8C3AA912B33B5DA00E7B44D /* BlockEditorModelUpdate.swift */; };
		B8C7E8BE2809F19500E439DC /* Markup.swift in Sources */ = {isa = PBXBuildFile; fileRef = B8C7E8BD2809F19500E439DC /* Markup.swift */; };
		B8C7E8C0280A2B7700E439DC /* Test_Markup.swift in Sources */ = {isa = PBXBuildFile; fileRef = B8C7E8BF280A2B7700E439DC /* Test_Markup.swift */; };
		B8C80F0129FC201000BAC84D /* Peer.swift in Sources */ = {isa = PBXBuildFile; fileRef = B8C80F0029FC201000BAC84D /* Peer.swift */; };
		B8C80F0329FC20A300BAC84D /* Tests_Peer.swift in Sources */ = {isa = PBXBuildFile; fileRef = B8C80F0229FC20A300BAC84D /* Tests_Peer.swift */; };
		B8C9089E2B73FC170063FA96 /* Tests_PromptRouter.swift in Sources */ = {isa = PBXBuildFile; fileRef = B8C9089D2B73FC170063FA96 /* Tests_PromptRouter.swift */; };
		B8C908A32B76768E0063FA96 /* WebViewRepresentable.swift in Sources */ = {isa = PBXBuildFile; fileRef = B8C908A22B76768E0063FA96 /* WebViewRepresentable.swift */; };
		B8C908A42B76768E0063FA96 /* WebViewRepresentable.swift in Sources */ = {isa = PBXBuildFile; fileRef = B8C908A22B76768E0063FA96 /* WebViewRepresentable.swift */; };
		B8CA8F1E288F07F9005F8802 /* zettelkasten.json in Resources */ = {isa = PBXBuildFile; fileRef = B8CA8F1D288F07F9005F8802 /* zettelkasten.json */; };
		B8CA8F2428908D65005F8802 /* BundleUtilities.swift in Sources */ = {isa = PBXBuildFile; fileRef = B8CA8F2328908D65005F8802 /* BundleUtilities.swift */; };
		B8CAA6CB2A02FA7000F4A0F6 /* Link.swift in Sources */ = {isa = PBXBuildFile; fileRef = B8CAA6CA2A02FA7000F4A0F6 /* Link.swift */; };
		B8CAA6CD2A02FF9B00F4A0F6 /* Tests_Link.swift in Sources */ = {isa = PBXBuildFile; fileRef = B8CAA6CC2A02FF9B00F4A0F6 /* Tests_Link.swift */; };
		B8CAF20F2A9E7C8C0057D5DE /* SubtextTextView.swift in Sources */ = {isa = PBXBuildFile; fileRef = B8CAF20E2A9E7C8C0057D5DE /* SubtextTextView.swift */; };
		B8CAF2112A9E89A30057D5DE /* UIFontHelpers.swift in Sources */ = {isa = PBXBuildFile; fileRef = B8CAF2102A9E89A30057D5DE /* UIFontHelpers.swift */; };
		B8CBAFA229930C660079107E /* ValidatedTextField.swift in Sources */ = {isa = PBXBuildFile; fileRef = B8CBAFA129930C660079107E /* ValidatedTextField.swift */; };
		B8CBAFA42994491B0079107E /* MenuButtonView.swift in Sources */ = {isa = PBXBuildFile; fileRef = B8CBAFA32994491B0079107E /* MenuButtonView.swift */; };
		B8CBAFA72994499A0079107E /* AudienceIconView.swift in Sources */ = {isa = PBXBuildFile; fileRef = B8CBAFA62994499A0079107E /* AudienceIconView.swift */; };
		B8CBAFA9299580E50079107E /* StoreProtocol.swift in Sources */ = {isa = PBXBuildFile; fileRef = B8CBAFA8299580E50079107E /* StoreProtocol.swift */; };
		B8CBAFAA299580E50079107E /* StoreProtocol.swift in Sources */ = {isa = PBXBuildFile; fileRef = B8CBAFA8299580E50079107E /* StoreProtocol.swift */; };
		B8CC433D27A07CE10079D2F9 /* ScrimView.swift in Sources */ = {isa = PBXBuildFile; fileRef = B8CC433C27A07CE10079D2F9 /* ScrimView.swift */; };
		B8CC433E27A07CE10079D2F9 /* ScrimView.swift in Sources */ = {isa = PBXBuildFile; fileRef = B8CC433C27A07CE10079D2F9 /* ScrimView.swift */; };
		B8CC434927A0CA8D0079D2F9 /* AnimationUtilities.swift in Sources */ = {isa = PBXBuildFile; fileRef = B8CC434827A0CA8D0079D2F9 /* AnimationUtilities.swift */; };
		B8CC434A27A0CA8D0079D2F9 /* AnimationUtilities.swift in Sources */ = {isa = PBXBuildFile; fileRef = B8CC434827A0CA8D0079D2F9 /* AnimationUtilities.swift */; };
		B8D328B529A640F200850A37 /* Tests_RecoveryPhraseView.swift in Sources */ = {isa = PBXBuildFile; fileRef = B8D328B429A640F200850A37 /* Tests_RecoveryPhraseView.swift */; };
		B8D328B729A671DA00850A37 /* TranscludeView.swift in Sources */ = {isa = PBXBuildFile; fileRef = B8D328B629A671DA00850A37 /* TranscludeView.swift */; };
		B8D328B829A671DA00850A37 /* TranscludeView.swift in Sources */ = {isa = PBXBuildFile; fileRef = B8D328B629A671DA00850A37 /* TranscludeView.swift */; };
		B8D328BA29A69D2D00850A37 /* Tests_URLUtilities.swift in Sources */ = {isa = PBXBuildFile; fileRef = B8D328B929A69D2D00850A37 /* Tests_URLUtilities.swift */; };
		B8D7F03F27A4AD130042C7CF /* SuggestionLabelView.swift in Sources */ = {isa = PBXBuildFile; fileRef = B8D7F03E27A4AD130042C7CF /* SuggestionLabelView.swift */; };
		B8D7F04027A4AD130042C7CF /* SuggestionLabelView.swift in Sources */ = {isa = PBXBuildFile; fileRef = B8D7F03E27A4AD130042C7CF /* SuggestionLabelView.swift */; };
		B8D7F04227A4AE590042C7CF /* SuggestionViewModifier.swift in Sources */ = {isa = PBXBuildFile; fileRef = B8D7F04127A4AE590042C7CF /* SuggestionViewModifier.swift */; };
		B8D7F04327A4AE590042C7CF /* SuggestionViewModifier.swift in Sources */ = {isa = PBXBuildFile; fileRef = B8D7F04127A4AE590042C7CF /* SuggestionViewModifier.swift */; };
		B8DA32B529CB999500EA166E /* AppUpgradeView.swift in Sources */ = {isa = PBXBuildFile; fileRef = B8DA32B429CB999500EA166E /* AppUpgradeView.swift */; };
		B8DA32B629CB999500EA166E /* AppUpgradeView.swift in Sources */ = {isa = PBXBuildFile; fileRef = B8DA32B429CB999500EA166E /* AppUpgradeView.swift */; };
		B8DEBF192798B6A8007CB528 /* NavigationToolbar.swift in Sources */ = {isa = PBXBuildFile; fileRef = B8DEBF182798B6A8007CB528 /* NavigationToolbar.swift */; };
		B8DEBF1A2798B6A8007CB528 /* NavigationToolbar.swift in Sources */ = {isa = PBXBuildFile; fileRef = B8DEBF182798B6A8007CB528 /* NavigationToolbar.swift */; };
		B8DEBF1F2798EC23007CB528 /* TitleGroupView.swift in Sources */ = {isa = PBXBuildFile; fileRef = B8DEBF1E2798EC23007CB528 /* TitleGroupView.swift */; };
		B8DEBF202798EC23007CB528 /* TitleGroupView.swift in Sources */ = {isa = PBXBuildFile; fileRef = B8DEBF1E2798EC23007CB528 /* TitleGroupView.swift */; };
		B8DEBF222798EE99007CB528 /* RenameSuggestionLabelView.swift in Sources */ = {isa = PBXBuildFile; fileRef = B8DEBF212798EE99007CB528 /* RenameSuggestionLabelView.swift */; };
		B8DEBF232798EE99007CB528 /* RenameSuggestionLabelView.swift in Sources */ = {isa = PBXBuildFile; fileRef = B8DEBF212798EE99007CB528 /* RenameSuggestionLabelView.swift */; };
		B8DEBF252798EF6A007CB528 /* RenameSearchView.swift in Sources */ = {isa = PBXBuildFile; fileRef = B8DEBF242798EF6A007CB528 /* RenameSearchView.swift */; };
		B8DEBF262798EF6A007CB528 /* RenameSearchView.swift in Sources */ = {isa = PBXBuildFile; fileRef = B8DEBF242798EF6A007CB528 /* RenameSearchView.swift */; };
		B8E00A2A29928DD2003B40C1 /* AppDefaults.swift in Sources */ = {isa = PBXBuildFile; fileRef = B8E00A2929928DD2003B40C1 /* AppDefaults.swift */; };
		B8E00A2B29928DD2003B40C1 /* AppDefaults.swift in Sources */ = {isa = PBXBuildFile; fileRef = B8E00A2929928DD2003B40C1 /* AppDefaults.swift */; };
		B8E00A2D299294A0003B40C1 /* UserDefaultsProperty.swift in Sources */ = {isa = PBXBuildFile; fileRef = B8E00A2C299294A0003B40C1 /* UserDefaultsProperty.swift */; };
		B8E00A2E299294A0003B40C1 /* UserDefaultsProperty.swift in Sources */ = {isa = PBXBuildFile; fileRef = B8E00A2C299294A0003B40C1 /* UserDefaultsProperty.swift */; };
		B8E00A302992DAA9003B40C1 /* ProfileSettingsView.swift in Sources */ = {isa = PBXBuildFile; fileRef = B8E00A2F2992DAA9003B40C1 /* ProfileSettingsView.swift */; };
		B8E00A312992DAA9003B40C1 /* ProfileSettingsView.swift in Sources */ = {isa = PBXBuildFile; fileRef = B8E00A2F2992DAA9003B40C1 /* ProfileSettingsView.swift */; };
		B8E1A9462A12F69E00B757A5 /* LogFmt.swift in Sources */ = {isa = PBXBuildFile; fileRef = B8E1A9452A12F69E00B757A5 /* LogFmt.swift */; };
		B8E1A9472A12F69E00B757A5 /* LogFmt.swift in Sources */ = {isa = PBXBuildFile; fileRef = B8E1A9452A12F69E00B757A5 /* LogFmt.swift */; };
		B8E1A9492A13F49F00B757A5 /* Tests_LogFmt.swift in Sources */ = {isa = PBXBuildFile; fileRef = B8E1A9482A13F49F00B757A5 /* Tests_LogFmt.swift */; };
		B8E1A94B2A14198400B757A5 /* OurSphereRecord.swift in Sources */ = {isa = PBXBuildFile; fileRef = B8E1A94A2A14198400B757A5 /* OurSphereRecord.swift */; };
		B8E1A94C2A14198400B757A5 /* OurSphereRecord.swift in Sources */ = {isa = PBXBuildFile; fileRef = B8E1A94A2A14198400B757A5 /* OurSphereRecord.swift */; };
		B8E1A9512A16E8D400B757A5 /* NoospherePeer.swift in Sources */ = {isa = PBXBuildFile; fileRef = B8E1A9502A16E8D400B757A5 /* NoospherePeer.swift */; };
		B8E1A9522A16E8D400B757A5 /* NoospherePeer.swift in Sources */ = {isa = PBXBuildFile; fileRef = B8E1A9502A16E8D400B757A5 /* NoospherePeer.swift */; };
		B8E1A9542A16E8EA00B757A5 /* NoospherePeerChange.swift in Sources */ = {isa = PBXBuildFile; fileRef = B8E1A9532A16E8EA00B757A5 /* NoospherePeerChange.swift */; };
		B8E1A9552A16E8EA00B757A5 /* NoospherePeerChange.swift in Sources */ = {isa = PBXBuildFile; fileRef = B8E1A9532A16E8EA00B757A5 /* NoospherePeerChange.swift */; };
		B8E1A9572A16E98D00B757A5 /* PeerRecord.swift in Sources */ = {isa = PBXBuildFile; fileRef = B8E1A9562A16E98D00B757A5 /* PeerRecord.swift */; };
		B8E1A9582A16E98D00B757A5 /* PeerRecord.swift in Sources */ = {isa = PBXBuildFile; fileRef = B8E1A9562A16E98D00B757A5 /* PeerRecord.swift */; };
		B8E1BB79296DECE700B86E0E /* SwiftNoosphere in Frameworks */ = {isa = PBXBuildFile; productRef = B8E1BB78296DECE700B86E0E /* SwiftNoosphere */; };
		B8E1BB7B296DEF3200B86E0E /* NoosphereService.swift in Sources */ = {isa = PBXBuildFile; fileRef = B8E1BB7A296DEF3200B86E0E /* NoosphereService.swift */; };
		B8E2B02729AD053D004A78B3 /* Tests_Petname.swift in Sources */ = {isa = PBXBuildFile; fileRef = B8E2B02529AD0539004A78B3 /* Tests_Petname.swift */; };
		B8E2B02929AD0E23004A78B3 /* Petname.swift in Sources */ = {isa = PBXBuildFile; fileRef = B8E2B02829AD0E23004A78B3 /* Petname.swift */; };
		B8E2B02B29AD0E4D004A78B3 /* Slug.swift in Sources */ = {isa = PBXBuildFile; fileRef = B8E2B02A29AD0E4D004A78B3 /* Slug.swift */; };
		B8E62AE829D61E69008F7E74 /* Tests_UserDefaultProperty.swift in Sources */ = {isa = PBXBuildFile; fileRef = B8E62AE729D61E69008F7E74 /* Tests_UserDefaultProperty.swift */; };
		B8E6AACF2B0D41F500A3A11B /* BlocksModel.swift in Sources */ = {isa = PBXBuildFile; fileRef = B8E6AACE2B0D41F500A3A11B /* BlocksModel.swift */; };
		B8E6AAD52B0EA8C100A3A11B /* SubtextTextEditorView.swift in Sources */ = {isa = PBXBuildFile; fileRef = B8E6AAD42B0EA8C100A3A11B /* SubtextTextEditorView.swift */; };
		B8EA3757299EBA5500D98E2B /* Tests_NoosphereService.swift in Sources */ = {isa = PBXBuildFile; fileRef = B8EA3756299EBA5500D98E2B /* Tests_NoosphereService.swift */; };
		B8EA3EE529159C5500B92C2E /* HeaderSubtextMemoStore.swift in Sources */ = {isa = PBXBuildFile; fileRef = B8EA3EE429159C5500B92C2E /* HeaderSubtextMemoStore.swift */; };
		B8EA3EE629159C5500B92C2E /* HeaderSubtextMemoStore.swift in Sources */ = {isa = PBXBuildFile; fileRef = B8EA3EE429159C5500B92C2E /* HeaderSubtextMemoStore.swift */; };
		B8EA3EE82915C23200B92C2E /* HeaderSubtext.swift in Sources */ = {isa = PBXBuildFile; fileRef = B8EA3EE72915C23200B92C2E /* HeaderSubtext.swift */; };
		B8EB2A1026F27797006E97C3 /* Tests_iOS.swift in Sources */ = {isa = PBXBuildFile; fileRef = B8EB2A0F26F27797006E97C3 /* Tests_iOS.swift */; };
		B8EB2A1226F27797006E97C3 /* Tests_iOSLaunchTests.swift in Sources */ = {isa = PBXBuildFile; fileRef = B8EB2A1126F27797006E97C3 /* Tests_iOSLaunchTests.swift */; };
		B8EB2A1C26F27797006E97C3 /* Tests_macOS.swift in Sources */ = {isa = PBXBuildFile; fileRef = B8EB2A1B26F27797006E97C3 /* Tests_macOS.swift */; };
		B8EB2A1E26F27797006E97C3 /* Tests_macOSLaunchTests.swift in Sources */ = {isa = PBXBuildFile; fileRef = B8EB2A1D26F27797006E97C3 /* Tests_macOSLaunchTests.swift */; };
		B8EB2A1F26F27797006E97C3 /* SubconsciousApp.swift in Sources */ = {isa = PBXBuildFile; fileRef = B8EB29F326F27794006E97C3 /* SubconsciousApp.swift */; };
		B8EB2A2026F27797006E97C3 /* SubconsciousApp.swift in Sources */ = {isa = PBXBuildFile; fileRef = B8EB29F326F27794006E97C3 /* SubconsciousApp.swift */; };
		B8EB2A2326F27797006E97C3 /* AppView.swift in Sources */ = {isa = PBXBuildFile; fileRef = B8EB29F526F27794006E97C3 /* AppView.swift */; };
		B8EB2A2426F27797006E97C3 /* AppView.swift in Sources */ = {isa = PBXBuildFile; fileRef = B8EB29F526F27794006E97C3 /* AppView.swift */; };
		B8EB2A2526F27797006E97C3 /* Assets.xcassets in Resources */ = {isa = PBXBuildFile; fileRef = B8EB29F626F27797006E97C3 /* Assets.xcassets */; };
		B8EC20912AC4A81600D435F6 /* Redacted.swift in Sources */ = {isa = PBXBuildFile; fileRef = B8EC20902AC4A81600D435F6 /* Redacted.swift */; };
		B8EC20922AC4A81600D435F6 /* Redacted.swift in Sources */ = {isa = PBXBuildFile; fileRef = B8EC20902AC4A81600D435F6 /* Redacted.swift */; };
		B8EC20942AC4A9A000D435F6 /* Tests_Redacted.swift in Sources */ = {isa = PBXBuildFile; fileRef = B8EC20932AC4A9A000D435F6 /* Tests_Redacted.swift */; };
		B8EC568926F4204F00AC64E5 /* SQLite3Database.swift in Sources */ = {isa = PBXBuildFile; fileRef = B8EC568826F4204F00AC64E5 /* SQLite3Database.swift */; };
		B8EC568A26F4204F00AC64E5 /* SQLite3Database.swift in Sources */ = {isa = PBXBuildFile; fileRef = B8EC568826F4204F00AC64E5 /* SQLite3Database.swift */; };
		B8EF986E29034ADF0029363D /* Pathlike.swift in Sources */ = {isa = PBXBuildFile; fileRef = B8EF986D29034ADF0029363D /* Pathlike.swift */; };
		B8EF986F29034ADF0029363D /* Pathlike.swift in Sources */ = {isa = PBXBuildFile; fileRef = B8EF986D29034ADF0029363D /* Pathlike.swift */; };
		B8F164252AE1B4A300A05CE7 /* Tests_StoryUser.swift in Sources */ = {isa = PBXBuildFile; fileRef = B8F164242AE1B4A300A05CE7 /* Tests_StoryUser.swift */; };
		B8F27EE42970CD8F00A33E78 /* Tests_Sphere.swift in Sources */ = {isa = PBXBuildFile; fileRef = B8F27EE32970CD8F00A33E78 /* Tests_Sphere.swift */; };
		B8F832E329B9292C00DFDFA8 /* Tests_SubtextAttributedStringRenderer.swift in Sources */ = {isa = PBXBuildFile; fileRef = B8F832E229B9292C00DFDFA8 /* Tests_SubtextAttributedStringRenderer.swift */; };
		B8FB38B42B309096008A329C /* AdvancedSettingsView.swift in Sources */ = {isa = PBXBuildFile; fileRef = B8FB38B32B309096008A329C /* AdvancedSettingsView.swift */; };
/* End PBXBuildFile section */

/* Begin PBXContainerItemProxy section */
		B80057EC27DC355E002C0129 /* PBXContainerItemProxy */ = {
			isa = PBXContainerItemProxy;
			containerPortal = B8EB29EE26F27794006E97C3 /* Project object */;
			proxyType = 1;
			remoteGlobalIDString = B8EB29FA26F27797006E97C3;
			remoteInfo = "Subconscious (iOS)";
		};
		B8EB2A0C26F27797006E97C3 /* PBXContainerItemProxy */ = {
			isa = PBXContainerItemProxy;
			containerPortal = B8EB29EE26F27794006E97C3 /* Project object */;
			proxyType = 1;
			remoteGlobalIDString = B8EB29FA26F27797006E97C3;
			remoteInfo = "Subconscious (iOS)";
		};
		B8EB2A1826F27797006E97C3 /* PBXContainerItemProxy */ = {
			isa = PBXContainerItemProxy;
			containerPortal = B8EB29EE26F27794006E97C3 /* Project object */;
			proxyType = 1;
			remoteGlobalIDString = B8EB2A0226F27797006E97C3;
			remoteInfo = "Subconscious (macOS)";
		};
/* End PBXContainerItemProxy section */

/* Begin PBXFileReference section */
		B508956D29E7862A0048106B /* Tests_AddressBookService.swift */ = {isa = PBXFileReference; lastKnownFileType = sourcecode.swift; path = Tests_AddressBookService.swift; sourceTree = "<group>"; };
		B508956F29E79BE70048106B /* UserProfileService.swift */ = {isa = PBXFileReference; lastKnownFileType = sourcecode.swift; path = UserProfileService.swift; sourceTree = "<group>"; };
		B509612F2A4CEFCF008E9EDB /* Tests_FirstRun.swift */ = {isa = PBXFileReference; lastKnownFileType = sourcecode.swift; path = Tests_FirstRun.swift; sourceTree = "<group>"; };
		B50B045A2A04B61000AA584B /* TranscludeService.swift */ = {isa = PBXFileReference; lastKnownFileType = sourcecode.swift; path = TranscludeService.swift; sourceTree = "<group>"; };
		B51359232AC113EE004385A7 /* RecoveryModeExplainPanelView.swift */ = {isa = PBXFileReference; lastKnownFileType = sourcecode.swift; path = RecoveryModeExplainPanelView.swift; sourceTree = "<group>"; };
		B51359252AC113F9004385A7 /* RecoveryModeFormPanelView.swift */ = {isa = PBXFileReference; lastKnownFileType = sourcecode.swift; path = RecoveryModeFormPanelView.swift; sourceTree = "<group>"; };
		B51359272AC11570004385A7 /* ErrorDetailView.swift */ = {isa = PBXFileReference; lastKnownFileType = sourcecode.swift; path = ErrorDetailView.swift; sourceTree = "<group>"; };
		B51359292AC2723E004385A7 /* GatewayURL.swift */ = {isa = PBXFileReference; lastKnownFileType = sourcecode.swift; path = GatewayURL.swift; sourceTree = "<group>"; };
		B513FFC92AD9035300492A73 /* StoryListPlaceholderView.swift */ = {isa = PBXFileReference; lastKnownFileType = sourcecode.swift; path = StoryListPlaceholderView.swift; sourceTree = "<group>"; };
		B515E9D62ACA8DD20067A329 /* FirstRunInviteView.swift */ = {isa = PBXFileReference; lastKnownFileType = sourcecode.swift; path = FirstRunInviteView.swift; sourceTree = "<group>"; };
		B515E9D82ACA93D00067A329 /* FirstRunOrbitEffectView.swift */ = {isa = PBXFileReference; lastKnownFileType = sourcecode.swift; path = FirstRunOrbitEffectView.swift; sourceTree = "<group>"; };
		B515E9DA2ACBBB810067A329 /* RectangleCroppedTopRightCorner.swift */ = {isa = PBXFileReference; lastKnownFileType = sourcecode.swift; path = RectangleCroppedTopRightCorner.swift; sourceTree = "<group>"; };
		B51EEAA029F0C37B0055887B /* AppIcon.swift */ = {isa = PBXFileReference; lastKnownFileType = sourcecode.swift; path = AppIcon.swift; sourceTree = "<group>"; };
		B522B4132B4BB3B3004E1001 /* TruncateWithGradientViewModifier.swift */ = {isa = PBXFileReference; lastKnownFileType = sourcecode.swift; path = TruncateWithGradientViewModifier.swift; sourceTree = "<group>"; };
		B528CB3A2A5BB8C0001E3B8F /* FabSpacerView.swift */ = {isa = PBXFileReference; lastKnownFileType = sourcecode.swift; path = FabSpacerView.swift; sourceTree = "<group>"; };
		B5293B882A426645001C4DA7 /* Sentry.swift */ = {isa = PBXFileReference; lastKnownFileType = sourcecode.swift; path = Sentry.swift; sourceTree = "<group>"; };
		B532F8C229B1752E00CE9256 /* TranscludeBlockLayoutFragment.swift */ = {isa = PBXFileReference; lastKnownFileType = sourcecode.swift; path = TranscludeBlockLayoutFragment.swift; sourceTree = "<group>"; };
		B53B600B2B47CA9B007BF747 /* ShuffleProgressView.swift */ = {isa = PBXFileReference; lastKnownFileType = sourcecode.swift; path = ShuffleProgressView.swift; sourceTree = "<group>"; };
		B53B600D2B47DBAC007BF747 /* Tests_DeckDetailStackCursor.swift */ = {isa = PBXFileReference; lastKnownFileType = sourcecode.swift; path = Tests_DeckDetailStackCursor.swift; sourceTree = "<group>"; };
		B53B600F2B47DBDE007BF747 /* Tests_HomeProfileDetailStackCursor.swift */ = {isa = PBXFileReference; lastKnownFileType = sourcecode.swift; path = Tests_HomeProfileDetailStackCursor.swift; sourceTree = "<group>"; };
		B53B60112B47ED99007BF747 /* Tests_Deck_NotificationActions.swift */ = {isa = PBXFileReference; lastKnownFileType = sourcecode.swift; path = Tests_Deck_NotificationActions.swift; sourceTree = "<group>"; };
		B53B60132B47EF30007BF747 /* Tests_Notebook_NotificationActions.swift */ = {isa = PBXFileReference; lastKnownFileType = sourcecode.swift; path = Tests_Notebook_NotificationActions.swift; sourceTree = "<group>"; };
		B53B60152B47EF77007BF747 /* Tests_HomeProfile_NotificationActions.swift */ = {isa = PBXFileReference; lastKnownFileType = sourcecode.swift; path = Tests_HomeProfile_NotificationActions.swift; sourceTree = "<group>"; };
		B53B60172B47F51E007BF747 /* Tests_CardModel.swift */ = {isa = PBXFileReference; lastKnownFileType = sourcecode.swift; path = Tests_CardModel.swift; sourceTree = "<group>"; };
		B53B60192B47FD1C007BF747 /* Tests_MemoEditorDetailNotification.swift */ = {isa = PBXFileReference; lastKnownFileType = sourcecode.swift; path = Tests_MemoEditorDetailNotification.swift; sourceTree = "<group>"; };
		B53DC52F2B7B2B0E00D20CCB /* AICommentsView.swift */ = {isa = PBXFileReference; lastKnownFileType = sourcecode.swift; path = AICommentsView.swift; sourceTree = "<group>"; };
		B540F8B92A0C748C00876256 /* Line.swift */ = {isa = PBXFileReference; lastKnownFileType = sourcecode.swift; path = Line.swift; sourceTree = "<group>"; };
		B54187B729EF5CA00056E4A9 /* FollowUserFormView.swift */ = {isa = PBXFileReference; fileEncoding = 4; lastKnownFileType = sourcecode.swift; path = FollowUserFormView.swift; sourceTree = "<group>"; };
		B542EF662AF48F2100BE29F1 /* StoreUtilities.swift */ = {isa = PBXFileReference; lastKnownFileType = sourcecode.swift; path = StoreUtilities.swift; sourceTree = "<group>"; };
		B542EF692AF493F800BE29F1 /* RenameUserSheet.swift */ = {isa = PBXFileReference; lastKnownFileType = sourcecode.swift; path = RenameUserSheet.swift; sourceTree = "<group>"; };
		B542EF6D2AF4945B00BE29F1 /* UnfollowUserSheet.swift */ = {isa = PBXFileReference; lastKnownFileType = sourcecode.swift; path = UnfollowUserSheet.swift; sourceTree = "<group>"; };
		B542EF702AF4949B00BE29F1 /* EditProfileSheetModifier.swift */ = {isa = PBXFileReference; lastKnownFileType = sourcecode.swift; path = EditProfileSheetModifier.swift; sourceTree = "<group>"; };
		B542EF732AF494E100BE29F1 /* FollowNewUserFormSheet.swift */ = {isa = PBXFileReference; lastKnownFileType = sourcecode.swift; path = FollowNewUserFormSheet.swift; sourceTree = "<group>"; };
		B542EF762AF495F200BE29F1 /* FollowNewUserSheetModifier.swift */ = {isa = PBXFileReference; lastKnownFileType = sourcecode.swift; path = FollowNewUserSheetModifier.swift; sourceTree = "<group>"; };
		B542EF792AF4963700BE29F1 /* UserProfileDetialMetaSheetModifier.swift */ = {isa = PBXFileReference; lastKnownFileType = sourcecode.swift; path = UserProfileDetialMetaSheetModifier.swift; sourceTree = "<group>"; };
		B542EF7C2AF4967900BE29F1 /* FollowUserSheetModifier.swift */ = {isa = PBXFileReference; lastKnownFileType = sourcecode.swift; path = FollowUserSheetModifier.swift; sourceTree = "<group>"; };
		B5432B8229F8BAED003BBB23 /* Tests_UserProfileService.swift */ = {isa = PBXFileReference; lastKnownFileType = sourcecode.swift; path = Tests_UserProfileService.swift; sourceTree = "<group>"; };
		B54930B02A2F0FE300958F12 /* StoryPlaceholderView.swift */ = {isa = PBXFileReference; fileEncoding = 4; lastKnownFileType = sourcecode.swift; path = StoryPlaceholderView.swift; sourceTree = "<group>"; };
		B549B16A2A0CDAC10070C6AD /* FirstRunRecoveryView.swift */ = {isa = PBXFileReference; lastKnownFileType = sourcecode.swift; path = FirstRunRecoveryView.swift; sourceTree = "<group>"; };
		B5604DAD2A6A263E004C9590 /* Tests_Config.swift */ = {isa = PBXFileReference; lastKnownFileType = sourcecode.swift; path = Tests_Config.swift; sourceTree = "<group>"; };
		B56139A02B1EF9FE005F1A32 /* EntryListRowButtonStyle.swift */ = {isa = PBXFileReference; lastKnownFileType = sourcecode.swift; path = EntryListRowButtonStyle.swift; sourceTree = "<group>"; };
		B563ACC02B705FC800068BC1 /* AppThemeToolbarViewModifier.swift */ = {isa = PBXFileReference; lastKnownFileType = sourcecode.swift; path = AppThemeToolbarViewModifier.swift; sourceTree = "<group>"; };
		B563ACC32B70601B00068BC1 /* AppThemeBackgroundViewModifier.swift */ = {isa = PBXFileReference; lastKnownFileType = sourcecode.swift; path = AppThemeBackgroundViewModifier.swift; sourceTree = "<group>"; };
		B563ACC62B70C22000068BC1 /* RelatedNoteButtonStyle.swift */ = {isa = PBXFileReference; lastKnownFileType = sourcecode.swift; path = RelatedNoteButtonStyle.swift; sourceTree = "<group>"; };
		B569971429B6A0DF003204FC /* FollowUserViaQRCodeView.swift */ = {isa = PBXFileReference; fileEncoding = 4; lastKnownFileType = sourcecode.swift; path = FollowUserViaQRCodeView.swift; sourceTree = "<group>"; };
		B569971529B6A0DF003204FC /* DidQrCodeView.swift */ = {isa = PBXFileReference; fileEncoding = 4; lastKnownFileType = sourcecode.swift; path = DidQrCodeView.swift; sourceTree = "<group>"; };
		B56B80932B05AEA800AABF08 /* MathUtilities.swift */ = {isa = PBXFileReference; lastKnownFileType = sourcecode.swift; path = MathUtilities.swift; sourceTree = "<group>"; };
		B56C2D4D2A4962D00062DAC0 /* Tests_TranscludeService.swift */ = {isa = PBXFileReference; lastKnownFileType = sourcecode.swift; path = Tests_TranscludeService.swift; sourceTree = "<group>"; };
		B56C3D3D2A01E5020071EF70 /* InviteCode.swift */ = {isa = PBXFileReference; lastKnownFileType = sourcecode.swift; path = InviteCode.swift; sourceTree = "<group>"; };
		B57339572AEF800300D43333 /* ToastView.swift */ = {isa = PBXFileReference; lastKnownFileType = sourcecode.swift; path = ToastView.swift; sourceTree = "<group>"; };
		B57339592AEF829F00D43333 /* ToastStackView.swift */ = {isa = PBXFileReference; lastKnownFileType = sourcecode.swift; path = ToastStackView.swift; sourceTree = "<group>"; };
		B575834428ED8D9100F6EE88 /* combo.json */ = {isa = PBXFileReference; fileEncoding = 4; lastKnownFileType = text.json; path = combo.json; sourceTree = "<group>"; };
		B57701952A650C92001F874F /* ProfileHeaderButtonStyle.swift */ = {isa = PBXFileReference; lastKnownFileType = sourcecode.swift; path = ProfileHeaderButtonStyle.swift; sourceTree = "<group>"; };
		B579FA912A1AE4D1008A4D2F /* ResolutionStatus.swift */ = {isa = PBXFileReference; lastKnownFileType = sourcecode.swift; path = ResolutionStatus.swift; sourceTree = "<group>"; };
		B57C0AE829D2782C00D352E3 /* PetnameView.swift */ = {isa = PBXFileReference; lastKnownFileType = sourcecode.swift; path = PetnameView.swift; sourceTree = "<group>"; };
		B57C0AF029D280E900D352E3 /* TabButtonView.swift */ = {isa = PBXFileReference; lastKnownFileType = sourcecode.swift; path = TabButtonView.swift; sourceTree = "<group>"; };
		B57C0AF229D2810700D352E3 /* TabHeaderView.swift */ = {isa = PBXFileReference; lastKnownFileType = sourcecode.swift; path = TabHeaderView.swift; sourceTree = "<group>"; };
		B57C0AF429D2865600D352E3 /* UserProfileDetailView.swift */ = {isa = PBXFileReference; lastKnownFileType = sourcecode.swift; path = UserProfileDetailView.swift; sourceTree = "<group>"; };
		B57C0AF629D29A8F00D352E3 /* TabbedColumnView.swift */ = {isa = PBXFileReference; lastKnownFileType = sourcecode.swift; path = TabbedColumnView.swift; sourceTree = "<group>"; };
		B57D63BA29B1CA8B008BBB62 /* DidView.swift */ = {isa = PBXFileReference; lastKnownFileType = sourcecode.swift; path = DidView.swift; sourceTree = "<group>"; };
		B58862C729F612CE006C2EE4 /* EditProfileSheet.swift */ = {isa = PBXFileReference; lastKnownFileType = sourcecode.swift; path = EditProfileSheet.swift; sourceTree = "<group>"; };
		B58A46AE29D3C62B00491E43 /* StoryEntryView.swift */ = {isa = PBXFileReference; lastKnownFileType = sourcecode.swift; path = StoryEntryView.swift; sourceTree = "<group>"; };
		B58A46B029D3C6B300491E43 /* StoryEntry.swift */ = {isa = PBXFileReference; lastKnownFileType = sourcecode.swift; path = StoryEntry.swift; sourceTree = "<group>"; };
		B58A46B229D3CE6100491E43 /* StoryUserView.swift */ = {isa = PBXFileReference; lastKnownFileType = sourcecode.swift; path = StoryUserView.swift; sourceTree = "<group>"; };
		B58A46B429D3CE9700491E43 /* StoryUser.swift */ = {isa = PBXFileReference; lastKnownFileType = sourcecode.swift; path = StoryUser.swift; sourceTree = "<group>"; };
		B58A46B629D3D09500491E43 /* UserProfileHeaderView.swift */ = {isa = PBXFileReference; lastKnownFileType = sourcecode.swift; path = UserProfileHeaderView.swift; sourceTree = "<group>"; };
		B58A46B929D4004B00491E43 /* UserProfileDetailMetaSheet.swift */ = {isa = PBXFileReference; lastKnownFileType = sourcecode.swift; path = UserProfileDetailMetaSheet.swift; sourceTree = "<group>"; };
		B58C1FB92A12F8DE0085A1FE /* ProfilePicFrameViewModifier.swift */ = {isa = PBXFileReference; lastKnownFileType = sourcecode.swift; path = ProfilePicFrameViewModifier.swift; sourceTree = "<group>"; };
		B58C73A629DBB3B500B00EA1 /* UserProfileView.swift */ = {isa = PBXFileReference; fileEncoding = 4; lastKnownFileType = sourcecode.swift; path = UserProfileView.swift; sourceTree = "<group>"; };
		B58CC8DE2B0C6ED5004CFFEA /* DeckNavigationView.swift */ = {isa = PBXFileReference; lastKnownFileType = sourcecode.swift; path = DeckNavigationView.swift; sourceTree = "<group>"; };
		B58CC8E02B0DCEB2004CFFEA /* DeckTheme.swift */ = {isa = PBXFileReference; lastKnownFileType = sourcecode.swift; path = DeckTheme.swift; sourceTree = "<group>"; };
		B58CC8E22B0DCFEE004CFFEA /* CardModel.swift */ = {isa = PBXFileReference; lastKnownFileType = sourcecode.swift; path = CardModel.swift; sourceTree = "<group>"; };
		B58CC8E42B0DE863004CFFEA /* Tests_MathUtilities.swift */ = {isa = PBXFileReference; lastKnownFileType = sourcecode.swift; path = Tests_MathUtilities.swift; sourceTree = "<group>"; };
		B58CC8E62B0DE8D1004CFFEA /* ArrayUtilities.swift */ = {isa = PBXFileReference; lastKnownFileType = sourcecode.swift; path = ArrayUtilities.swift; sourceTree = "<group>"; };
		B58CC8E92B0DEC70004CFFEA /* Tests_ArrayUtilities.swift */ = {isa = PBXFileReference; lastKnownFileType = sourcecode.swift; path = Tests_ArrayUtilities.swift; sourceTree = "<group>"; };
		B58E90A52AFA02B0000C0E65 /* DeckView.swift */ = {isa = PBXFileReference; lastKnownFileType = sourcecode.swift; path = DeckView.swift; sourceTree = "<group>"; };
		B58FD6702A4E4BF000826548 /* GatewayProvisioningSettingsSection.swift */ = {isa = PBXFileReference; lastKnownFileType = sourcecode.swift; path = GatewayProvisioningSettingsSection.swift; sourceTree = "<group>"; };
		B58FD6722A4E4C0E00826548 /* InviteCodeSettingsSection.swift */ = {isa = PBXFileReference; lastKnownFileType = sourcecode.swift; path = InviteCodeSettingsSection.swift; sourceTree = "<group>"; };
		B58FD6742A4E4C8200826548 /* ResourceSyncBadge.swift */ = {isa = PBXFileReference; lastKnownFileType = sourcecode.swift; path = ResourceSyncBadge.swift; sourceTree = "<group>"; };
		B5908BEA29DAB05B00225B1A /* TestUtilities.swift */ = {isa = PBXFileReference; lastKnownFileType = sourcecode.swift; path = TestUtilities.swift; sourceTree = "<group>"; };
		B597C7362B4E34DA003F4342 /* ActivityEvent.swift */ = {isa = PBXFileReference; lastKnownFileType = sourcecode.swift; path = ActivityEvent.swift; sourceTree = "<group>"; };
		B59850B42B328E6800FF8E65 /* NoosphereLogProxy.swift */ = {isa = PBXFileReference; lastKnownFileType = sourcecode.swift; path = NoosphereLogProxy.swift; sourceTree = "<group>"; };
		B59D556229BBFF56007915E2 /* FormField.swift */ = {isa = PBXFileReference; lastKnownFileType = sourcecode.swift; path = FormField.swift; sourceTree = "<group>"; };
		B59E4E562B3BA781000A2B49 /* CardView.swift */ = {isa = PBXFileReference; lastKnownFileType = sourcecode.swift; path = CardView.swift; sourceTree = "<group>"; };
		B59E4E582B3BA8E7000A2B49 /* EntryCardView.swift */ = {isa = PBXFileReference; lastKnownFileType = sourcecode.swift; path = EntryCardView.swift; sourceTree = "<group>"; };
		B59E4E5A2B3BA8ED000A2B49 /* PromptCardView.swift */ = {isa = PBXFileReference; lastKnownFileType = sourcecode.swift; path = PromptCardView.swift; sourceTree = "<group>"; };
		B59E4E5C2B3BA8F6000A2B49 /* ActionCardView.swift */ = {isa = PBXFileReference; lastKnownFileType = sourcecode.swift; path = ActionCardView.swift; sourceTree = "<group>"; };
		B59E4E5E2B3BA91D000A2B49 /* CardContentView.swift */ = {isa = PBXFileReference; lastKnownFileType = sourcecode.swift; path = CardContentView.swift; sourceTree = "<group>"; };
		B59E9E192AB8FA29008E3543 /* HomeProfileView.swift */ = {isa = PBXFileReference; lastKnownFileType = sourcecode.swift; path = HomeProfileView.swift; sourceTree = "<group>"; };
		B5A7AD312A0D0B0E007C3535 /* EmptyStateView.swift */ = {isa = PBXFileReference; lastKnownFileType = sourcecode.swift; path = EmptyStateView.swift; sourceTree = "<group>"; };
		B5AD5C8D2AA6C37900FC5BC5 /* DetailStackView.swift */ = {isa = PBXFileReference; lastKnownFileType = sourcecode.swift; path = DetailStackView.swift; sourceTree = "<group>"; };
		B5AD5C8F2AA7FF1900FC5BC5 /* Tests_DetailStack.swift */ = {isa = PBXFileReference; lastKnownFileType = sourcecode.swift; path = Tests_DetailStack.swift; sourceTree = "<group>"; };
		B5BC3D292B731A3000DB8A49 /* UserLikesService.swift */ = {isa = PBXFileReference; lastKnownFileType = sourcecode.swift; path = UserLikesService.swift; sourceTree = "<group>"; };
		B5C019B32B75ADF4005B59DF /* Tests_UserLikesService.swift */ = {isa = PBXFileReference; lastKnownFileType = sourcecode.swift; path = Tests_UserLikesService.swift; sourceTree = "<group>"; };
		B5C818D52AF380A7001F65BE /* CardStackView.swift */ = {isa = PBXFileReference; lastKnownFileType = sourcecode.swift; path = CardStackView.swift; sourceTree = "<group>"; };
		B5C918ED2A67A16A004C6CD5 /* AuthorizationSettingsView.swift */ = {isa = PBXFileReference; lastKnownFileType = sourcecode.swift; path = AuthorizationSettingsView.swift; sourceTree = "<group>"; };
		B5C918EF2A67ADEF004C6CD5 /* SphereSettingsView.swift */ = {isa = PBXFileReference; lastKnownFileType = sourcecode.swift; path = SphereSettingsView.swift; sourceTree = "<group>"; };
		B5C918F52A67BB35004C6CD5 /* EllipsisLabelView.swift */ = {isa = PBXFileReference; lastKnownFileType = sourcecode.swift; path = EllipsisLabelView.swift; sourceTree = "<group>"; };
		B5C918F82A68D0F3004C6CD5 /* Release.xcconfig */ = {isa = PBXFileReference; fileEncoding = 4; lastKnownFileType = text.xcconfig; path = Release.xcconfig; sourceTree = "<group>"; };
		B5C918F92A68D0F3004C6CD5 /* Development.xcconfig */ = {isa = PBXFileReference; fileEncoding = 4; lastKnownFileType = text.xcconfig; path = Development.xcconfig; sourceTree = "<group>"; };
		B5CA129F29FF732A00860E9E /* GatewayProvisioningService.swift */ = {isa = PBXFileReference; lastKnownFileType = sourcecode.swift; path = GatewayProvisioningService.swift; sourceTree = "<group>"; };
		B5CA448829D6A1C7002FD83C /* DummyDataUtilities.swift */ = {isa = PBXFileReference; lastKnownFileType = sourcecode.swift; path = DummyDataUtilities.swift; sourceTree = "<group>"; };
		B5CA6F3E2B5A4E5D00877B0D /* AppendLinkSearchView.swift */ = {isa = PBXFileReference; lastKnownFileType = sourcecode.swift; path = AppendLinkSearchView.swift; sourceTree = "<group>"; };
		B5CA6F402B5A5D5000877B0D /* AppendLinkSuggestion.swift */ = {isa = PBXFileReference; lastKnownFileType = sourcecode.swift; path = AppendLinkSuggestion.swift; sourceTree = "<group>"; };
		B5CA6F422B5A5E7800877B0D /* AppendLinkSuggestionLabelView.swift */ = {isa = PBXFileReference; lastKnownFileType = sourcecode.swift; path = AppendLinkSuggestionLabelView.swift; sourceTree = "<group>"; };
		B5CFC7FD29E5403900178631 /* FollowUserSheet.swift */ = {isa = PBXFileReference; lastKnownFileType = sourcecode.swift; path = FollowUserSheet.swift; sourceTree = "<group>"; };
		B5D71D182A32B2AF000E058A /* NotFoundView.swift */ = {isa = PBXFileReference; lastKnownFileType = sourcecode.swift; path = NotFoundView.swift; sourceTree = "<group>"; };
		B5D769CA29F770440015385A /* GenerativeProfilePic.swift */ = {isa = PBXFileReference; lastKnownFileType = sourcecode.swift; path = GenerativeProfilePic.swift; sourceTree = "<group>"; };
		B5D8D30029AF1F9B0011D820 /* Did.swift */ = {isa = PBXFileReference; lastKnownFileType = sourcecode.swift; path = Did.swift; sourceTree = "<group>"; };
		B5D8FEB62AAC426C002CBF00 /* MainToolbar.swift */ = {isa = PBXFileReference; lastKnownFileType = sourcecode.swift; path = MainToolbar.swift; sourceTree = "<group>"; };
		B5E07B312B0337A100F302EA /* Tests_UserProfileDetailModel.swift */ = {isa = PBXFileReference; lastKnownFileType = sourcecode.swift; path = Tests_UserProfileDetailModel.swift; sourceTree = "<group>"; };
		B5E60C8A2A145F04007065A1 /* UserProfileBio.swift */ = {isa = PBXFileReference; lastKnownFileType = sourcecode.swift; path = UserProfileBio.swift; sourceTree = "<group>"; };
		B5E60C8C2A146838007065A1 /* Tests_UserProfileBio.swift */ = {isa = PBXFileReference; lastKnownFileType = sourcecode.swift; path = Tests_UserProfileBio.swift; sourceTree = "<group>"; };
		B5E816B82AB0458E00C61500 /* RecoveryPhrase.swift */ = {isa = PBXFileReference; lastKnownFileType = sourcecode.swift; path = RecoveryPhrase.swift; sourceTree = "<group>"; };
		B5E816BA2AB18E6700C61500 /* RecoveryView.swift */ = {isa = PBXFileReference; lastKnownFileType = sourcecode.swift; path = RecoveryView.swift; sourceTree = "<group>"; };
		B5F68F5F2A09F7E200CE4DD7 /* StackedGlowingImage.swift */ = {isa = PBXFileReference; lastKnownFileType = sourcecode.swift; path = StackedGlowingImage.swift; sourceTree = "<group>"; };
		B5F68F622A0B1E6900CE4DD7 /* OnboardingTheme.swift */ = {isa = PBXFileReference; lastKnownFileType = sourcecode.swift; path = OnboardingTheme.swift; sourceTree = "<group>"; };
		B5F6ADC829C02F4A00690DE4 /* AddressBookService.swift */ = {isa = PBXFileReference; lastKnownFileType = sourcecode.swift; path = AddressBookService.swift; sourceTree = "<group>"; };
		B5F6ADCB29C1323900690DE4 /* Tests_FormField.swift */ = {isa = PBXFileReference; lastKnownFileType = sourcecode.swift; path = Tests_FormField.swift; sourceTree = "<group>"; };
		B5FB9D9329D5176100D64988 /* GhostPillButtonStyle.swift */ = {isa = PBXFileReference; lastKnownFileType = sourcecode.swift; path = GhostPillButtonStyle.swift; sourceTree = "<group>"; };
		B800248D2AE6C55F00CE6778 /* Tests_HomeProfileAction.swift */ = {isa = PBXFileReference; lastKnownFileType = sourcecode.swift; path = Tests_HomeProfileAction.swift; sourceTree = "<group>"; };
		B80057E827DC355E002C0129 /* SubconsciousTests.xctest */ = {isa = PBXFileReference; explicitFileType = wrapper.cfbundle; includeInIndex = 0; path = SubconsciousTests.xctest; sourceTree = BUILT_PRODUCTS_DIR; };
		B80057EA27DC355E002C0129 /* SubconsciousTests.swift */ = {isa = PBXFileReference; lastKnownFileType = sourcecode.swift; path = SubconsciousTests.swift; sourceTree = "<group>"; };
		B80057F327DC35BE002C0129 /* Tests_Slug.swift */ = {isa = PBXFileReference; lastKnownFileType = sourcecode.swift; path = Tests_Slug.swift; sourceTree = "<group>"; };
		B800ABE7297DE7D20024D1FD /* DataService.swift */ = {isa = PBXFileReference; lastKnownFileType = sourcecode.swift; path = DataService.swift; sourceTree = "<group>"; };
		B80640542AF173D400E80DC3 /* Tests_BlockEditorBlockModel.swift */ = {isa = PBXFileReference; lastKnownFileType = sourcecode.swift; path = Tests_BlockEditorBlockModel.swift; sourceTree = "<group>"; };
		B80890A62A056A130087E091 /* SlashlinkDisplayView.swift */ = {isa = PBXFileReference; lastKnownFileType = sourcecode.swift; path = SlashlinkDisplayView.swift; sourceTree = "<group>"; };
		B8099EFF2A3B5A820014FC2E /* MemoRecord.swift */ = {isa = PBXFileReference; lastKnownFileType = sourcecode.swift; path = MemoRecord.swift; sourceTree = "<group>"; };
		B8099F012A3B6FA50014FC2E /* Tests_MemoRecord.swift */ = {isa = PBXFileReference; lastKnownFileType = sourcecode.swift; path = Tests_MemoRecord.swift; sourceTree = "<group>"; };
		B809AFF328D8E7BC00D0589A /* Tests_MarkupText.swift */ = {isa = PBXFileReference; lastKnownFileType = sourcecode.swift; path = Tests_MarkupText.swift; sourceTree = "<group>"; };
		B80C9E422A2A7CE400E152FB /* Tests_HeaderSubtext.swift */ = {isa = PBXFileReference; fileEncoding = 4; lastKnownFileType = sourcecode.swift; path = Tests_HeaderSubtext.swift; sourceTree = "<group>"; };
		B80C9E442A2A7CF100E152FB /* Tests_Audience.swift */ = {isa = PBXFileReference; fileEncoding = 4; lastKnownFileType = sourcecode.swift; path = Tests_Audience.swift; sourceTree = "<group>"; };
		B80C9E462A2A7D1400E152FB /* LoadingState.swift */ = {isa = PBXFileReference; fileEncoding = 4; lastKnownFileType = sourcecode.swift; path = LoadingState.swift; sourceTree = "<group>"; };
		B80CC804299D14C900C4D7C0 /* Tests_Memo.swift */ = {isa = PBXFileReference; lastKnownFileType = sourcecode.swift; path = Tests_Memo.swift; sourceTree = "<group>"; };
		B80CC806299D4DF000C4D7C0 /* Tests_SQLite3Database.swift */ = {isa = PBXFileReference; lastKnownFileType = sourcecode.swift; path = Tests_SQLite3Database.swift; sourceTree = "<group>"; };
		B81041AD2B768AC000B87D16 /* Assets */ = {isa = PBXFileReference; lastKnownFileType = folder; path = Assets; sourceTree = "<group>"; };
		B8109C2727A8879C00CD2B6D /* AppTheme.swift */ = {isa = PBXFileReference; lastKnownFileType = sourcecode.swift; path = AppTheme.swift; sourceTree = "<group>"; };
		B8133AEA29B8FD1300B38760 /* SubtextAttributedStringRenderer.swift */ = {isa = PBXFileReference; fileEncoding = 4; lastKnownFileType = sourcecode.swift; path = SubtextAttributedStringRenderer.swift; sourceTree = "<group>"; };
		B81719982B713904008367D5 /* PromptRouter.swift */ = {isa = PBXFileReference; lastKnownFileType = sourcecode.swift; path = PromptRouter.swift; sourceTree = "<group>"; };
		B81A1A6C29DF267200B4CD1C /* LoadingState.swift */ = {isa = PBXFileReference; lastKnownFileType = sourcecode.swift; path = LoadingState.swift; sourceTree = "<group>"; };
		B81A1A6E29DF29BF00B4CD1C /* MemoViewerDetailMetaSheetView.swift */ = {isa = PBXFileReference; lastKnownFileType = sourcecode.swift; path = MemoViewerDetailMetaSheetView.swift; sourceTree = "<group>"; };
		B81A535B27275138001A6268 /* Tape.swift */ = {isa = PBXFileReference; lastKnownFileType = sourcecode.swift; path = Tape.swift; sourceTree = "<group>"; };
		B81A535E272751EE001A6268 /* Subtext.swift */ = {isa = PBXFileReference; lastKnownFileType = sourcecode.swift; path = Subtext.swift; sourceTree = "<group>"; };
		B81D063A29F1821E00593BBA /* SphereFile.swift */ = {isa = PBXFileReference; lastKnownFileType = sourcecode.swift; path = SphereFile.swift; sourceTree = "<group>"; };
		B81D063C29F1C1E400593BBA /* Tests_SphereFile.swift */ = {isa = PBXFileReference; lastKnownFileType = sourcecode.swift; path = Tests_SphereFile.swift; sourceTree = "<group>"; };
		B81EACD727B724A000B3B8DC /* ThickDividerView.swift */ = {isa = PBXFileReference; lastKnownFileType = sourcecode.swift; path = ThickDividerView.swift; sourceTree = "<group>"; };
		B822F18C27C9C0AB00943C6B /* CountChip.swift */ = {isa = PBXFileReference; lastKnownFileType = sourcecode.swift; path = CountChip.swift; sourceTree = "<group>"; };
		B8249D9F27E2668500BCDFBA /* PinTrailingBottom.swift */ = {isa = PBXFileReference; lastKnownFileType = sourcecode.swift; path = PinTrailingBottom.swift; sourceTree = "<group>"; };
		B8249DA227E2753800BCDFBA /* ViewUtilities.swift */ = {isa = PBXFileReference; lastKnownFileType = sourcecode.swift; path = ViewUtilities.swift; sourceTree = "<group>"; };
		B824FDD026FA98F300B81BBD /* MemoEditorDetailResponse.swift */ = {isa = PBXFileReference; lastKnownFileType = sourcecode.swift; path = MemoEditorDetailResponse.swift; sourceTree = "<group>"; };
		B826B27427B5D95F003D3C03 /* SaveState.swift */ = {isa = PBXFileReference; lastKnownFileType = sourcecode.swift; path = SaveState.swift; sourceTree = "<group>"; };
		B828F0A22AFFF05800FDE4AE /* TranscludeListView.swift */ = {isa = PBXFileReference; lastKnownFileType = sourcecode.swift; path = TranscludeListView.swift; sourceTree = "<group>"; };
		B828F0A92B029C9F00FDE4AE /* BlockEditorTranscludeListView.swift */ = {isa = PBXFileReference; lastKnownFileType = sourcecode.swift; path = BlockEditorTranscludeListView.swift; sourceTree = "<group>"; };
		B82BB7FA2821DA61000C9FCC /* Parser.swift */ = {isa = PBXFileReference; lastKnownFileType = sourcecode.swift; path = Parser.swift; sourceTree = "<group>"; };
		B82BB7FD28243F32000C9FCC /* Tests_Parser.swift */ = {isa = PBXFileReference; lastKnownFileType = sourcecode.swift; path = Tests_Parser.swift; sourceTree = "<group>"; };
		B82C3A5226F528B000833CC8 /* DatabaseService.swift */ = {isa = PBXFileReference; lastKnownFileType = sourcecode.swift; path = DatabaseService.swift; sourceTree = "<group>"; };
		B82C3A5526F529EF00833CC8 /* CombineUtilities.swift */ = {isa = PBXFileReference; lastKnownFileType = sourcecode.swift; path = CombineUtilities.swift; sourceTree = "<group>"; };
		B82C3A5826F5761700833CC8 /* FileSync.swift */ = {isa = PBXFileReference; fileEncoding = 4; lastKnownFileType = sourcecode.swift; path = FileSync.swift; sourceTree = "<group>"; };
		B82C3A5E26F576C600833CC8 /* FileManagerUtilities.swift */ = {isa = PBXFileReference; fileEncoding = 4; lastKnownFileType = sourcecode.swift; path = FileManagerUtilities.swift; sourceTree = "<group>"; };
		B82C3A6126F576FB00833CC8 /* URLUtilities.swift */ = {isa = PBXFileReference; fileEncoding = 4; lastKnownFileType = sourcecode.swift; path = URLUtilities.swift; sourceTree = "<group>"; };
		B82C3A6426F5796300833CC8 /* OptionalUtilities.swift */ = {isa = PBXFileReference; fileEncoding = 4; lastKnownFileType = sourcecode.swift; path = OptionalUtilities.swift; sourceTree = "<group>"; };
		B82C3A7526F6B5BF00833CC8 /* StringUtilities.swift */ = {isa = PBXFileReference; fileEncoding = 4; lastKnownFileType = sourcecode.swift; path = StringUtilities.swift; sourceTree = "<group>"; };
		B82D145329EF157B009E21FF /* SubtextView.swift */ = {isa = PBXFileReference; lastKnownFileType = sourcecode.swift; path = SubtextView.swift; sourceTree = "<group>"; };
		B82F053628D60EE60025A8B5 /* AppTabView.swift */ = {isa = PBXFileReference; lastKnownFileType = sourcecode.swift; path = AppTabView.swift; sourceTree = "<group>"; };
		B82FD4552730A62C002CB641 /* EntryRow.swift */ = {isa = PBXFileReference; lastKnownFileType = sourcecode.swift; path = EntryRow.swift; sourceTree = "<group>"; };
		B82FF241298C0DAF0097D688 /* Tests_Noosphere.swift */ = {isa = PBXFileReference; lastKnownFileType = sourcecode.swift; path = Tests_Noosphere.swift; sourceTree = "<group>"; };
		B831BDB62824DA9700C4CE92 /* Tests_Tape.swift */ = {isa = PBXFileReference; lastKnownFileType = sourcecode.swift; path = Tests_Tape.swift; sourceTree = "<group>"; };
		B831BDB82825A28A00C4CE92 /* Header.swift */ = {isa = PBXFileReference; lastKnownFileType = sourcecode.swift; path = Header.swift; sourceTree = "<group>"; };
		B831BDBB2825A4E700C4CE92 /* Tests_Header.swift */ = {isa = PBXFileReference; lastKnownFileType = sourcecode.swift; path = Tests_Header.swift; sourceTree = "<group>"; };
		B834C0422AB4D40200705F2F /* BlockEditorBlockSelectView.swift */ = {isa = PBXFileReference; lastKnownFileType = sourcecode.swift; path = BlockEditorBlockSelectView.swift; sourceTree = "<group>"; };
		B83660572AE3231500BA1864 /* Tests_NotebookDetailStackCursor.swift */ = {isa = PBXFileReference; lastKnownFileType = sourcecode.swift; path = Tests_NotebookDetailStackCursor.swift; sourceTree = "<group>"; };
		B83660592AE3239A00BA1864 /* Tests_NotebookAction.swift */ = {isa = PBXFileReference; lastKnownFileType = sourcecode.swift; path = Tests_NotebookAction.swift; sourceTree = "<group>"; };
		B83B19A22A005C6B007657D9 /* Did+SubconsciousLocal.swift */ = {isa = PBXFileReference; lastKnownFileType = sourcecode.swift; path = "Did+SubconsciousLocal.swift"; sourceTree = "<group>"; };
		B83B19A42A015D93007657D9 /* Tests_Did.swift */ = {isa = PBXFileReference; fileEncoding = 4; lastKnownFileType = sourcecode.swift; path = Tests_Did.swift; sourceTree = "<group>"; };
		B83B19A82A0183AA007657D9 /* Tests_Did+SubconsciousLocal.swift */ = {isa = PBXFileReference; lastKnownFileType = sourcecode.swift; path = "Tests_Did+SubconsciousLocal.swift"; sourceTree = "<group>"; };
		B83E91D627692EC600045C6A /* FAB.swift */ = {isa = PBXFileReference; lastKnownFileType = sourcecode.swift; path = FAB.swift; sourceTree = "<group>"; };
		B848FDA82991836900245115 /* DeveloperSettingsView.swift */ = {isa = PBXFileReference; lastKnownFileType = sourcecode.swift; path = DeveloperSettingsView.swift; sourceTree = "<group>"; };
		B84AD8DE280F3659006B3153 /* Tests_EntryLink.swift */ = {isa = PBXFileReference; lastKnownFileType = sourcecode.swift; path = Tests_EntryLink.swift; sourceTree = "<group>"; };
		B84AD8E0280F7A19006B3153 /* Tests_StringUtilities.swift */ = {isa = PBXFileReference; lastKnownFileType = sourcecode.swift; path = Tests_StringUtilities.swift; sourceTree = "<group>"; };
		B84AD8E2281073CE006B3153 /* InlineFormattingBarView.swift */ = {isa = PBXFileReference; lastKnownFileType = sourcecode.swift; path = InlineFormattingBarView.swift; sourceTree = "<group>"; };
		B84AD8E72811C827006B3153 /* Tests_URLComponentsUtilities.swift */ = {isa = PBXFileReference; lastKnownFileType = sourcecode.swift; path = Tests_URLComponentsUtilities.swift; sourceTree = "<group>"; };
		B84AD8E92811C863006B3153 /* URLComponentsUtilities.swift */ = {isa = PBXFileReference; lastKnownFileType = sourcecode.swift; path = URLComponentsUtilities.swift; sourceTree = "<group>"; };
		B85319E92AAA3D890085044A /* UIViewPreviewRepresentable.swift */ = {isa = PBXFileReference; lastKnownFileType = sourcecode.swift; path = UIViewPreviewRepresentable.swift; sourceTree = "<group>"; };
		B8545F09296F8FB700BC4EA1 /* OmniboxView.swift */ = {isa = PBXFileReference; lastKnownFileType = sourcecode.swift; path = OmniboxView.swift; sourceTree = "<group>"; };
		B8545F0C2970577600BC4EA1 /* BacklinkReacts.swift */ = {isa = PBXFileReference; lastKnownFileType = sourcecode.swift; path = BacklinkReacts.swift; sourceTree = "<group>"; };
		B856521B2975B2CF00B7FCA0 /* StoryAudienceView.swift */ = {isa = PBXFileReference; lastKnownFileType = sourcecode.swift; path = StoryAudienceView.swift; sourceTree = "<group>"; };
		B856521D2975B7F100B7FCA0 /* Audience.swift */ = {isa = PBXFileReference; lastKnownFileType = sourcecode.swift; path = Audience.swift; sourceTree = "<group>"; };
		B856521F2975BA9000B7FCA0 /* MetaTableView.swift */ = {isa = PBXFileReference; lastKnownFileType = sourcecode.swift; path = MetaTableView.swift; sourceTree = "<group>"; };
		B85652212975F16B00B7FCA0 /* BylineView.swift */ = {isa = PBXFileReference; lastKnownFileType = sourcecode.swift; path = BylineView.swift; sourceTree = "<group>"; };
		B85A8057296E31860007F957 /* AudienceMenuButtonView.swift */ = {isa = PBXFileReference; lastKnownFileType = sourcecode.swift; path = AudienceMenuButtonView.swift; sourceTree = "<group>"; };
		B85BF46E27BB0FA800F55730 /* RowViewModifier.swift */ = {isa = PBXFileReference; lastKnownFileType = sourcecode.swift; path = RowViewModifier.swift; sourceTree = "<group>"; };
		B85BF47427BB3D6E00F55730 /* ToolbarTitleGroupView.swift */ = {isa = PBXFileReference; lastKnownFileType = sourcecode.swift; path = ToolbarTitleGroupView.swift; sourceTree = "<group>"; };
		B85BF47727BC2B4700F55730 /* DetailToolbarContent.swift */ = {isa = PBXFileReference; lastKnownFileType = sourcecode.swift; path = DetailToolbarContent.swift; sourceTree = "<group>"; };
		B85D5E3C28BE4B2C00EE0078 /* Tests_NotebookUpdate.swift */ = {isa = PBXFileReference; lastKnownFileType = sourcecode.swift; path = Tests_NotebookUpdate.swift; sourceTree = "<group>"; };
		B85DF78B29B660C50042D725 /* Prose.swift */ = {isa = PBXFileReference; fileEncoding = 4; lastKnownFileType = sourcecode.swift; path = Prose.swift; sourceTree = "<group>"; };
		B85DF78E29B7B5440042D725 /* Tests_Prose.swift */ = {isa = PBXFileReference; lastKnownFileType = sourcecode.swift; path = Tests_Prose.swift; sourceTree = "<group>"; };
		B85EC45F296F099700558761 /* ProfilePic.swift */ = {isa = PBXFileReference; lastKnownFileType = sourcecode.swift; path = ProfilePic.swift; sourceTree = "<group>"; };
		B85EC468296F11F000558761 /* BylineSmView.swift */ = {isa = PBXFileReference; lastKnownFileType = sourcecode.swift; path = BylineSmView.swift; sourceTree = "<group>"; };
		B8616DF729C38775001C666A /* TranscludeButtonStyle.swift */ = {isa = PBXFileReference; lastKnownFileType = sourcecode.swift; path = TranscludeButtonStyle.swift; sourceTree = "<group>"; };
		B866868027AC4EF100A03A55 /* NSRangeUtilities.swift */ = {isa = PBXFileReference; lastKnownFileType = sourcecode.swift; path = NSRangeUtilities.swift; sourceTree = "<group>"; };
		B866868927AC8BED00A03A55 /* DetailKeyboardToolbarView.swift */ = {isa = PBXFileReference; fileEncoding = 4; lastKnownFileType = sourcecode.swift; path = DetailKeyboardToolbarView.swift; sourceTree = "<group>"; };
		B8682DCA2804BF04001CD8DD /* Tests_Subtext.swift */ = {isa = PBXFileReference; lastKnownFileType = sourcecode.swift; path = Tests_Subtext.swift; sourceTree = "<group>"; };
		B8682DCC2804C379001CD8DD /* Tests_CollectionUtilities.swift */ = {isa = PBXFileReference; lastKnownFileType = sourcecode.swift; path = Tests_CollectionUtilities.swift; sourceTree = "<group>"; };
		B86BC75329B143CD005B5833 /* Identified.swift */ = {isa = PBXFileReference; lastKnownFileType = sourcecode.swift; path = Identified.swift; sourceTree = "<group>"; };
		B86BC75929B24BEF005B5833 /* MemoEditorDetailMetaSheetView.swift */ = {isa = PBXFileReference; lastKnownFileType = sourcecode.swift; path = MemoEditorDetailMetaSheetView.swift; sourceTree = "<group>"; };
		B86DD5642A9FE70300E1DEA5 /* RelatedCell.swift */ = {isa = PBXFileReference; lastKnownFileType = sourcecode.swift; path = RelatedCell.swift; sourceTree = "<group>"; };
		B86DD5692A9FF49500E1DEA5 /* BlockEditorRelatedModel.swift */ = {isa = PBXFileReference; lastKnownFileType = sourcecode.swift; path = BlockEditorRelatedModel.swift; sourceTree = "<group>"; };
		B86DD56B2A9FF77600E1DEA5 /* ErrorCell.swift */ = {isa = PBXFileReference; lastKnownFileType = sourcecode.swift; path = ErrorCell.swift; sourceTree = "<group>"; };
		B86DD5712AA0D33E00E1DEA5 /* UIStackViewHelpers.swift */ = {isa = PBXFileReference; lastKnownFileType = sourcecode.swift; path = UIStackViewHelpers.swift; sourceTree = "<group>"; };
		B86DD5752AA0D3DF00E1DEA5 /* Tests_UIStackViewHelpers.swift */ = {isa = PBXFileReference; lastKnownFileType = sourcecode.swift; path = Tests_UIStackViewHelpers.swift; sourceTree = "<group>"; };
		B86DFF2727BF02F0002E57ED /* CollectionUtilities.swift */ = {isa = PBXFileReference; lastKnownFileType = sourcecode.swift; path = CollectionUtilities.swift; sourceTree = "<group>"; };
		B86DFF2C27C0280B002E57ED /* EntryListView.swift */ = {isa = PBXFileReference; lastKnownFileType = sourcecode.swift; path = EntryListView.swift; sourceTree = "<group>"; };
		B86DFF3027C06EBC002E57ED /* RenameSuggestion.swift */ = {isa = PBXFileReference; lastKnownFileType = sourcecode.swift; path = RenameSuggestion.swift; sourceTree = "<group>"; };
		B86DFF3227C072CD002E57ED /* Func.swift */ = {isa = PBXFileReference; lastKnownFileType = sourcecode.swift; path = Func.swift; sourceTree = "<group>"; };
		B86DFF3427C07438002E57ED /* LinkSuggestion.swift */ = {isa = PBXFileReference; lastKnownFileType = sourcecode.swift; path = LinkSuggestion.swift; sourceTree = "<group>"; };
		B86DFF3627C09CA2002E57ED /* DateUtilities.swift */ = {isa = PBXFileReference; lastKnownFileType = sourcecode.swift; path = DateUtilities.swift; sourceTree = "<group>"; };
		B86DFF3827C15B77002E57ED /* Config.swift */ = {isa = PBXFileReference; lastKnownFileType = sourcecode.swift; path = Config.swift; sourceTree = "<group>"; };
		B86E943229AFD5680073929B /* SubtextTextViewRepresentable.swift */ = {isa = PBXFileReference; fileEncoding = 4; lastKnownFileType = sourcecode.swift; name = SubtextTextViewRepresentable.swift; path = Shared/Components/Common/SubtextTextViewRepresentable.swift; sourceTree = SOURCE_ROOT; };
		B86F1AB628C77E8C00DA264E /* Search.swift */ = {isa = PBXFileReference; lastKnownFileType = sourcecode.swift; path = Search.swift; sourceTree = "<group>"; };
		B87288DB299AB01800EF7E07 /* Noosphere.swift */ = {isa = PBXFileReference; lastKnownFileType = sourcecode.swift; path = Noosphere.swift; sourceTree = "<group>"; };
		B87288DD299AB02400EF7E07 /* Sphere.swift */ = {isa = PBXFileReference; lastKnownFileType = sourcecode.swift; path = Sphere.swift; sourceTree = "<group>"; };
		B87288DF299B05B500EF7E07 /* Tests_DataService.swift */ = {isa = PBXFileReference; lastKnownFileType = sourcecode.swift; path = Tests_DataService.swift; sourceTree = "<group>"; };
		B884565229D2102D00DBCD39 /* Tests_App.swift */ = {isa = PBXFileReference; lastKnownFileType = sourcecode.swift; path = Tests_App.swift; sourceTree = "<group>"; };
		B8879E9F26F90C5100A0B4FF /* NotebookNavigationView.swift */ = {isa = PBXFileReference; lastKnownFileType = sourcecode.swift; path = NotebookNavigationView.swift; sourceTree = "<group>"; };
		B8879EA826F93EBF00A0B4FF /* BacklinksView.swift */ = {isa = PBXFileReference; lastKnownFileType = sourcecode.swift; path = BacklinksView.swift; sourceTree = "<group>"; };
		B8879EAB26F944DA00A0B4FF /* MemoEditorDetail.swift */ = {isa = PBXFileReference; lastKnownFileType = sourcecode.swift; path = MemoEditorDetail.swift; sourceTree = "<group>"; };
		B8895CAB2B1FB25300F7DE8D /* SubtextUtilities.swift */ = {isa = PBXFileReference; lastKnownFileType = sourcecode.swift; path = SubtextUtilities.swift; sourceTree = "<group>"; };
		B88A76D329E09B51005F3422 /* PasteboardService.swift */ = {isa = PBXFileReference; lastKnownFileType = sourcecode.swift; path = PasteboardService.swift; sourceTree = "<group>"; };
		B88A76D629E0AA44005F3422 /* Tests_MemoViewerDetailMetaSheet.swift */ = {isa = PBXFileReference; lastKnownFileType = sourcecode.swift; path = Tests_MemoViewerDetailMetaSheet.swift; sourceTree = "<group>"; };
		B88A91A02A4C9C0100422ABF /* EntryListEmptyView.swift */ = {isa = PBXFileReference; lastKnownFileType = sourcecode.swift; path = EntryListEmptyView.swift; sourceTree = "<group>"; };
		B88B1CDD298DE66E0062CB7F /* SettingsView.swift */ = {isa = PBXFileReference; lastKnownFileType = sourcecode.swift; path = SettingsView.swift; sourceTree = "<group>"; };
		B88B1CE0298EAE730062CB7F /* PillButtonStyle.swift */ = {isa = PBXFileReference; lastKnownFileType = sourcecode.swift; path = PillButtonStyle.swift; sourceTree = "<group>"; };
		B88B1CE2298EB0100062CB7F /* BarButtonStyle.swift */ = {isa = PBXFileReference; lastKnownFileType = sourcecode.swift; path = BarButtonStyle.swift; sourceTree = "<group>"; };
		B88B1CE4298EB10D0062CB7F /* RecoveryPhraseView.swift */ = {isa = PBXFileReference; lastKnownFileType = sourcecode.swift; path = RecoveryPhraseView.swift; sourceTree = "<group>"; };
		B88B1CE6298EEC240062CB7F /* GatewayURLSettingsView.swift */ = {isa = PBXFileReference; lastKnownFileType = sourcecode.swift; path = GatewayURLSettingsView.swift; sourceTree = "<group>"; };
		B88C977D276425E800B27DF0 /* IBMPlexMono-Italic.ttf */ = {isa = PBXFileReference; lastKnownFileType = file; path = "IBMPlexMono-Italic.ttf"; sourceTree = "<group>"; };
		B88C977E276425E800B27DF0 /* IBMPlexMono-BoldItalic.ttf */ = {isa = PBXFileReference; lastKnownFileType = file; path = "IBMPlexMono-BoldItalic.ttf"; sourceTree = "<group>"; };
		B88C977F276425E800B27DF0 /* IBMPlexMono-Bold.ttf */ = {isa = PBXFileReference; lastKnownFileType = file; path = "IBMPlexMono-Bold.ttf"; sourceTree = "<group>"; };
		B88C9780276425E800B27DF0 /* IBMPlexMono-Regular.ttf */ = {isa = PBXFileReference; lastKnownFileType = file; path = "IBMPlexMono-Regular.ttf"; sourceTree = "<group>"; };
		B88C978F2764264300B27DF0 /* IBMPlexSans-Regular.ttf */ = {isa = PBXFileReference; lastKnownFileType = file; path = "IBMPlexSans-Regular.ttf"; sourceTree = "<group>"; };
		B88C97902764264300B27DF0 /* IBMPlexSans-Italic.ttf */ = {isa = PBXFileReference; lastKnownFileType = file; path = "IBMPlexSans-Italic.ttf"; sourceTree = "<group>"; };
		B88C97912764264300B27DF0 /* IBMPlexSans-BoldItalic.ttf */ = {isa = PBXFileReference; lastKnownFileType = file; path = "IBMPlexSans-BoldItalic.ttf"; sourceTree = "<group>"; };
		B88C97922764264300B27DF0 /* IBMPlexSans-Bold.ttf */ = {isa = PBXFileReference; lastKnownFileType = file; path = "IBMPlexSans-Bold.ttf"; sourceTree = "<group>"; };
		B88C979B2764266A00B27DF0 /* IBMPlexSans-Light.ttf */ = {isa = PBXFileReference; lastKnownFileType = file; path = "IBMPlexSans-Light.ttf"; sourceTree = "<group>"; };
		B88C979C2764266A00B27DF0 /* IBMPlexSans-Medium.ttf */ = {isa = PBXFileReference; lastKnownFileType = file; path = "IBMPlexSans-Medium.ttf"; sourceTree = "<group>"; };
		B88C97A12764270000B27DF0 /* LICENSE.txt */ = {isa = PBXFileReference; fileEncoding = 4; lastKnownFileType = text; path = LICENSE.txt; sourceTree = "<group>"; };
		B88CC955284FCF8C00994928 /* Tests_DatabaseService.swift */ = {isa = PBXFileReference; lastKnownFileType = sourcecode.swift; path = Tests_DatabaseService.swift; sourceTree = "<group>"; };
		B88CC957284FF59900994928 /* OrderedCollectionUtilities.swift */ = {isa = PBXFileReference; lastKnownFileType = sourcecode.swift; path = OrderedCollectionUtilities.swift; sourceTree = "<group>"; };
		B88CC95A284FF64300994928 /* Tests_OrderedCollectionUtilities.swift */ = {isa = PBXFileReference; lastKnownFileType = sourcecode.swift; path = Tests_OrderedCollectionUtilities.swift; sourceTree = "<group>"; };
		B88DFEF029E7454100B00DE8 /* Tests_CombineUtilities.swift */ = {isa = PBXFileReference; lastKnownFileType = sourcecode.swift; path = Tests_CombineUtilities.swift; sourceTree = "<group>"; };
		B8925B2A29C0FA43001F9503 /* Tests_Func.swift */ = {isa = PBXFileReference; lastKnownFileType = sourcecode.swift; path = Tests_Func.swift; sourceTree = "<group>"; };
		B8925B2E29C23017001F9503 /* MemoViewerDetailView.swift */ = {isa = PBXFileReference; lastKnownFileType = sourcecode.swift; path = MemoViewerDetailView.swift; sourceTree = "<group>"; };
		B8925B3029C2320D001F9503 /* MemoDetailDescription.swift */ = {isa = PBXFileReference; lastKnownFileType = sourcecode.swift; path = MemoDetailDescription.swift; sourceTree = "<group>"; };
		B89966C628B6EE2300DF1F8C /* Notebook.swift */ = {isa = PBXFileReference; lastKnownFileType = sourcecode.swift; path = Notebook.swift; sourceTree = "<group>"; };
		B89DBDD92AF3EF3D003D2CE3 /* Tests_StringSplitAtRange.swift */ = {isa = PBXFileReference; lastKnownFileType = sourcecode.swift; path = Tests_StringSplitAtRange.swift; sourceTree = "<group>"; };
		B89DBDDF2AF440C6003D2CE3 /* UIHostingView.swift */ = {isa = PBXFileReference; lastKnownFileType = sourcecode.swift; path = UIHostingView.swift; sourceTree = "<group>"; };
		B89E30762911B51A00A4721F /* Migration.swift */ = {isa = PBXFileReference; lastKnownFileType = sourcecode.swift; path = Migration.swift; sourceTree = "<group>"; };
		B89E307C2911D7F900A4721F /* IntUtilities.swift */ = {isa = PBXFileReference; lastKnownFileType = sourcecode.swift; path = IntUtilities.swift; sourceTree = "<group>"; };
		B8A1621329B2AB3A008322EB /* CloseButtonView.swift */ = {isa = PBXFileReference; lastKnownFileType = sourcecode.swift; path = CloseButtonView.swift; sourceTree = "<group>"; };
		B8A1621729B39337008322EB /* ExpandAlignedLeadingViewModifier.swift */ = {isa = PBXFileReference; lastKnownFileType = sourcecode.swift; path = ExpandAlignedLeadingViewModifier.swift; sourceTree = "<group>"; };
		B8A408A828F61BA000A5651D /* project.json */ = {isa = PBXFileReference; fileEncoding = 4; lastKnownFileType = text.json; path = project.json; sourceTree = "<group>"; };
		B8A41D4D2811E81E0096D2E7 /* WikilinkBarView.swift */ = {isa = PBXFileReference; lastKnownFileType = sourcecode.swift; path = WikilinkBarView.swift; sourceTree = "<group>"; };
		B8A41D502811F87C0096D2E7 /* SlashlinkBarView.swift */ = {isa = PBXFileReference; lastKnownFileType = sourcecode.swift; path = SlashlinkBarView.swift; sourceTree = "<group>"; };
		B8A6171F2971D3000054D410 /* Slashlink.swift */ = {isa = PBXFileReference; lastKnownFileType = sourcecode.swift; path = Slashlink.swift; sourceTree = "<group>"; };
		B8A617212971E4860054D410 /* Tests_Slashlink.swift */ = {isa = PBXFileReference; lastKnownFileType = sourcecode.swift; path = Tests_Slashlink.swift; sourceTree = "<group>"; };
		B8AAAAD828CBD68600DBC8A9 /* Tests_Detail.swift */ = {isa = PBXFileReference; lastKnownFileType = sourcecode.swift; path = Tests_Detail.swift; sourceTree = "<group>"; };
		B8AAAADA28CBDED800DBC8A9 /* Tests_Search.swift */ = {isa = PBXFileReference; lastKnownFileType = sourcecode.swift; path = Tests_Search.swift; sourceTree = "<group>"; };
		B8AB08AB2A9D4F8D00998099 /* BlockEditor.swift */ = {isa = PBXFileReference; lastKnownFileType = sourcecode.swift; path = BlockEditor.swift; sourceTree = "<group>"; };
		B8AB08AD2A9D4FA800998099 /* BlockEditorModel.swift */ = {isa = PBXFileReference; lastKnownFileType = sourcecode.swift; path = BlockEditorModel.swift; sourceTree = "<group>"; };
		B8AB08B02A9D4FC300998099 /* BlockModel.swift */ = {isa = PBXFileReference; lastKnownFileType = sourcecode.swift; path = BlockModel.swift; sourceTree = "<group>"; };
		B8AB08B42A9D4FF000998099 /* HeadingBlockCell.swift */ = {isa = PBXFileReference; lastKnownFileType = sourcecode.swift; path = HeadingBlockCell.swift; sourceTree = "<group>"; };
		B8AB08B62A9D500C00998099 /* QuoteBlockCell.swift */ = {isa = PBXFileReference; lastKnownFileType = sourcecode.swift; path = QuoteBlockCell.swift; sourceTree = "<group>"; };
		B8AB08B82A9D501600998099 /* TextBlockCell.swift */ = {isa = PBXFileReference; lastKnownFileType = sourcecode.swift; path = TextBlockCell.swift; sourceTree = "<group>"; };
		B8AB08BA2A9D502300998099 /* TextBlockModel.swift */ = {isa = PBXFileReference; lastKnownFileType = sourcecode.swift; path = TextBlockModel.swift; sourceTree = "<group>"; };
		B8AB08BC2A9D502C00998099 /* ListBlockCell.swift */ = {isa = PBXFileReference; lastKnownFileType = sourcecode.swift; path = ListBlockCell.swift; sourceTree = "<group>"; };
		B8AB08BE2A9D506300998099 /* BlockEditorRepresentable.swift */ = {isa = PBXFileReference; lastKnownFileType = sourcecode.swift; path = BlockEditorRepresentable.swift; sourceTree = "<group>"; };
		B8AB08C02A9D508500998099 /* BlockEditorViewController.swift */ = {isa = PBXFileReference; lastKnownFileType = sourcecode.swift; path = BlockEditorViewController.swift; sourceTree = "<group>"; };
		B8AB08C22A9D509F00998099 /* BlockEditorSubtextEditorMarkup.swift */ = {isa = PBXFileReference; lastKnownFileType = sourcecode.swift; path = BlockEditorSubtextEditorMarkup.swift; sourceTree = "<group>"; };
		B8AB08C42A9D50AB00998099 /* BlockToolbar.swift */ = {isa = PBXFileReference; lastKnownFileType = sourcecode.swift; path = BlockToolbar.swift; sourceTree = "<group>"; };
		B8AB08C62A9D50E700998099 /* BlockFormatMenu.swift */ = {isa = PBXFileReference; lastKnownFileType = sourcecode.swift; path = BlockFormatMenu.swift; sourceTree = "<group>"; };
		B8AB08C92A9D518800998099 /* UIBarButtonItemUtilities.swift */ = {isa = PBXFileReference; lastKnownFileType = sourcecode.swift; path = UIBarButtonItemUtilities.swift; sourceTree = "<group>"; };
		B8AB08CF2A9D522D00998099 /* UIViewDivider.swift */ = {isa = PBXFileReference; lastKnownFileType = sourcecode.swift; path = UIViewDivider.swift; sourceTree = "<group>"; };
		B8AB08D12A9D523600998099 /* UIViewIconButton.swift */ = {isa = PBXFileReference; lastKnownFileType = sourcecode.swift; path = UIViewIconButton.swift; sourceTree = "<group>"; };
		B8AB08D32A9D524300998099 /* UIViewSpacer.swift */ = {isa = PBXFileReference; lastKnownFileType = sourcecode.swift; path = UIViewSpacer.swift; sourceTree = "<group>"; };
		B8AB08D52A9D52B300998099 /* UITextViewHelpers.swift */ = {isa = PBXFileReference; lastKnownFileType = sourcecode.swift; path = UITextViewHelpers.swift; sourceTree = "<group>"; };
		B8AB08D72A9D52D700998099 /* UIViewHelpers.swift */ = {isa = PBXFileReference; lastKnownFileType = sourcecode.swift; path = UIViewHelpers.swift; sourceTree = "<group>"; };
		B8AB08D92A9D534500998099 /* ArrayFirstIndexWhereID.swift */ = {isa = PBXFileReference; lastKnownFileType = sourcecode.swift; path = ArrayFirstIndexWhereID.swift; sourceTree = "<group>"; };
		B8AB08DB2A9D537F00998099 /* StringSplitAtRange.swift */ = {isa = PBXFileReference; lastKnownFileType = sourcecode.swift; path = StringSplitAtRange.swift; sourceTree = "<group>"; };
		B8AC58732AC74F1600F1647D /* Tests_RecoveryModeView.swift */ = {isa = PBXFileReference; lastKnownFileType = sourcecode.swift; path = Tests_RecoveryModeView.swift; sourceTree = "<group>"; };
		B8AC58752AC7568A00F1647D /* Tests_RecoveryPhrase.swift */ = {isa = PBXFileReference; lastKnownFileType = sourcecode.swift; path = Tests_RecoveryPhrase.swift; sourceTree = "<group>"; };
		B8AC6489278F53920099E96B /* EntryStub.swift */ = {isa = PBXFileReference; lastKnownFileType = sourcecode.swift; path = EntryStub.swift; sourceTree = "<group>"; };
		B8AC648B278F757B0099E96B /* ProgressScrimView.swift */ = {isa = PBXFileReference; lastKnownFileType = sourcecode.swift; path = ProgressScrimView.swift; sourceTree = "<group>"; };
		B8AC648E278F7E7B0099E96B /* BackLabelStyle.swift */ = {isa = PBXFileReference; lastKnownFileType = sourcecode.swift; path = BackLabelStyle.swift; sourceTree = "<group>"; };
		B8AE34A6276A885300777FF0 /* TextViewRepresentable.swift */ = {isa = PBXFileReference; lastKnownFileType = sourcecode.swift; path = TextViewRepresentable.swift; sourceTree = "<group>"; };
		B8AE34A9276A986000777FF0 /* PlaceholderTextView.swift */ = {isa = PBXFileReference; lastKnownFileType = sourcecode.swift; path = PlaceholderTextView.swift; sourceTree = "<group>"; };
		B8AE34AC276A9CDB00777FF0 /* PrimaryButtonStyle.swift */ = {isa = PBXFileReference; lastKnownFileType = sourcecode.swift; path = PrimaryButtonStyle.swift; sourceTree = "<group>"; };
		B8AE34AF276A9F9C00777FF0 /* ColorUtilities.swift */ = {isa = PBXFileReference; lastKnownFileType = sourcecode.swift; path = ColorUtilities.swift; sourceTree = "<group>"; };
		B8AE34B5276AAAFF00777FF0 /* RoundedTextFieldViewModifier.swift */ = {isa = PBXFileReference; lastKnownFileType = sourcecode.swift; path = RoundedTextFieldViewModifier.swift; sourceTree = "<group>"; };
		B8AE34BE276BD61400777FF0 /* RowButtonStyle.swift */ = {isa = PBXFileReference; lastKnownFileType = sourcecode.swift; path = RowButtonStyle.swift; sourceTree = "<group>"; };
		B8AE34C1276BD77C00777FF0 /* SuggestionLabelStyle.swift */ = {isa = PBXFileReference; lastKnownFileType = sourcecode.swift; path = SuggestionLabelStyle.swift; sourceTree = "<group>"; };
		B8AE34C4276BF72500777FF0 /* LinkSearchView.swift */ = {isa = PBXFileReference; lastKnownFileType = sourcecode.swift; path = LinkSearchView.swift; sourceTree = "<group>"; };
		B8AE34C7276BF77000777FF0 /* SearchTextField.swift */ = {isa = PBXFileReference; lastKnownFileType = sourcecode.swift; path = SearchTextField.swift; sourceTree = "<group>"; };
		B8AE34CA276C195E00777FF0 /* LinkSuggestionLabelView.swift */ = {isa = PBXFileReference; lastKnownFileType = sourcecode.swift; path = LinkSuggestionLabelView.swift; sourceTree = "<group>"; };
		B8B1769C2ACCD02100A8CAAB /* MockErrorLoggingService.swift */ = {isa = PBXFileReference; lastKnownFileType = sourcecode.swift; path = MockErrorLoggingService.swift; sourceTree = "<group>"; };
		B8B18FE32B76C32E0090AC6B /* URLWithQueryParameters.swift */ = {isa = PBXFileReference; lastKnownFileType = sourcecode.swift; path = URLWithQueryParameters.swift; sourceTree = "<group>"; };
		B8B3194C2909E81D00A1E62A /* FileInfo.swift */ = {isa = PBXFileReference; lastKnownFileType = sourcecode.swift; path = FileInfo.swift; sourceTree = "<group>"; };
		B8B3194E2909F36800A1E62A /* Tests_FileFingerprint.swift */ = {isa = PBXFileReference; lastKnownFileType = sourcecode.swift; path = Tests_FileFingerprint.swift; sourceTree = "<group>"; };
		B8B3EE722979DEE900779B7F /* FirstRunView.swift */ = {isa = PBXFileReference; lastKnownFileType = sourcecode.swift; path = FirstRunView.swift; sourceTree = "<group>"; };
		B8B3EE74297AEE6600779B7F /* FirstRunSphereView.swift */ = {isa = PBXFileReference; lastKnownFileType = sourcecode.swift; path = FirstRunSphereView.swift; sourceTree = "<group>"; };
		B8B3EE76297AEE8B00779B7F /* FirstRunDoneView.swift */ = {isa = PBXFileReference; lastKnownFileType = sourcecode.swift; path = FirstRunDoneView.swift; sourceTree = "<group>"; };
		B8B3EE78297AF6E500779B7F /* FirstRunProfileView.swift */ = {isa = PBXFileReference; lastKnownFileType = sourcecode.swift; path = FirstRunProfileView.swift; sourceTree = "<group>"; };
		B8B3EE7A297AFB9100779B7F /* TextFieldLabel.swift */ = {isa = PBXFileReference; lastKnownFileType = sourcecode.swift; path = TextFieldLabel.swift; sourceTree = "<group>"; };
		B8B3EE7C297B1A1000779B7F /* ViewDebugUtilities.swift */ = {isa = PBXFileReference; lastKnownFileType = sourcecode.swift; path = ViewDebugUtilities.swift; sourceTree = "<group>"; };
		B8B4250B28FB43C90081B8D5 /* ContentType.swift */ = {isa = PBXFileReference; lastKnownFileType = sourcecode.swift; path = ContentType.swift; sourceTree = "<group>"; };
		B8B4250E28FDE6960081B8D5 /* FileStore.swift */ = {isa = PBXFileReference; lastKnownFileType = sourcecode.swift; path = FileStore.swift; sourceTree = "<group>"; };
		B8B4251128FDE7780081B8D5 /* Mapping.swift */ = {isa = PBXFileReference; lastKnownFileType = sourcecode.swift; path = Mapping.swift; sourceTree = "<group>"; };
		B8B4251428FDE8570081B8D5 /* Memo.swift */ = {isa = PBXFileReference; lastKnownFileType = sourcecode.swift; path = Memo.swift; sourceTree = "<group>"; };
		B8B4251728FDE8AA0081B8D5 /* MemoData.swift */ = {isa = PBXFileReference; lastKnownFileType = sourcecode.swift; path = MemoData.swift; sourceTree = "<group>"; };
		B8B4251A28FE1DA60081B8D5 /* Entry.swift */ = {isa = PBXFileReference; lastKnownFileType = sourcecode.swift; path = Entry.swift; sourceTree = "<group>"; };
		B8B4D7EB27EA890B00633B5F /* ShadowStyle.swift */ = {isa = PBXFileReference; lastKnownFileType = sourcecode.swift; path = ShadowStyle.swift; sourceTree = "<group>"; };
		B8B4D7ED27EA8AA000633B5F /* DragHandleView.swift */ = {isa = PBXFileReference; lastKnownFileType = sourcecode.swift; path = DragHandleView.swift; sourceTree = "<group>"; };
		B8B54F3A271F6C8400B9B507 /* EntryLink.swift */ = {isa = PBXFileReference; lastKnownFileType = sourcecode.swift; path = EntryLink.swift; sourceTree = "<group>"; };
		B8B54F3C271F7C6B00B9B507 /* Suggestion.swift */ = {isa = PBXFileReference; lastKnownFileType = sourcecode.swift; path = Suggestion.swift; sourceTree = "<group>"; };
		B8B604E529146DF6006FCB77 /* MemoryStore.swift */ = {isa = PBXFileReference; lastKnownFileType = sourcecode.swift; path = MemoryStore.swift; sourceTree = "<group>"; };
		B8B604E8291476E9006FCB77 /* Tests_Migrations.swift */ = {isa = PBXFileReference; lastKnownFileType = sourcecode.swift; path = Tests_Migrations.swift; sourceTree = "<group>"; };
		B8B604EA29148C82006FCB77 /* Tests_AppMigrations.swift */ = {isa = PBXFileReference; lastKnownFileType = sourcecode.swift; path = Tests_AppMigrations.swift; sourceTree = "<group>"; };
		B8B6BCB429CCDDF6000DB410 /* ResourceStatus.swift */ = {isa = PBXFileReference; lastKnownFileType = sourcecode.swift; path = ResourceStatus.swift; sourceTree = "<group>"; };
		B8B6BCBA29CE1FCF000DB410 /* ProgressTorusView.swift */ = {isa = PBXFileReference; lastKnownFileType = sourcecode.swift; path = ProgressTorusView.swift; sourceTree = "<group>"; };
		B8B9640D2B692EBB00A96165 /* Tracery.swift */ = {isa = PBXFileReference; lastKnownFileType = sourcecode.swift; path = Tracery.swift; sourceTree = "<group>"; };
		B8B964102B69315600A96165 /* Tests_Tracery.swift */ = {isa = PBXFileReference; lastKnownFileType = sourcecode.swift; path = Tests_Tracery.swift; sourceTree = "<group>"; };
		B8B964122B69347900A96165 /* PromptService.swift */ = {isa = PBXFileReference; lastKnownFileType = sourcecode.swift; path = PromptService.swift; sourceTree = "<group>"; };
		B8C0A1B3297C938000D59532 /* Error.swift */ = {isa = PBXFileReference; lastKnownFileType = sourcecode.swift; path = Error.swift; sourceTree = "<group>"; };
		B8C3AA912B33B5DA00E7B44D /* BlockEditorModelUpdate.swift */ = {isa = PBXFileReference; lastKnownFileType = sourcecode.swift; path = BlockEditorModelUpdate.swift; sourceTree = "<group>"; };
		B8C7E8BD2809F19500E439DC /* Markup.swift */ = {isa = PBXFileReference; lastKnownFileType = sourcecode.swift; path = Markup.swift; sourceTree = "<group>"; };
		B8C7E8BF280A2B7700E439DC /* Test_Markup.swift */ = {isa = PBXFileReference; lastKnownFileType = sourcecode.swift; path = Test_Markup.swift; sourceTree = "<group>"; };
		B8C80F0029FC201000BAC84D /* Peer.swift */ = {isa = PBXFileReference; lastKnownFileType = sourcecode.swift; path = Peer.swift; sourceTree = "<group>"; };
		B8C80F0229FC20A300BAC84D /* Tests_Peer.swift */ = {isa = PBXFileReference; lastKnownFileType = sourcecode.swift; path = Tests_Peer.swift; sourceTree = "<group>"; };
		B8C9089D2B73FC170063FA96 /* Tests_PromptRouter.swift */ = {isa = PBXFileReference; lastKnownFileType = sourcecode.swift; path = Tests_PromptRouter.swift; sourceTree = "<group>"; };
		B8C908A22B76768E0063FA96 /* WebViewRepresentable.swift */ = {isa = PBXFileReference; lastKnownFileType = sourcecode.swift; path = WebViewRepresentable.swift; sourceTree = "<group>"; };
		B8CA8F1D288F07F9005F8802 /* zettelkasten.json */ = {isa = PBXFileReference; fileEncoding = 4; lastKnownFileType = text.json; path = zettelkasten.json; sourceTree = "<group>"; };
		B8CA8F2328908D65005F8802 /* BundleUtilities.swift */ = {isa = PBXFileReference; lastKnownFileType = sourcecode.swift; path = BundleUtilities.swift; sourceTree = "<group>"; };
		B8CAA6CA2A02FA7000F4A0F6 /* Link.swift */ = {isa = PBXFileReference; lastKnownFileType = sourcecode.swift; path = Link.swift; sourceTree = "<group>"; };
		B8CAA6CC2A02FF9B00F4A0F6 /* Tests_Link.swift */ = {isa = PBXFileReference; lastKnownFileType = sourcecode.swift; path = Tests_Link.swift; sourceTree = "<group>"; };
		B8CAF20E2A9E7C8C0057D5DE /* SubtextTextView.swift */ = {isa = PBXFileReference; lastKnownFileType = sourcecode.swift; path = SubtextTextView.swift; sourceTree = "<group>"; };
		B8CAF2102A9E89A30057D5DE /* UIFontHelpers.swift */ = {isa = PBXFileReference; lastKnownFileType = sourcecode.swift; path = UIFontHelpers.swift; sourceTree = "<group>"; };
		B8CBAFA129930C660079107E /* ValidatedTextField.swift */ = {isa = PBXFileReference; lastKnownFileType = sourcecode.swift; path = ValidatedTextField.swift; sourceTree = "<group>"; };
		B8CBAFA32994491B0079107E /* MenuButtonView.swift */ = {isa = PBXFileReference; lastKnownFileType = sourcecode.swift; path = MenuButtonView.swift; sourceTree = "<group>"; };
		B8CBAFA62994499A0079107E /* AudienceIconView.swift */ = {isa = PBXFileReference; lastKnownFileType = sourcecode.swift; path = AudienceIconView.swift; sourceTree = "<group>"; };
		B8CBAFA8299580E50079107E /* StoreProtocol.swift */ = {isa = PBXFileReference; fileEncoding = 4; lastKnownFileType = sourcecode.swift; path = StoreProtocol.swift; sourceTree = "<group>"; };
		B8CC433C27A07CE10079D2F9 /* ScrimView.swift */ = {isa = PBXFileReference; lastKnownFileType = sourcecode.swift; path = ScrimView.swift; sourceTree = "<group>"; };
		B8CC434827A0CA8D0079D2F9 /* AnimationUtilities.swift */ = {isa = PBXFileReference; lastKnownFileType = sourcecode.swift; path = AnimationUtilities.swift; sourceTree = "<group>"; };
		B8D328B429A640F200850A37 /* Tests_RecoveryPhraseView.swift */ = {isa = PBXFileReference; lastKnownFileType = sourcecode.swift; path = Tests_RecoveryPhraseView.swift; sourceTree = "<group>"; };
		B8D328B629A671DA00850A37 /* TranscludeView.swift */ = {isa = PBXFileReference; lastKnownFileType = sourcecode.swift; path = TranscludeView.swift; sourceTree = "<group>"; };
		B8D328B929A69D2D00850A37 /* Tests_URLUtilities.swift */ = {isa = PBXFileReference; lastKnownFileType = sourcecode.swift; path = Tests_URLUtilities.swift; sourceTree = "<group>"; };
		B8D7F03E27A4AD130042C7CF /* SuggestionLabelView.swift */ = {isa = PBXFileReference; lastKnownFileType = sourcecode.swift; path = SuggestionLabelView.swift; sourceTree = "<group>"; };
		B8D7F04127A4AE590042C7CF /* SuggestionViewModifier.swift */ = {isa = PBXFileReference; lastKnownFileType = sourcecode.swift; path = SuggestionViewModifier.swift; sourceTree = "<group>"; };
		B8DA32B429CB999500EA166E /* AppUpgradeView.swift */ = {isa = PBXFileReference; lastKnownFileType = sourcecode.swift; path = AppUpgradeView.swift; sourceTree = "<group>"; };
		B8DEBF182798B6A8007CB528 /* NavigationToolbar.swift */ = {isa = PBXFileReference; lastKnownFileType = sourcecode.swift; path = NavigationToolbar.swift; sourceTree = "<group>"; };
		B8DEBF1E2798EC23007CB528 /* TitleGroupView.swift */ = {isa = PBXFileReference; lastKnownFileType = sourcecode.swift; path = TitleGroupView.swift; sourceTree = "<group>"; };
		B8DEBF212798EE99007CB528 /* RenameSuggestionLabelView.swift */ = {isa = PBXFileReference; lastKnownFileType = sourcecode.swift; path = RenameSuggestionLabelView.swift; sourceTree = "<group>"; };
		B8DEBF242798EF6A007CB528 /* RenameSearchView.swift */ = {isa = PBXFileReference; lastKnownFileType = sourcecode.swift; path = RenameSearchView.swift; sourceTree = "<group>"; };
		B8E00A2929928DD2003B40C1 /* AppDefaults.swift */ = {isa = PBXFileReference; lastKnownFileType = sourcecode.swift; path = AppDefaults.swift; sourceTree = "<group>"; };
		B8E00A2C299294A0003B40C1 /* UserDefaultsProperty.swift */ = {isa = PBXFileReference; lastKnownFileType = sourcecode.swift; path = UserDefaultsProperty.swift; sourceTree = "<group>"; };
		B8E00A2F2992DAA9003B40C1 /* ProfileSettingsView.swift */ = {isa = PBXFileReference; lastKnownFileType = sourcecode.swift; path = ProfileSettingsView.swift; sourceTree = "<group>"; };
		B8E1A9452A12F69E00B757A5 /* LogFmt.swift */ = {isa = PBXFileReference; lastKnownFileType = sourcecode.swift; path = LogFmt.swift; sourceTree = "<group>"; };
		B8E1A9482A13F49F00B757A5 /* Tests_LogFmt.swift */ = {isa = PBXFileReference; lastKnownFileType = sourcecode.swift; path = Tests_LogFmt.swift; sourceTree = "<group>"; };
		B8E1A94A2A14198400B757A5 /* OurSphereRecord.swift */ = {isa = PBXFileReference; lastKnownFileType = sourcecode.swift; path = OurSphereRecord.swift; sourceTree = "<group>"; };
		B8E1A9502A16E8D400B757A5 /* NoospherePeer.swift */ = {isa = PBXFileReference; lastKnownFileType = sourcecode.swift; path = NoospherePeer.swift; sourceTree = "<group>"; };
		B8E1A9532A16E8EA00B757A5 /* NoospherePeerChange.swift */ = {isa = PBXFileReference; lastKnownFileType = sourcecode.swift; path = NoospherePeerChange.swift; sourceTree = "<group>"; };
		B8E1A9562A16E98D00B757A5 /* PeerRecord.swift */ = {isa = PBXFileReference; lastKnownFileType = sourcecode.swift; path = PeerRecord.swift; sourceTree = "<group>"; };
		B8E1BB7A296DEF3200B86E0E /* NoosphereService.swift */ = {isa = PBXFileReference; lastKnownFileType = sourcecode.swift; path = NoosphereService.swift; sourceTree = "<group>"; };
		B8E2B02529AD0539004A78B3 /* Tests_Petname.swift */ = {isa = PBXFileReference; lastKnownFileType = sourcecode.swift; path = Tests_Petname.swift; sourceTree = "<group>"; };
		B8E2B02829AD0E23004A78B3 /* Petname.swift */ = {isa = PBXFileReference; lastKnownFileType = sourcecode.swift; path = Petname.swift; sourceTree = "<group>"; };
		B8E2B02A29AD0E4D004A78B3 /* Slug.swift */ = {isa = PBXFileReference; lastKnownFileType = sourcecode.swift; path = Slug.swift; sourceTree = "<group>"; };
		B8E62AE729D61E69008F7E74 /* Tests_UserDefaultProperty.swift */ = {isa = PBXFileReference; lastKnownFileType = sourcecode.swift; path = Tests_UserDefaultProperty.swift; sourceTree = "<group>"; };
		B8E6AACE2B0D41F500A3A11B /* BlocksModel.swift */ = {isa = PBXFileReference; lastKnownFileType = sourcecode.swift; path = BlocksModel.swift; sourceTree = "<group>"; };
		B8E6AAD42B0EA8C100A3A11B /* SubtextTextEditorView.swift */ = {isa = PBXFileReference; lastKnownFileType = sourcecode.swift; path = SubtextTextEditorView.swift; sourceTree = "<group>"; };
		B8EA3756299EBA5500D98E2B /* Tests_NoosphereService.swift */ = {isa = PBXFileReference; lastKnownFileType = sourcecode.swift; path = Tests_NoosphereService.swift; sourceTree = "<group>"; };
		B8EA3EE429159C5500B92C2E /* HeaderSubtextMemoStore.swift */ = {isa = PBXFileReference; lastKnownFileType = sourcecode.swift; path = HeaderSubtextMemoStore.swift; sourceTree = "<group>"; };
		B8EA3EE72915C23200B92C2E /* HeaderSubtext.swift */ = {isa = PBXFileReference; lastKnownFileType = sourcecode.swift; path = HeaderSubtext.swift; sourceTree = "<group>"; };
		B8EB29F326F27794006E97C3 /* SubconsciousApp.swift */ = {isa = PBXFileReference; lastKnownFileType = sourcecode.swift; path = SubconsciousApp.swift; sourceTree = "<group>"; };
		B8EB29F526F27794006E97C3 /* AppView.swift */ = {isa = PBXFileReference; lastKnownFileType = sourcecode.swift; path = AppView.swift; sourceTree = "<group>"; };
		B8EB29F626F27797006E97C3 /* Assets.xcassets */ = {isa = PBXFileReference; lastKnownFileType = folder.assetcatalog; path = Assets.xcassets; sourceTree = "<group>"; };
		B8EB29FB26F27797006E97C3 /* Subconscious.app */ = {isa = PBXFileReference; explicitFileType = wrapper.application; includeInIndex = 0; path = Subconscious.app; sourceTree = BUILT_PRODUCTS_DIR; };
		B8EB29FE26F27797006E97C3 /* Info.plist */ = {isa = PBXFileReference; lastKnownFileType = text.plist.xml; path = Info.plist; sourceTree = "<group>"; };
		B8EB2A0326F27797006E97C3 /* Subconscious.app */ = {isa = PBXFileReference; explicitFileType = wrapper.application; includeInIndex = 0; path = Subconscious.app; sourceTree = BUILT_PRODUCTS_DIR; };
		B8EB2A0526F27797006E97C3 /* Info.plist */ = {isa = PBXFileReference; lastKnownFileType = text.plist.xml; path = Info.plist; sourceTree = "<group>"; };
		B8EB2A0626F27797006E97C3 /* macOS.entitlements */ = {isa = PBXFileReference; lastKnownFileType = text.plist.entitlements; path = macOS.entitlements; sourceTree = "<group>"; };
		B8EB2A0B26F27797006E97C3 /* Tests iOS.xctest */ = {isa = PBXFileReference; explicitFileType = wrapper.cfbundle; includeInIndex = 0; path = "Tests iOS.xctest"; sourceTree = BUILT_PRODUCTS_DIR; };
		B8EB2A0F26F27797006E97C3 /* Tests_iOS.swift */ = {isa = PBXFileReference; lastKnownFileType = sourcecode.swift; path = Tests_iOS.swift; sourceTree = "<group>"; };
		B8EB2A1126F27797006E97C3 /* Tests_iOSLaunchTests.swift */ = {isa = PBXFileReference; lastKnownFileType = sourcecode.swift; path = Tests_iOSLaunchTests.swift; sourceTree = "<group>"; };
		B8EB2A1726F27797006E97C3 /* Tests macOS.xctest */ = {isa = PBXFileReference; explicitFileType = wrapper.cfbundle; includeInIndex = 0; path = "Tests macOS.xctest"; sourceTree = BUILT_PRODUCTS_DIR; };
		B8EB2A1B26F27797006E97C3 /* Tests_macOS.swift */ = {isa = PBXFileReference; lastKnownFileType = sourcecode.swift; path = Tests_macOS.swift; sourceTree = "<group>"; };
		B8EB2A1D26F27797006E97C3 /* Tests_macOSLaunchTests.swift */ = {isa = PBXFileReference; lastKnownFileType = sourcecode.swift; path = Tests_macOSLaunchTests.swift; sourceTree = "<group>"; };
		B8EC20902AC4A81600D435F6 /* Redacted.swift */ = {isa = PBXFileReference; lastKnownFileType = sourcecode.swift; path = Redacted.swift; sourceTree = "<group>"; };
		B8EC20932AC4A9A000D435F6 /* Tests_Redacted.swift */ = {isa = PBXFileReference; lastKnownFileType = sourcecode.swift; path = Tests_Redacted.swift; sourceTree = "<group>"; };
		B8EC568826F4204F00AC64E5 /* SQLite3Database.swift */ = {isa = PBXFileReference; lastKnownFileType = sourcecode.swift; path = SQLite3Database.swift; sourceTree = "<group>"; };
		B8EF986D29034ADF0029363D /* Pathlike.swift */ = {isa = PBXFileReference; lastKnownFileType = sourcecode.swift; path = Pathlike.swift; sourceTree = "<group>"; };
		B8F164242AE1B4A300A05CE7 /* Tests_StoryUser.swift */ = {isa = PBXFileReference; lastKnownFileType = sourcecode.swift; path = Tests_StoryUser.swift; sourceTree = "<group>"; };
		B8F27EE32970CD8F00A33E78 /* Tests_Sphere.swift */ = {isa = PBXFileReference; lastKnownFileType = sourcecode.swift; path = Tests_Sphere.swift; sourceTree = "<group>"; };
		B8F832E229B9292C00DFDFA8 /* Tests_SubtextAttributedStringRenderer.swift */ = {isa = PBXFileReference; lastKnownFileType = sourcecode.swift; path = Tests_SubtextAttributedStringRenderer.swift; sourceTree = "<group>"; };
		B8FB38B32B309096008A329C /* AdvancedSettingsView.swift */ = {isa = PBXFileReference; lastKnownFileType = sourcecode.swift; path = AdvancedSettingsView.swift; sourceTree = "<group>"; };
/* End PBXFileReference section */

/* Begin PBXFrameworksBuildPhase section */
		B80057E527DC355E002C0129 /* Frameworks */ = {
			isa = PBXFrameworksBuildPhase;
			buildActionMask = 2147483647;
			files = (
			);
			runOnlyForDeploymentPostprocessing = 0;
		};
		B8EB29F826F27797006E97C3 /* Frameworks */ = {
			isa = PBXFrameworksBuildPhase;
			buildActionMask = 2147483647;
			files = (
				B8E1BB79296DECE700B86E0E /* SwiftNoosphere in Frameworks */,
				B596B34C2B68B160001C3EB6 /* SentrySwiftUI in Frameworks */,
				B82C3A7126F6B1C000833CC8 /* OrderedCollections in Frameworks */,
				B822F18B27C9615600943C6B /* ObservableStore in Frameworks */,
				8804D2552A4242E300D45E83 /* Sentry in Frameworks */,
				B82C3A6F26F6B1C000833CC8 /* Collections in Frameworks */,
				B57D63C029B574C3008BBB62 /* CodeScanner in Frameworks */,
			);
			runOnlyForDeploymentPostprocessing = 0;
		};
		B8EB2A0026F27797006E97C3 /* Frameworks */ = {
			isa = PBXFrameworksBuildPhase;
			buildActionMask = 2147483647;
			files = (
			);
			runOnlyForDeploymentPostprocessing = 0;
		};
		B8EB2A0826F27797006E97C3 /* Frameworks */ = {
			isa = PBXFrameworksBuildPhase;
			buildActionMask = 2147483647;
			files = (
			);
			runOnlyForDeploymentPostprocessing = 0;
		};
		B8EB2A1426F27797006E97C3 /* Frameworks */ = {
			isa = PBXFrameworksBuildPhase;
			buildActionMask = 2147483647;
			files = (
			);
			runOnlyForDeploymentPostprocessing = 0;
		};
/* End PBXFrameworksBuildPhase section */

/* Begin PBXGroup section */
		B51359222AC113C1004385A7 /* Recovery */ = {
			isa = PBXGroup;
			children = (
				B5E816BA2AB18E6700C61500 /* RecoveryView.swift */,
				B51359232AC113EE004385A7 /* RecoveryModeExplainPanelView.swift */,
				B51359252AC113F9004385A7 /* RecoveryModeFormPanelView.swift */,
			);
			path = Recovery;
			sourceTree = "<group>";
		};
		B532F8C129B1750F00CE9256 /* Transclude */ = {
			isa = PBXGroup;
			children = (
				B532F8C229B1752E00CE9256 /* TranscludeBlockLayoutFragment.swift */,
				B8616DF729C38775001C666A /* TranscludeButtonStyle.swift */,
				B828F0A22AFFF05800FDE4AE /* TranscludeListView.swift */,
				B8D328B629A671DA00850A37 /* TranscludeView.swift */,
				B563ACC62B70C22000068BC1 /* RelatedNoteButtonStyle.swift */,
			);
			path = Transclude;
			sourceTree = "<group>";
		};
		B540F8B82A0C748100876256 /* Shapes */ = {
			isa = PBXGroup;
			children = (
				B540F8B92A0C748C00876256 /* Line.swift */,
			);
			path = Shapes;
			sourceTree = "<group>";
		};
		B542EF6C2AF4941C00BE29F1 /* Sheets */ = {
			isa = PBXGroup;
			children = (
				B58862C729F612CE006C2EE4 /* EditProfileSheet.swift */,
				B542EF702AF4949B00BE29F1 /* EditProfileSheetModifier.swift */,
				B5CFC7FD29E5403900178631 /* FollowUserSheet.swift */,
				B542EF7C2AF4967900BE29F1 /* FollowUserSheetModifier.swift */,
				B542EF732AF494E100BE29F1 /* FollowNewUserFormSheet.swift */,
				B542EF762AF495F200BE29F1 /* FollowNewUserSheetModifier.swift */,
				B54187B729EF5CA00056E4A9 /* FollowUserFormView.swift */,
				B569971429B6A0DF003204FC /* FollowUserViaQRCodeView.swift */,
				B542EF692AF493F800BE29F1 /* RenameUserSheet.swift */,
				B542EF6D2AF4945B00BE29F1 /* UnfollowUserSheet.swift */,
				B58A46B929D4004B00491E43 /* UserProfileDetailMetaSheet.swift */,
				B542EF792AF4963700BE29F1 /* UserProfileDetialMetaSheetModifier.swift */,
			);
			path = Sheets;
			sourceTree = "<group>";
		};
		B57339562AEF7FF200D43333 /* Toast */ = {
			isa = PBXGroup;
			children = (
				B57339572AEF800300D43333 /* ToastView.swift */,
				B57339592AEF829F00D43333 /* ToastStackView.swift */,
			);
			path = Toast;
			sourceTree = "<group>";
		};
		B57C0AEC29D280AC00D352E3 /* Layout */ = {
			isa = PBXGroup;
			children = (
				B57C0AF629D29A8F00D352E3 /* TabbedColumnView.swift */,
			);
			path = Layout;
			sourceTree = "<group>";
		};
		B57C0AEF29D280DC00D352E3 /* Tabs */ = {
			isa = PBXGroup;
			children = (
				B57C0AF029D280E900D352E3 /* TabButtonView.swift */,
				B57C0AF229D2810700D352E3 /* TabHeaderView.swift */,
			);
			path = Tabs;
			sourceTree = "<group>";
		};
		B58A46B829D4001500491E43 /* Profile */ = {
			isa = PBXGroup;
			children = (
				B542EF6C2AF4941C00BE29F1 /* Sheets */,
				B569971529B6A0DF003204FC /* DidQrCodeView.swift */,
				B5D769CA29F770440015385A /* GenerativeProfilePic.swift */,
				B57701952A650C92001F874F /* ProfileHeaderButtonStyle.swift */,
				B85EC45F296F099700558761 /* ProfilePic.swift */,
				B58C1FB92A12F8DE0085A1FE /* ProfilePicFrameViewModifier.swift */,
				B58A46B629D3D09500491E43 /* UserProfileHeaderView.swift */,
				B58C73A629DBB3B500B00EA1 /* UserProfileView.swift */,
			);
			path = Profile;
			sourceTree = "<group>";
		};
		B58CC8DD2B0C6C26004CFFEA /* Deck */ = {
			isa = PBXGroup;
			children = (
				B59E4E552B3BA76E000A2B49 /* Cards */,
				B58CC8E02B0DCEB2004CFFEA /* DeckTheme.swift */,
				B58E90A52AFA02B0000C0E65 /* DeckView.swift */,
				B58CC8DE2B0C6ED5004CFFEA /* DeckNavigationView.swift */,
				B58CC8E22B0DCFEE004CFFEA /* CardModel.swift */,
				B5C818D52AF380A7001F65BE /* CardStackView.swift */,
				B53B600B2B47CA9B007BF747 /* ShuffleProgressView.swift */,
			);
			path = Deck;
			sourceTree = "<group>";
		};
		B596B34A2B68B160001C3EB6 /* Frameworks */ = {
			isa = PBXGroup;
			children = (
			);
			name = Frameworks;
			sourceTree = "<group>";
		};
		B59E4E552B3BA76E000A2B49 /* Cards */ = {
			isa = PBXGroup;
			children = (
				B59E4E562B3BA781000A2B49 /* CardView.swift */,
				B59E4E582B3BA8E7000A2B49 /* EntryCardView.swift */,
				B59E4E5A2B3BA8ED000A2B49 /* PromptCardView.swift */,
				B59E4E5C2B3BA8F6000A2B49 /* ActionCardView.swift */,
				B59E4E5E2B3BA91D000A2B49 /* CardContentView.swift */,
			);
			path = Cards;
			sourceTree = "<group>";
		};
		B80057E927DC355E002C0129 /* SubconsciousTests */ = {
			isa = PBXGroup;
			children = (
				B8B1769C2ACCD02100A8CAAB /* MockErrorLoggingService.swift */,
				B80057EA27DC355E002C0129 /* SubconsciousTests.swift */,
				B8C7E8BF280A2B7700E439DC /* Test_Markup.swift */,
				B508956D29E7862A0048106B /* Tests_AddressBookService.swift */,
				B884565229D2102D00DBCD39 /* Tests_App.swift */,
				B8B604EA29148C82006FCB77 /* Tests_AppMigrations.swift */,
				B58CC8E92B0DEC70004CFFEA /* Tests_ArrayUtilities.swift */,
				B80C9E442A2A7CF100E152FB /* Tests_Audience.swift */,
				B80640542AF173D400E80DC3 /* Tests_BlockEditorBlockModel.swift */,
				B53B60172B47F51E007BF747 /* Tests_CardModel.swift */,
				B8682DCC2804C379001CD8DD /* Tests_CollectionUtilities.swift */,
				B88DFEF029E7454100B00DE8 /* Tests_CombineUtilities.swift */,
				B5604DAD2A6A263E004C9590 /* Tests_Config.swift */,
				B88CC955284FCF8C00994928 /* Tests_DatabaseService.swift */,
				B87288DF299B05B500EF7E07 /* Tests_DataService.swift */,
				B53B60112B47ED99007BF747 /* Tests_Deck_NotificationActions.swift */,
				B53B600D2B47DBAC007BF747 /* Tests_DeckDetailStackCursor.swift */,
				B8AAAAD828CBD68600DBC8A9 /* Tests_Detail.swift */,
				B5AD5C8F2AA7FF1900FC5BC5 /* Tests_DetailStack.swift */,
				B83B19A42A015D93007657D9 /* Tests_Did.swift */,
				B83B19A82A0183AA007657D9 /* Tests_Did+SubconsciousLocal.swift */,
				B84AD8DE280F3659006B3153 /* Tests_EntryLink.swift */,
				B8B3194E2909F36800A1E62A /* Tests_FileFingerprint.swift */,
				B509612F2A4CEFCF008E9EDB /* Tests_FirstRun.swift */,
				B5F6ADCB29C1323900690DE4 /* Tests_FormField.swift */,
				B8925B2A29C0FA43001F9503 /* Tests_Func.swift */,
				B831BDBB2825A4E700C4CE92 /* Tests_Header.swift */,
				B80C9E422A2A7CE400E152FB /* Tests_HeaderSubtext.swift */,
				B53B60152B47EF77007BF747 /* Tests_HomeProfile_NotificationActions.swift */,
				B800248D2AE6C55F00CE6778 /* Tests_HomeProfileAction.swift */,
				B53B600F2B47DBDE007BF747 /* Tests_HomeProfileDetailStackCursor.swift */,
				B8CAA6CC2A02FF9B00F4A0F6 /* Tests_Link.swift */,
				B8E1A9482A13F49F00B757A5 /* Tests_LogFmt.swift */,
				B809AFF328D8E7BC00D0589A /* Tests_MarkupText.swift */,
				B58CC8E42B0DE863004CFFEA /* Tests_MathUtilities.swift */,
				B80CC804299D14C900C4D7C0 /* Tests_Memo.swift */,
				B53B60192B47FD1C007BF747 /* Tests_MemoEditorDetailNotification.swift */,
				B8099F012A3B6FA50014FC2E /* Tests_MemoRecord.swift */,
				B88A76D629E0AA44005F3422 /* Tests_MemoViewerDetailMetaSheet.swift */,
				B8B604E8291476E9006FCB77 /* Tests_Migrations.swift */,
				B82FF241298C0DAF0097D688 /* Tests_Noosphere.swift */,
				B8EA3756299EBA5500D98E2B /* Tests_NoosphereService.swift */,
				B53B60132B47EF30007BF747 /* Tests_Notebook_NotificationActions.swift */,
				B83660592AE3239A00BA1864 /* Tests_NotebookAction.swift */,
				B83660572AE3231500BA1864 /* Tests_NotebookDetailStackCursor.swift */,
				B85D5E3C28BE4B2C00EE0078 /* Tests_NotebookUpdate.swift */,
				B88CC95A284FF64300994928 /* Tests_OrderedCollectionUtilities.swift */,
				B82BB7FD28243F32000C9FCC /* Tests_Parser.swift */,
				B8C80F0229FC20A300BAC84D /* Tests_Peer.swift */,
				B8E2B02529AD0539004A78B3 /* Tests_Petname.swift */,
				B8C9089D2B73FC170063FA96 /* Tests_PromptRouter.swift */,
				B85DF78E29B7B5440042D725 /* Tests_Prose.swift */,
				B8AC58732AC74F1600F1647D /* Tests_RecoveryModeView.swift */,
				B8AC58752AC7568A00F1647D /* Tests_RecoveryPhrase.swift */,
				B8D328B429A640F200850A37 /* Tests_RecoveryPhraseView.swift */,
				B8EC20932AC4A9A000D435F6 /* Tests_Redacted.swift */,
				B8AAAADA28CBDED800DBC8A9 /* Tests_Search.swift */,
				B8A617212971E4860054D410 /* Tests_Slashlink.swift */,
				B80057F327DC35BE002C0129 /* Tests_Slug.swift */,
				B8F27EE32970CD8F00A33E78 /* Tests_Sphere.swift */,
				B81D063C29F1C1E400593BBA /* Tests_SphereFile.swift */,
				B80CC806299D4DF000C4D7C0 /* Tests_SQLite3Database.swift */,
				B8F164242AE1B4A300A05CE7 /* Tests_StoryUser.swift */,
				B89DBDD92AF3EF3D003D2CE3 /* Tests_StringSplitAtRange.swift */,
				B84AD8E0280F7A19006B3153 /* Tests_StringUtilities.swift */,
				B8682DCA2804BF04001CD8DD /* Tests_Subtext.swift */,
				B8F832E229B9292C00DFDFA8 /* Tests_SubtextAttributedStringRenderer.swift */,
				B831BDB62824DA9700C4CE92 /* Tests_Tape.swift */,
				B8B964102B69315600A96165 /* Tests_Tracery.swift */,
				B56C2D4D2A4962D00062DAC0 /* Tests_TranscludeService.swift */,
				B86DD5752AA0D3DF00E1DEA5 /* Tests_UIStackViewHelpers.swift */,
				B84AD8E72811C827006B3153 /* Tests_URLComponentsUtilities.swift */,
				B8D328B929A69D2D00850A37 /* Tests_URLUtilities.swift */,
				B8E62AE729D61E69008F7E74 /* Tests_UserDefaultProperty.swift */,
				B5C019B32B75ADF4005B59DF /* Tests_UserLikesService.swift */,
				B5E60C8C2A146838007065A1 /* Tests_UserProfileBio.swift */,
				B5E07B312B0337A100F302EA /* Tests_UserProfileDetailModel.swift */,
				B5432B8229F8BAED003BBB23 /* Tests_UserProfileService.swift */,
				B5908BEA29DAB05B00225B1A /* TestUtilities.swift */,
			);
			path = SubconsciousTests;
			sourceTree = "<group>";
		};
		B81719972B7138DE008367D5 /* NaturalLanguage */ = {
			isa = PBXGroup;
			children = (
				B81719982B713904008367D5 /* PromptRouter.swift */,
				B8B9640D2B692EBB00A96165 /* Tracery.swift */,
			);
			path = NaturalLanguage;
			sourceTree = "<group>";
		};
		B828F0AC2B029F6F00FDE4AE /* Transclude */ = {
			isa = PBXGroup;
			children = (
				B828F0A92B029C9F00FDE4AE /* BlockEditorTranscludeListView.swift */,
			);
			path = Transclude;
			sourceTree = "<group>";
		};
		B831BDBD2825BA6900C4CE92 /* Parsers */ = {
			isa = PBXGroup;
			children = (
				B831BDB82825A28A00C4CE92 /* Header.swift */,
				B82BB7FA2821DA61000C9FCC /* Parser.swift */,
				B81A535E272751EE001A6268 /* Subtext.swift */,
				B8133AEA29B8FD1300B38760 /* SubtextAttributedStringRenderer.swift */,
				B8895CAB2B1FB25300F7DE8D /* SubtextUtilities.swift */,
				B81A535B27275138001A6268 /* Tape.swift */,
			);
			path = Parsers;
			sourceTree = "<group>";
		};
		B83E0E282A9D13CE009F18AE /* BlockEditor */ = {
			isa = PBXGroup;
			children = (
				B8E0BBA42AAB90AD00FBCB57 /* Appendix */,
				B8AB08AB2A9D4F8D00998099 /* BlockEditor.swift */,
				B8AB08AD2A9D4FA800998099 /* BlockEditorModel.swift */,
				B8C3AA912B33B5DA00E7B44D /* BlockEditorModelUpdate.swift */,
				B8AB08BE2A9D506300998099 /* BlockEditorRepresentable.swift */,
				B8AB08C22A9D509F00998099 /* BlockEditorSubtextEditorMarkup.swift */,
				B8AB08C02A9D508500998099 /* BlockEditorViewController.swift */,
				B8E0BBA62AAB913A00FBCB57 /* Blocks */,
				B8E0BBA52AAB90D000FBCB57 /* Common */,
			);
			path = BlockEditor;
			sourceTree = "<group>";
		};
		B85652182975B29800B7FCA0 /* Story */ = {
			isa = PBXGroup;
			children = (
				B58A46AE29D3C62B00491E43 /* StoryEntryView.swift */,
				B54930B02A2F0FE300958F12 /* StoryPlaceholderView.swift */,
				B58A46B229D3CE6100491E43 /* StoryUserView.swift */,
				B856521B2975B2CF00B7FCA0 /* StoryAudienceView.swift */,
				B515E9DA2ACBBB810067A329 /* RectangleCroppedTopRightCorner.swift */,
			);
			path = Story;
			sourceTree = "<group>";
		};
		B85DF78A29B65F0A0042D725 /* Suggestion */ = {
			isa = PBXGroup;
			children = (
				B8AE34C1276BD77C00777FF0 /* SuggestionLabelStyle.swift */,
				B8D7F03E27A4AD130042C7CF /* SuggestionLabelView.swift */,
				B8D7F04127A4AE590042C7CF /* SuggestionViewModifier.swift */,
			);
			path = Suggestion;
			sourceTree = "<group>";
		};
		B86BC75B29B27D45005B5833 /* Byline */ = {
			isa = PBXGroup;
			children = (
				B85EC468296F11F000558761 /* BylineSmView.swift */,
				B85652212975F16B00B7FCA0 /* BylineView.swift */,
				B57C0AE829D2782C00D352E3 /* PetnameView.swift */,
			);
			path = Byline;
			sourceTree = "<group>";
		};
		B87288DA299AB00700EF7E07 /* Noosphere */ = {
			isa = PBXGroup;
			children = (
				B87288DB299AB01800EF7E07 /* Noosphere.swift */,
				B8E1A9502A16E8D400B757A5 /* NoospherePeer.swift */,
				B8E1A9532A16E8EA00B757A5 /* NoospherePeerChange.swift */,
				B8E1BB7A296DEF3200B86E0E /* NoosphereService.swift */,
				B87288DD299AB02400EF7E07 /* Sphere.swift */,
				B81D063A29F1821E00593BBA /* SphereFile.swift */,
			);
			path = Noosphere;
			sourceTree = "<group>";
		};
		B87288E1299C02BA00EF7E07 /* Notebook */ = {
			isa = PBXGroup;
			children = (
				B89966C628B6EE2300DF1F8C /* Notebook.swift */,
				B8879E9F26F90C5100A0B4FF /* NotebookNavigationView.swift */,
			);
			path = Notebook;
			sourceTree = "<group>";
		};
		B87288E2299C02E200EF7E07 /* Detail */ = {
			isa = PBXGroup;
			children = (
				B866868927AC8BED00A03A55 /* DetailKeyboardToolbarView.swift */,
				B85BF47727BC2B4700F55730 /* DetailToolbarContent.swift */,
				B8925B3029C2320D001F9503 /* MemoDetailDescription.swift */,
				B8879EAB26F944DA00A0B4FF /* MemoEditorDetail.swift */,
				B86BC75929B24BEF005B5833 /* MemoEditorDetailMetaSheetView.swift */,
				B81A1A6E29DF29BF00B4CD1C /* MemoViewerDetailMetaSheetView.swift */,
				B8925B2E29C23017001F9503 /* MemoViewerDetailView.swift */,
				B8DEBF242798EF6A007CB528 /* RenameSearchView.swift */,
				B57C0AF429D2865600D352E3 /* UserProfileDetailView.swift */,
				B5AD5C8D2AA6C37900FC5BC5 /* DetailStackView.swift */,
				B5CA6F3E2B5A4E5D00877B0D /* AppendLinkSearchView.swift */,
			);
			path = Detail;
			sourceTree = "<group>";
		};
		B8879E9B26F8F3BD00A0B4FF /* Services */ = {
			isa = PBXGroup;
			children = (
				B5F6ADC829C02F4A00690DE4 /* AddressBookService.swift */,
				B8E00A2929928DD2003B40C1 /* AppDefaults.swift */,
				B82C3A5226F528B000833CC8 /* DatabaseService.swift */,
				B800ABE7297DE7D20024D1FD /* DataService.swift */,
				B8B4250E28FDE6960081B8D5 /* FileStore.swift */,
				B5CA129F29FF732A00860E9E /* GatewayProvisioningService.swift */,
				B8EA3EE429159C5500B92C2E /* HeaderSubtextMemoStore.swift */,
				B8B604E529146DF6006FCB77 /* MemoryStore.swift */,
				B87288DA299AB00700EF7E07 /* Noosphere */,
				B88A76D329E09B51005F3422 /* PasteboardService.swift */,
				B8B964122B69347900A96165 /* PromptService.swift */,
				B8CBAFA8299580E50079107E /* StoreProtocol.swift */,
				B50B045A2A04B61000AA584B /* TranscludeService.swift */,
				B508956F29E79BE70048106B /* UserProfileService.swift */,
				B5BC3D292B731A3000DB8A49 /* UserLikesService.swift */,
			);
			path = Services;
			sourceTree = "<group>";
		};
		B88A919F2A4C9BED00422ABF /* EntryList */ = {
			isa = PBXGroup;
			children = (
				B88A91A02A4C9C0100422ABF /* EntryListEmptyView.swift */,
				B56139A02B1EF9FE005F1A32 /* EntryListRowButtonStyle.swift */,
				B86DFF2C27C0280B002E57ED /* EntryListView.swift */,
				B513FFC92AD9035300492A73 /* StoryListPlaceholderView.swift */,
			);
			path = EntryList;
			sourceTree = "<group>";
		};
		B88B1CDC298DE65E0062CB7F /* Settings */ = {
			isa = PBXGroup;
			children = (
				B8FB38B32B309096008A329C /* AdvancedSettingsView.swift */,
				B5C918ED2A67A16A004C6CD5 /* AuthorizationSettingsView.swift */,
				B848FDA82991836900245115 /* DeveloperSettingsView.swift */,
				B58FD6702A4E4BF000826548 /* GatewayProvisioningSettingsSection.swift */,
				B88B1CE6298EEC240062CB7F /* GatewayURLSettingsView.swift */,
				B58FD6722A4E4C0E00826548 /* InviteCodeSettingsSection.swift */,
				B8E00A2F2992DAA9003B40C1 /* ProfileSettingsView.swift */,
				B88B1CDD298DE66E0062CB7F /* SettingsView.swift */,
				B5C918EF2A67ADEF004C6CD5 /* SphereSettingsView.swift */,
			);
			path = Settings;
			sourceTree = "<group>";
		};
		B88B1CDF298EAE520062CB7F /* Buttons */ = {
			isa = PBXGroup;
			children = (
				B8AE34AC276A9CDB00777FF0 /* PrimaryButtonStyle.swift */,
				B88B1CE0298EAE730062CB7F /* PillButtonStyle.swift */,
				B5FB9D9329D5176100D64988 /* GhostPillButtonStyle.swift */,
				B88B1CE2298EB0100062CB7F /* BarButtonStyle.swift */,
				B8A1621329B2AB3A008322EB /* CloseButtonView.swift */,
			);
			path = Buttons;
			sourceTree = "<group>";
		};
		B88C977C276425C100B27DF0 /* Fonts */ = {
			isa = PBXGroup;
			children = (
				B88C977F276425E800B27DF0 /* IBMPlexMono-Bold.ttf */,
				B88C977E276425E800B27DF0 /* IBMPlexMono-BoldItalic.ttf */,
				B88C977D276425E800B27DF0 /* IBMPlexMono-Italic.ttf */,
				B88C9780276425E800B27DF0 /* IBMPlexMono-Regular.ttf */,
				B88C97922764264300B27DF0 /* IBMPlexSans-Bold.ttf */,
				B88C97912764264300B27DF0 /* IBMPlexSans-BoldItalic.ttf */,
				B88C97902764264300B27DF0 /* IBMPlexSans-Italic.ttf */,
				B88C979B2764266A00B27DF0 /* IBMPlexSans-Light.ttf */,
				B88C979C2764266A00B27DF0 /* IBMPlexSans-Medium.ttf */,
				B88C978F2764264300B27DF0 /* IBMPlexSans-Regular.ttf */,
				B88C97A12764270000B27DF0 /* LICENSE.txt */,
			);
			path = Fonts;
			sourceTree = "<group>";
		};
		B8AB08C82A9D516700998099 /* UIKit */ = {
			isa = PBXGroup;
			children = (
				B83E0E282A9D13CE009F18AE /* BlockEditor */,
				B8AB08C92A9D518800998099 /* UIBarButtonItemUtilities.swift */,
				B8CAF2102A9E89A30057D5DE /* UIFontHelpers.swift */,
				B89DBDDF2AF440C6003D2CE3 /* UIHostingView.swift */,
				B86DD5712AA0D33E00E1DEA5 /* UIStackViewHelpers.swift */,
				B8AB08D52A9D52B300998099 /* UITextViewHelpers.swift */,
				B8AB08CF2A9D522D00998099 /* UIViewDivider.swift */,
				B8AB08D72A9D52D700998099 /* UIViewHelpers.swift */,
				B8AB08D12A9D523600998099 /* UIViewIconButton.swift */,
				B85319E92AAA3D890085044A /* UIViewPreviewRepresentable.swift */,
				B8AB08D32A9D524300998099 /* UIViewSpacer.swift */,
			);
			path = UIKit;
			sourceTree = "<group>";
		};
		B8B3EE712979DEDF00779B7F /* FirstRun */ = {
			isa = PBXGroup;
			children = (
				B8B3EE722979DEE900779B7F /* FirstRunView.swift */,
				B8B3EE78297AF6E500779B7F /* FirstRunProfileView.swift */,
				B8B3EE74297AEE6600779B7F /* FirstRunSphereView.swift */,
				B549B16A2A0CDAC10070C6AD /* FirstRunRecoveryView.swift */,
				B88B1CE4298EB10D0062CB7F /* RecoveryPhraseView.swift */,
				B8B3EE76297AEE8B00779B7F /* FirstRunDoneView.swift */,
				B515E9D62ACA8DD20067A329 /* FirstRunInviteView.swift */,
				B515E9D82ACA93D00067A329 /* FirstRunOrbitEffectView.swift */,
			);
			path = FirstRun;
			sourceTree = "<group>";
		};
		B8B54F39271F6C6800B9B507 /* Models */ = {
			isa = PBXGroup;
			children = (
				B856521D2975B7F100B7FCA0 /* Audience.swift */,
				B8B4250B28FB43C90081B8D5 /* ContentType.swift */,
				B5D8D30029AF1F9B0011D820 /* Did.swift */,
				B83B19A22A005C6B007657D9 /* Did+SubconsciousLocal.swift */,
				B8B4251A28FE1DA60081B8D5 /* Entry.swift */,
				B8B54F3A271F6C8400B9B507 /* EntryLink.swift */,
				B8AC6489278F53920099E96B /* EntryStub.swift */,
				B8B3194C2909E81D00A1E62A /* FileInfo.swift */,
				B59D556229BBFF56007915E2 /* FormField.swift */,
				B8EA3EE72915C23200B92C2E /* HeaderSubtext.swift */,
				B86BC75329B143CD005B5833 /* Identified.swift */,
				B56C3D3D2A01E5020071EF70 /* InviteCode.swift */,
				B8CAA6CA2A02FA7000F4A0F6 /* Link.swift */,
				B86DFF3427C07438002E57ED /* LinkSuggestion.swift */,
				B80C9E462A2A7D1400E152FB /* LoadingState.swift */,
				B8C7E8BD2809F19500E439DC /* Markup.swift */,
				B8B4251428FDE8570081B8D5 /* Memo.swift */,
				B8B4251728FDE8AA0081B8D5 /* MemoData.swift */,
				B824FDD026FA98F300B81BBD /* MemoEditorDetailResponse.swift */,
				B8099EFF2A3B5A820014FC2E /* MemoRecord.swift */,
				B8E1A94A2A14198400B757A5 /* OurSphereRecord.swift */,
				B8C80F0029FC201000BAC84D /* Peer.swift */,
				B8E1A9562A16E98D00B757A5 /* PeerRecord.swift */,
				B8E2B02829AD0E23004A78B3 /* Petname.swift */,
				B86DFF3027C06EBC002E57ED /* RenameSuggestion.swift */,
				B5CA6F402B5A5D5000877B0D /* AppendLinkSuggestion.swift */,
				B579FA912A1AE4D1008A4D2F /* ResolutionStatus.swift */,
				B8B6BCB429CCDDF6000DB410 /* ResourceStatus.swift */,
				B826B27427B5D95F003D3C03 /* SaveState.swift */,
				B8A6171F2971D3000054D410 /* Slashlink.swift */,
				B8E2B02A29AD0E4D004A78B3 /* Slug.swift */,
				B58A46B029D3C6B300491E43 /* StoryEntry.swift */,
				B58A46B429D3CE9700491E43 /* StoryUser.swift */,
				B8B54F3C271F7C6B00B9B507 /* Suggestion.swift */,
				B5E60C8A2A145F04007065A1 /* UserProfileBio.swift */,
				B81A1A6C29DF267200B4CD1C /* LoadingState.swift */,
				B5E816B82AB0458E00C61500 /* RecoveryPhrase.swift */,
				B51359292AC2723E004385A7 /* GatewayURL.swift */,
				B597C7362B4E34DA003F4342 /* ActivityEvent.swift */,
			);
			path = Models;
			sourceTree = "<group>";
		};
		B8CA8F1B288F07CB005F8802 /* Data */ = {
			isa = PBXGroup;
			children = (
				B8CA8F1C288F07E8005F8802 /* Geists */,
			);
			path = Data;
			sourceTree = "<group>";
		};
		B8CA8F1C288F07E8005F8802 /* Geists */ = {
			isa = PBXGroup;
			children = (
				B575834428ED8D9100F6EE88 /* combo.json */,
				B8A408A828F61BA000A5651D /* project.json */,
				B8CA8F1D288F07F9005F8802 /* zettelkasten.json */,
			);
			path = Geists;
			sourceTree = "<group>";
		};
		B8CBAFA029930C5D0079107E /* Forms */ = {
			isa = PBXGroup;
			children = (
				B8AE34A9276A986000777FF0 /* PlaceholderTextView.swift */,
				B86F1AB628C77E8C00DA264E /* Search.swift */,
				B8AE34C7276BF77000777FF0 /* SearchTextField.swift */,
				B8B3EE7A297AFB9100779B7F /* TextFieldLabel.swift */,
				B8AE34A6276A885300777FF0 /* TextViewRepresentable.swift */,
				B8CBAFA129930C660079107E /* ValidatedTextField.swift */,
			);
			path = Forms;
			sourceTree = "<group>";
		};
		B8CBAFA5299449810079107E /* Audience */ = {
			isa = PBXGroup;
			children = (
				B8CBAFA62994499A0079107E /* AudienceIconView.swift */,
				B85A8057296E31860007F957 /* AudienceMenuButtonView.swift */,
				B8CBAFA32994491B0079107E /* MenuButtonView.swift */,
			);
			path = Audience;
			sourceTree = "<group>";
		};
		B8E0BBA32AAB903700FBCB57 /* Related */ = {
			isa = PBXGroup;
			children = (
				B86DD5692A9FF49500E1DEA5 /* BlockEditorRelatedModel.swift */,
				B86DD5642A9FE70300E1DEA5 /* RelatedCell.swift */,
			);
			path = Related;
			sourceTree = "<group>";
		};
		B8E0BBA42AAB90AD00FBCB57 /* Appendix */ = {
			isa = PBXGroup;
			children = (
				B8E0BBA32AAB903700FBCB57 /* Related */,
			);
			path = Appendix;
			sourceTree = "<group>";
		};
		B8E0BBA52AAB90D000FBCB57 /* Common */ = {
			isa = PBXGroup;
			children = (
				B8E6AAD42B0EA8C100A3A11B /* SubtextTextEditorView.swift */,
				B8CAF20E2A9E7C8C0057D5DE /* SubtextTextView.swift */,
				B828F0AC2B029F6F00FDE4AE /* Transclude */,
			);
			path = Common;
			sourceTree = "<group>";
		};
		B8E0BBA62AAB913A00FBCB57 /* Blocks */ = {
			isa = PBXGroup;
			children = (
				B834C0422AB4D40200705F2F /* BlockEditorBlockSelectView.swift */,
				B8AB08C62A9D50E700998099 /* BlockFormatMenu.swift */,
				B8AB08B02A9D4FC300998099 /* BlockModel.swift */,
				B8E6AACE2B0D41F500A3A11B /* BlocksModel.swift */,
				B8AB08C42A9D50AB00998099 /* BlockToolbar.swift */,
				B86DD56B2A9FF77600E1DEA5 /* ErrorCell.swift */,
				B8AB08B42A9D4FF000998099 /* HeadingBlockCell.swift */,
				B8AB08BC2A9D502C00998099 /* ListBlockCell.swift */,
				B8AB08B62A9D500C00998099 /* QuoteBlockCell.swift */,
				B8AB08B82A9D501600998099 /* TextBlockCell.swift */,
				B8AB08BA2A9D502300998099 /* TextBlockModel.swift */,
			);
			path = Blocks;
			sourceTree = "<group>";
		};
		B8EB29ED26F27794006E97C3 = {
			isa = PBXGroup;
			children = (
				B81041AD2B768AC000B87D16 /* Assets */,
				B596B34A2B68B160001C3EB6 /* Frameworks */,
				B8EB29FD26F27797006E97C3 /* iOS */,
				B8EB2A0426F27797006E97C3 /* macOS */,
				B8EB29FC26F27797006E97C3 /* Products */,
				B8EB29F226F27794006E97C3 /* Shared */,
				B80057E927DC355E002C0129 /* SubconsciousTests */,
				B8EB2A0E26F27797006E97C3 /* Tests iOS */,
				B8EB2A1A26F27797006E97C3 /* Tests macOS */,
			);
			sourceTree = "<group>";
		};
		B8EB29F226F27794006E97C3 /* Shared */ = {
			isa = PBXGroup;
			children = (
				B51EEAA029F0C37B0055887B /* AppIcon.swift */,
				B8109C2727A8879C00CD2B6D /* AppTheme.swift */,
				B8EB29F626F27797006E97C3 /* Assets.xcassets */,
				B8EB2A3826F27CD1006E97C3 /* Components */,
				B86DFF3827C15B77002E57ED /* Config.swift */,
				B8CA8F1B288F07CB005F8802 /* Data */,
				B88C977C276425C100B27DF0 /* Fonts */,
				B8EC568026F4156F00AC64E5 /* Library */,
				B8B54F39271F6C6800B9B507 /* Models */,
				B5F68F622A0B1E6900CE4DD7 /* OnboardingTheme.swift */,
				B831BDBD2825BA6900C4CE92 /* Parsers */,
				B8879E9B26F8F3BD00A0B4FF /* Services */,
				B8EB29F326F27794006E97C3 /* SubconsciousApp.swift */,
				B8AB08C82A9D516700998099 /* UIKit */,
			);
			path = Shared;
			sourceTree = "<group>";
		};
		B8EB29FC26F27797006E97C3 /* Products */ = {
			isa = PBXGroup;
			children = (
				B8EB29FB26F27797006E97C3 /* Subconscious.app */,
				B8EB2A0326F27797006E97C3 /* Subconscious.app */,
				B8EB2A0B26F27797006E97C3 /* Tests iOS.xctest */,
				B8EB2A1726F27797006E97C3 /* Tests macOS.xctest */,
				B80057E827DC355E002C0129 /* SubconsciousTests.xctest */,
			);
			name = Products;
			sourceTree = "<group>";
		};
		B8EB29FD26F27797006E97C3 /* iOS */ = {
			isa = PBXGroup;
			children = (
				B5C918F92A68D0F3004C6CD5 /* Development.xcconfig */,
				B5C918F82A68D0F3004C6CD5 /* Release.xcconfig */,
				B8EB29FE26F27797006E97C3 /* Info.plist */,
			);
			path = iOS;
			sourceTree = "<group>";
		};
		B8EB2A0426F27797006E97C3 /* macOS */ = {
			isa = PBXGroup;
			children = (
				B8EB2A0526F27797006E97C3 /* Info.plist */,
				B8EB2A0626F27797006E97C3 /* macOS.entitlements */,
			);
			path = macOS;
			sourceTree = "<group>";
		};
		B8EB2A0E26F27797006E97C3 /* Tests iOS */ = {
			isa = PBXGroup;
			children = (
				B8EB2A0F26F27797006E97C3 /* Tests_iOS.swift */,
				B8EB2A1126F27797006E97C3 /* Tests_iOSLaunchTests.swift */,
			);
			path = "Tests iOS";
			sourceTree = "<group>";
		};
		B8EB2A1A26F27797006E97C3 /* Tests macOS */ = {
			isa = PBXGroup;
			children = (
				B8EB2A1B26F27797006E97C3 /* Tests_macOS.swift */,
				B8EB2A1D26F27797006E97C3 /* Tests_macOSLaunchTests.swift */,
			);
			path = "Tests macOS";
			sourceTree = "<group>";
		};
		B8EB2A3826F27CD1006E97C3 /* Components */ = {
			isa = PBXGroup;
			children = (
<<<<<<< HEAD
=======
				B53DC52F2B7B2B0E00D20CCB /* AICommentsView.swift */,
>>>>>>> dba26a35
				B82F053628D60EE60025A8B5 /* AppTabView.swift */,
				B8DA32B429CB999500EA166E /* AppUpgradeView.swift */,
				B8EB29F526F27794006E97C3 /* AppView.swift */,
				B8879EA826F93EBF00A0B4FF /* BacklinksView.swift */,
				B8EC568426F41A2C00AC64E5 /* Common */,
				B58CC8DD2B0C6C26004CFFEA /* Deck */,
				B87288E2299C02E200EF7E07 /* Detail */,
				B8B3EE712979DEDF00779B7F /* FirstRun */,
				B59E9E192AB8FA29008E3543 /* HomeProfileView.swift */,
				B8AE34C4276BF72500777FF0 /* LinkSearchView.swift */,
				B5D8FEB62AAC426C002CBF00 /* MainToolbar.swift */,
				B87288E1299C02BA00EF7E07 /* Notebook */,
				B8545F09296F8FB700BC4EA1 /* OmniboxView.swift */,
				B88B1CDC298DE65E0062CB7F /* Settings */,
				B5F68F5F2A09F7E200CE4DD7 /* StackedGlowingImage.swift */,
				B8C908A22B76768E0063FA96 /* WebViewRepresentable.swift */,
			);
			path = Components;
			sourceTree = "<group>";
		};
		B8EC568026F4156F00AC64E5 /* Library */ = {
			isa = PBXGroup;
			children = (
				B8CC434827A0CA8D0079D2F9 /* AnimationUtilities.swift */,
				B8AB08D92A9D534500998099 /* ArrayFirstIndexWhereID.swift */,
				B58CC8E62B0DE8D1004CFFEA /* ArrayUtilities.swift */,
				B8CA8F2328908D65005F8802 /* BundleUtilities.swift */,
				B86DFF2727BF02F0002E57ED /* CollectionUtilities.swift */,
				B8AE34AF276A9F9C00777FF0 /* ColorUtilities.swift */,
				B82C3A5526F529EF00833CC8 /* CombineUtilities.swift */,
				B86DFF3627C09CA2002E57ED /* DateUtilities.swift */,
				B5CA448829D6A1C7002FD83C /* DummyDataUtilities.swift */,
				B8C0A1B3297C938000D59532 /* Error.swift */,
				B82C3A5E26F576C600833CC8 /* FileManagerUtilities.swift */,
				B82C3A5826F5761700833CC8 /* FileSync.swift */,
				B86DFF3227C072CD002E57ED /* Func.swift */,
				B89E307C2911D7F900A4721F /* IntUtilities.swift */,
				B8E1A9452A12F69E00B757A5 /* LogFmt.swift */,
				B8B4251128FDE7780081B8D5 /* Mapping.swift */,
				B56B80932B05AEA800AABF08 /* MathUtilities.swift */,
				B89E30762911B51A00A4721F /* Migration.swift */,
				B81719972B7138DE008367D5 /* NaturalLanguage */,
				B59850B42B328E6800FF8E65 /* NoosphereLogProxy.swift */,
				B866868027AC4EF100A03A55 /* NSRangeUtilities.swift */,
				B82C3A6426F5796300833CC8 /* OptionalUtilities.swift */,
				B88CC957284FF59900994928 /* OrderedCollectionUtilities.swift */,
				B8EF986D29034ADF0029363D /* Pathlike.swift */,
				B85DF78B29B660C50042D725 /* Prose.swift */,
				B8EC20902AC4A81600D435F6 /* Redacted.swift */,
				B5293B882A426645001C4DA7 /* Sentry.swift */,
				B8B4D7EB27EA890B00633B5F /* ShadowStyle.swift */,
				B8EC568826F4204F00AC64E5 /* SQLite3Database.swift */,
				B542EF662AF48F2100BE29F1 /* StoreUtilities.swift */,
				B8AB08DB2A9D537F00998099 /* StringSplitAtRange.swift */,
				B82C3A7526F6B5BF00833CC8 /* StringUtilities.swift */,
				B84AD8E92811C863006B3153 /* URLComponentsUtilities.swift */,
				B82C3A6126F576FB00833CC8 /* URLUtilities.swift */,
				B8B18FE32B76C32E0090AC6B /* URLWithQueryParameters.swift */,
				B8E00A2C299294A0003B40C1 /* UserDefaultsProperty.swift */,
				B8B3EE7C297B1A1000779B7F /* ViewDebugUtilities.swift */,
				B8249DA227E2753800BCDFBA /* ViewUtilities.swift */,
			);
			path = Library;
			sourceTree = "<group>";
		};
		B8EC568426F41A2C00AC64E5 /* Common */ = {
			isa = PBXGroup;
			children = (
				B57339562AEF7FF200D43333 /* Toast */,
				B8CBAFA5299449810079107E /* Audience */,
				B8AC648E278F7E7B0099E96B /* BackLabelStyle.swift */,
				B8545F0C2970577600BC4EA1 /* BacklinkReacts.swift */,
				B88B1CDF298EAE520062CB7F /* Buttons */,
				B86BC75B29B27D45005B5833 /* Byline */,
				B822F18C27C9C0AB00943C6B /* CountChip.swift */,
				B57D63BA29B1CA8B008BBB62 /* DidView.swift */,
				B8B4D7ED27EA8AA000633B5F /* DragHandleView.swift */,
				B5C918F52A67BB35004C6CD5 /* EllipsisLabelView.swift */,
				B5A7AD312A0D0B0E007C3535 /* EmptyStateView.swift */,
				B88A919F2A4C9BED00422ABF /* EntryList */,
				B82FD4552730A62C002CB641 /* EntryRow.swift */,
				B51359272AC11570004385A7 /* ErrorDetailView.swift */,
				B8A1621729B39337008322EB /* ExpandAlignedLeadingViewModifier.swift */,
				B83E91D627692EC600045C6A /* FAB.swift */,
				B528CB3A2A5BB8C0001E3B8F /* FabSpacerView.swift */,
				B8CBAFA029930C5D0079107E /* Forms */,
				B84AD8E2281073CE006B3153 /* InlineFormattingBarView.swift */,
				B57C0AEC29D280AC00D352E3 /* Layout */,
				B8AE34CA276C195E00777FF0 /* LinkSuggestionLabelView.swift */,
				B856521F2975BA9000B7FCA0 /* MetaTableView.swift */,
				B8DEBF182798B6A8007CB528 /* NavigationToolbar.swift */,
				B5D71D182A32B2AF000E058A /* NotFoundView.swift */,
				B8249D9F27E2668500BCDFBA /* PinTrailingBottom.swift */,
				B58A46B829D4001500491E43 /* Profile */,
				B8AC648B278F757B0099E96B /* ProgressScrimView.swift */,
				B8B6BCBA29CE1FCF000DB410 /* ProgressTorusView.swift */,
				B51359222AC113C1004385A7 /* Recovery */,
				B8DEBF212798EE99007CB528 /* RenameSuggestionLabelView.swift */,
				B5CA6F422B5A5E7800877B0D /* AppendLinkSuggestionLabelView.swift */,
				B58FD6742A4E4C8200826548 /* ResourceSyncBadge.swift */,
				B8AE34B5276AAAFF00777FF0 /* RoundedTextFieldViewModifier.swift */,
				B8AE34BE276BD61400777FF0 /* RowButtonStyle.swift */,
				B85BF46E27BB0FA800F55730 /* RowViewModifier.swift */,
				B8CC433C27A07CE10079D2F9 /* ScrimView.swift */,
				B540F8B82A0C748100876256 /* Shapes */,
				B8A41D502811F87C0096D2E7 /* SlashlinkBarView.swift */,
				B80890A62A056A130087E091 /* SlashlinkDisplayView.swift */,
				B85652182975B29800B7FCA0 /* Story */,
				B86E943229AFD5680073929B /* SubtextTextViewRepresentable.swift */,
				B82D145329EF157B009E21FF /* SubtextView.swift */,
				B85DF78A29B65F0A0042D725 /* Suggestion */,
				B57C0AEF29D280DC00D352E3 /* Tabs */,
				B81EACD727B724A000B3B8DC /* ThickDividerView.swift */,
				B8DEBF1E2798EC23007CB528 /* TitleGroupView.swift */,
				B85BF47427BB3D6E00F55730 /* ToolbarTitleGroupView.swift */,
				B532F8C129B1750F00CE9256 /* Transclude */,
				B522B4132B4BB3B3004E1001 /* TruncateWithGradientViewModifier.swift */,
				B563ACC02B705FC800068BC1 /* AppThemeToolbarViewModifier.swift */,
				B563ACC32B70601B00068BC1 /* AppThemeBackgroundViewModifier.swift */,
				B8A41D4D2811E81E0096D2E7 /* WikilinkBarView.swift */,
			);
			path = Common;
			sourceTree = "<group>";
		};
/* End PBXGroup section */

/* Begin PBXNativeTarget section */
		B80057E727DC355E002C0129 /* SubconsciousTests */ = {
			isa = PBXNativeTarget;
			buildConfigurationList = B80057F027DC355E002C0129 /* Build configuration list for PBXNativeTarget "SubconsciousTests" */;
			buildPhases = (
				B80057E427DC355E002C0129 /* Sources */,
				B80057E527DC355E002C0129 /* Frameworks */,
				B80057E627DC355E002C0129 /* Resources */,
			);
			buildRules = (
			);
			dependencies = (
				B80057ED27DC355E002C0129 /* PBXTargetDependency */,
			);
			name = SubconsciousTests;
			productName = SubconsciousTests;
			productReference = B80057E827DC355E002C0129 /* SubconsciousTests.xctest */;
			productType = "com.apple.product-type.bundle.unit-test";
		};
		B8EB29FA26F27797006E97C3 /* Subconscious (iOS) */ = {
			isa = PBXNativeTarget;
			buildConfigurationList = B8EB2A2926F27797006E97C3 /* Build configuration list for PBXNativeTarget "Subconscious (iOS)" */;
			buildPhases = (
				B8EB29F726F27797006E97C3 /* Sources */,
				B8EB29F826F27797006E97C3 /* Frameworks */,
				B8EB29F926F27797006E97C3 /* Resources */,
				8804D2562A424FD900D45E83 /* Run Script */,
			);
			buildRules = (
			);
			dependencies = (
				B8579B6727C5620800D8B4BC /* PBXTargetDependency */,
				B8579B6927C5620800D8B4BC /* PBXTargetDependency */,
				B8579B6B27C5620800D8B4BC /* PBXTargetDependency */,
			);
			name = "Subconscious (iOS)";
			packageProductDependencies = (
				B82C3A6E26F6B1C000833CC8 /* Collections */,
				B82C3A7026F6B1C000833CC8 /* OrderedCollections */,
				B822F18A27C9615600943C6B /* ObservableStore */,
				B8E1BB78296DECE700B86E0E /* SwiftNoosphere */,
				B57D63BF29B574C3008BBB62 /* CodeScanner */,
				8804D2542A4242E300D45E83 /* Sentry */,
				B596B34B2B68B160001C3EB6 /* SentrySwiftUI */,
			);
			productName = "Subconscious (iOS)";
			productReference = B8EB29FB26F27797006E97C3 /* Subconscious.app */;
			productType = "com.apple.product-type.application";
		};
		B8EB2A0226F27797006E97C3 /* Subconscious (macOS) */ = {
			isa = PBXNativeTarget;
			buildConfigurationList = B8EB2A2C26F27797006E97C3 /* Build configuration list for PBXNativeTarget "Subconscious (macOS)" */;
			buildPhases = (
				B8EB29FF26F27797006E97C3 /* Sources */,
				B8EB2A0026F27797006E97C3 /* Frameworks */,
				B8EB2A0126F27797006E97C3 /* Resources */,
			);
			buildRules = (
			);
			dependencies = (
			);
			name = "Subconscious (macOS)";
			productName = "Subconscious (macOS)";
			productReference = B8EB2A0326F27797006E97C3 /* Subconscious.app */;
			productType = "com.apple.product-type.application";
		};
		B8EB2A0A26F27797006E97C3 /* Tests iOS */ = {
			isa = PBXNativeTarget;
			buildConfigurationList = B8EB2A2F26F27797006E97C3 /* Build configuration list for PBXNativeTarget "Tests iOS" */;
			buildPhases = (
				B8EB2A0726F27797006E97C3 /* Sources */,
				B8EB2A0826F27797006E97C3 /* Frameworks */,
				B8EB2A0926F27797006E97C3 /* Resources */,
			);
			buildRules = (
			);
			dependencies = (
				B8EB2A0D26F27797006E97C3 /* PBXTargetDependency */,
			);
			name = "Tests iOS";
			productName = "Tests iOS";
			productReference = B8EB2A0B26F27797006E97C3 /* Tests iOS.xctest */;
			productType = "com.apple.product-type.bundle.ui-testing";
		};
		B8EB2A1626F27797006E97C3 /* Tests macOS */ = {
			isa = PBXNativeTarget;
			buildConfigurationList = B8EB2A3226F27797006E97C3 /* Build configuration list for PBXNativeTarget "Tests macOS" */;
			buildPhases = (
				B8EB2A1326F27797006E97C3 /* Sources */,
				B8EB2A1426F27797006E97C3 /* Frameworks */,
				B8EB2A1526F27797006E97C3 /* Resources */,
			);
			buildRules = (
			);
			dependencies = (
				B8EB2A1926F27797006E97C3 /* PBXTargetDependency */,
			);
			name = "Tests macOS";
			productName = "Tests macOS";
			productReference = B8EB2A1726F27797006E97C3 /* Tests macOS.xctest */;
			productType = "com.apple.product-type.bundle.ui-testing";
		};
/* End PBXNativeTarget section */

/* Begin PBXProject section */
		B8EB29EE26F27794006E97C3 /* Project object */ = {
			isa = PBXProject;
			attributes = {
				BuildIndependentTargetsInParallel = 1;
				LastSwiftUpdateCheck = 1320;
				LastUpgradeCheck = 1430;
				TargetAttributes = {
					B80057E727DC355E002C0129 = {
						CreatedOnToolsVersion = 13.2.1;
						TestTargetID = B8EB29FA26F27797006E97C3;
					};
					B8EB29FA26F27797006E97C3 = {
						CreatedOnToolsVersion = 13.0;
					};
					B8EB2A0226F27797006E97C3 = {
						CreatedOnToolsVersion = 13.0;
					};
					B8EB2A0A26F27797006E97C3 = {
						CreatedOnToolsVersion = 13.0;
						TestTargetID = B8EB29FA26F27797006E97C3;
					};
					B8EB2A1626F27797006E97C3 = {
						CreatedOnToolsVersion = 13.0;
						TestTargetID = B8EB2A0226F27797006E97C3;
					};
				};
			};
			buildConfigurationList = B8EB29F126F27794006E97C3 /* Build configuration list for PBXProject "Subconscious" */;
			compatibilityVersion = "Xcode 13.0";
			developmentRegion = en;
			hasScannedForEncodings = 0;
			knownRegions = (
				en,
				Base,
			);
			mainGroup = B8EB29ED26F27794006E97C3;
			packageReferences = (
				B82C3A6D26F6B1C000833CC8 /* XCRemoteSwiftPackageReference "swift-collections" */,
				B822F18927C9615600943C6B /* XCRemoteSwiftPackageReference "ObservableStore" */,
				B8E1BB77296DECE700B86E0E /* XCRemoteSwiftPackageReference "noosphere" */,
				B57D63BE29B574C3008BBB62 /* XCRemoteSwiftPackageReference "CodeScanner" */,
				8804D2532A4242E300D45E83 /* XCRemoteSwiftPackageReference "sentry-cocoa" */,
			);
			productRefGroup = B8EB29FC26F27797006E97C3 /* Products */;
			projectDirPath = "";
			projectRoot = "";
			targets = (
				B8EB29FA26F27797006E97C3 /* Subconscious (iOS) */,
				B8EB2A0226F27797006E97C3 /* Subconscious (macOS) */,
				B8EB2A0A26F27797006E97C3 /* Tests iOS */,
				B8EB2A1626F27797006E97C3 /* Tests macOS */,
				B80057E727DC355E002C0129 /* SubconsciousTests */,
			);
		};
/* End PBXProject section */

/* Begin PBXResourcesBuildPhase section */
		B80057E627DC355E002C0129 /* Resources */ = {
			isa = PBXResourcesBuildPhase;
			buildActionMask = 2147483647;
			files = (
			);
			runOnlyForDeploymentPostprocessing = 0;
		};
		B8EB29F926F27797006E97C3 /* Resources */ = {
			isa = PBXResourcesBuildPhase;
			buildActionMask = 2147483647;
			files = (
				B5C918FA2A68D0F3004C6CD5 /* Release.xcconfig in Resources */,
				B81041AE2B768AC000B87D16 /* Assets in Resources */,
				B8CA8F1E288F07F9005F8802 /* zettelkasten.json in Resources */,
				B88C97A22764270000B27DF0 /* LICENSE.txt in Resources */,
				B5C918FB2A68D0F3004C6CD5 /* Development.xcconfig in Resources */,
				B88C979D2764266A00B27DF0 /* IBMPlexSans-Light.ttf in Resources */,
				B88C97972764264300B27DF0 /* IBMPlexSans-BoldItalic.ttf in Resources */,
				B88C9785276425E900B27DF0 /* IBMPlexMono-Bold.ttf in Resources */,
				B88C9783276425E900B27DF0 /* IBMPlexMono-BoldItalic.ttf in Resources */,
				B88C9787276425E900B27DF0 /* IBMPlexMono-Regular.ttf in Resources */,
				B8EB2A2526F27797006E97C3 /* Assets.xcassets in Resources */,
				B88C97932764264300B27DF0 /* IBMPlexSans-Regular.ttf in Resources */,
				B88C9781276425E800B27DF0 /* IBMPlexMono-Italic.ttf in Resources */,
				B88C979F2764266A00B27DF0 /* IBMPlexSans-Medium.ttf in Resources */,
				B88C97952764264300B27DF0 /* IBMPlexSans-Italic.ttf in Resources */,
				B8A408A928F61BA000A5651D /* project.json in Resources */,
				B575834528ED8D9100F6EE88 /* combo.json in Resources */,
				B88C97992764264300B27DF0 /* IBMPlexSans-Bold.ttf in Resources */,
			);
			runOnlyForDeploymentPostprocessing = 0;
		};
		B8EB2A0126F27797006E97C3 /* Resources */ = {
			isa = PBXResourcesBuildPhase;
			buildActionMask = 2147483647;
			files = (
				B88C97A32764270000B27DF0 /* LICENSE.txt in Resources */,
				B88C979E2764266A00B27DF0 /* IBMPlexSans-Light.ttf in Resources */,
				B88C97982764264300B27DF0 /* IBMPlexSans-BoldItalic.ttf in Resources */,
				B88C9786276425E900B27DF0 /* IBMPlexMono-Bold.ttf in Resources */,
				B88C9784276425E900B27DF0 /* IBMPlexMono-BoldItalic.ttf in Resources */,
				B88C9788276425E900B27DF0 /* IBMPlexMono-Regular.ttf in Resources */,
				B88C97942764264300B27DF0 /* IBMPlexSans-Regular.ttf in Resources */,
				B88C9782276425E900B27DF0 /* IBMPlexMono-Italic.ttf in Resources */,
				B88C97A02764266A00B27DF0 /* IBMPlexSans-Medium.ttf in Resources */,
				B88C97962764264300B27DF0 /* IBMPlexSans-Italic.ttf in Resources */,
				B88C979A2764264300B27DF0 /* IBMPlexSans-Bold.ttf in Resources */,
			);
			runOnlyForDeploymentPostprocessing = 0;
		};
		B8EB2A0926F27797006E97C3 /* Resources */ = {
			isa = PBXResourcesBuildPhase;
			buildActionMask = 2147483647;
			files = (
			);
			runOnlyForDeploymentPostprocessing = 0;
		};
		B8EB2A1526F27797006E97C3 /* Resources */ = {
			isa = PBXResourcesBuildPhase;
			buildActionMask = 2147483647;
			files = (
			);
			runOnlyForDeploymentPostprocessing = 0;
		};
/* End PBXResourcesBuildPhase section */

/* Begin PBXShellScriptBuildPhase section */
		8804D2562A424FD900D45E83 /* Run Script */ = {
			isa = PBXShellScriptBuildPhase;
			buildActionMask = 2147483647;
			files = (
			);
			inputFileListPaths = (
			);
			inputPaths = (
				"${DWARF_DSYM_FOLDER_PATH}/${DWARF_DSYM_FILE_NAME}/Contents/Resources/DWARF/${TARGET_NAME}",
			);
			name = "Run Script";
			outputFileListPaths = (
			);
			outputPaths = (
			);
			runOnlyForDeploymentPostprocessing = 0;
			shellPath = /bin/sh;
			shellScript = "if which sentry-cli >/dev/null; then\n    export SENTRY_ORG=subconscious\n    export SENTRY_PROJECT=apple-ios\n    if [ \"$SENTRY_AUTH_TOKEN\" -eq \"\" ]; then\n      echo \"error: sentry auth token isn't set. Cannot upload debug symbols.\"\n      exit 1\n    else\n      ERROR=$(sentry-cli debug-files upload \"$DWARF_DSYM_FOLDER_PATH\" 2>&1 >/dev/null)\n      if [ ! $? -eq 0 ]; then\n        echo \"warning: sentry-cli - $ERROR\"\n      fi\n    fi\nelse\n  echo \"warning: sentry-cli not installed. download from https://github.com/getsentry/sentry-cli/releases\"\nfi\n";
		};
/* End PBXShellScriptBuildPhase section */

/* Begin PBXSourcesBuildPhase section */
		B80057E427DC355E002C0129 /* Sources */ = {
			isa = PBXSourcesBuildPhase;
			buildActionMask = 2147483647;
			files = (
				B80640552AF173D400E80DC3 /* Tests_BlockEditorBlockModel.swift in Sources */,
				B88DFEF129E7454100B00DE8 /* Tests_CombineUtilities.swift in Sources */,
				B8AC58762AC7568A00F1647D /* Tests_RecoveryPhrase.swift in Sources */,
				B82FF242298C0DAF0097D688 /* Tests_Noosphere.swift in Sources */,
				B508956E29E7862A0048106B /* Tests_AddressBookService.swift in Sources */,
				B80CC807299D4DF000C4D7C0 /* Tests_SQLite3Database.swift in Sources */,
				B83B19A52A015D93007657D9 /* Tests_Did.swift in Sources */,
				B58CC8E52B0DE863004CFFEA /* Tests_MathUtilities.swift in Sources */,
				B53B600E2B47DBAC007BF747 /* Tests_DeckDetailStackCursor.swift in Sources */,
				B86DD5762AA0D3DF00E1DEA5 /* Tests_UIStackViewHelpers.swift in Sources */,
				B836605A2AE3239A00BA1864 /* Tests_NotebookAction.swift in Sources */,
				B8CAA6CD2A02FF9B00F4A0F6 /* Tests_Link.swift in Sources */,
				B53B60162B47EF77007BF747 /* Tests_HomeProfile_NotificationActions.swift in Sources */,
				B8AC58742AC74F1600F1647D /* Tests_RecoveryModeView.swift in Sources */,
				B8E1A9492A13F49F00B757A5 /* Tests_LogFmt.swift in Sources */,
				B8C9089E2B73FC170063FA96 /* Tests_PromptRouter.swift in Sources */,
				B84AD8E1280F7A19006B3153 /* Tests_StringUtilities.swift in Sources */,
				B8B604EB29148C82006FCB77 /* Tests_AppMigrations.swift in Sources */,
				B5604DAE2A6A263E004C9590 /* Tests_Config.swift in Sources */,
				B8AAAAD928CBD68600DBC8A9 /* Tests_Detail.swift in Sources */,
				B8E62AE829D61E69008F7E74 /* Tests_UserDefaultProperty.swift in Sources */,
				B53B601A2B47FD1C007BF747 /* Tests_MemoEditorDetailNotification.swift in Sources */,
				B8C7E8C0280A2B7700E439DC /* Test_Markup.swift in Sources */,
				B80CC805299D14C900C4D7C0 /* Tests_Memo.swift in Sources */,
				B80C9E432A2A7CE400E152FB /* Tests_HeaderSubtext.swift in Sources */,
				B8F27EE42970CD8F00A33E78 /* Tests_Sphere.swift in Sources */,
				B80C9E452A2A7CF100E152FB /* Tests_Audience.swift in Sources */,
				B83660582AE3231500BA1864 /* Tests_NotebookDetailStackCursor.swift in Sources */,
				B56C2D4E2A4962D00062DAC0 /* Tests_TranscludeService.swift in Sources */,
				B82BB7FE28243F32000C9FCC /* Tests_Parser.swift in Sources */,
				B8099F022A3B6FA50014FC2E /* Tests_MemoRecord.swift in Sources */,
				B53B60182B47F51E007BF747 /* Tests_CardModel.swift in Sources */,
				B84AD8E82811C827006B3153 /* Tests_URLComponentsUtilities.swift in Sources */,
				B5432B8329F8BAED003BBB23 /* Tests_UserProfileService.swift in Sources */,
				B58CC8EA2B0DEC70004CFFEA /* Tests_ArrayUtilities.swift in Sources */,
				B87288E0299B05B500EF7E07 /* Tests_DataService.swift in Sources */,
				B5E60C8D2A146838007065A1 /* Tests_UserProfileBio.swift in Sources */,
				B89DBDDA2AF3EF3D003D2CE3 /* Tests_StringSplitAtRange.swift in Sources */,
				B53B60122B47ED99007BF747 /* Tests_Deck_NotificationActions.swift in Sources */,
				B8AAAADB28CBDED800DBC8A9 /* Tests_Search.swift in Sources */,
				B809AFF428D8E7BC00D0589A /* Tests_MarkupText.swift in Sources */,
				B5AD5C902AA7FF1900FC5BC5 /* Tests_DetailStack.swift in Sources */,
				B88A76D729E0AA44005F3422 /* Tests_MemoViewerDetailMetaSheet.swift in Sources */,
				B85DF78F29B7B5440042D725 /* Tests_Prose.swift in Sources */,
				B53B60142B47EF30007BF747 /* Tests_Notebook_NotificationActions.swift in Sources */,
				B800248E2AE6C55F00CE6778 /* Tests_HomeProfileAction.swift in Sources */,
				B85D5E3D28BE4B2C00EE0078 /* Tests_NotebookUpdate.swift in Sources */,
				B50961302A4CEFCF008E9EDB /* Tests_FirstRun.swift in Sources */,
				B8682DCD2804C379001CD8DD /* Tests_CollectionUtilities.swift in Sources */,
				B5908BEB29DAB05B00225B1A /* TestUtilities.swift in Sources */,
				B8EA3757299EBA5500D98E2B /* Tests_NoosphereService.swift in Sources */,
				B88CC95B284FF64300994928 /* Tests_OrderedCollectionUtilities.swift in Sources */,
				B83B19A92A0183AA007657D9 /* Tests_Did+SubconsciousLocal.swift in Sources */,
				B80C9E472A2A7D1400E152FB /* LoadingState.swift in Sources */,
				B8C80F0329FC20A300BAC84D /* Tests_Peer.swift in Sources */,
				B8B964112B69315600A96165 /* Tests_Tracery.swift in Sources */,
				B80057F427DC35BE002C0129 /* Tests_Slug.swift in Sources */,
				B5F6ADCC29C1323900690DE4 /* Tests_FormField.swift in Sources */,
				B8EC20942AC4A9A000D435F6 /* Tests_Redacted.swift in Sources */,
				B8925B2B29C0FA43001F9503 /* Tests_Func.swift in Sources */,
				B8D328B529A640F200850A37 /* Tests_RecoveryPhraseView.swift in Sources */,
				B8F832E329B9292C00DFDFA8 /* Tests_SubtextAttributedStringRenderer.swift in Sources */,
				B831BDBC2825A4E700C4CE92 /* Tests_Header.swift in Sources */,
				B8B1769D2ACCD02100A8CAAB /* MockErrorLoggingService.swift in Sources */,
				B8E2B02729AD053D004A78B3 /* Tests_Petname.swift in Sources */,
				B5C019B42B75ADF4005B59DF /* Tests_UserLikesService.swift in Sources */,
				B80057EB27DC355E002C0129 /* SubconsciousTests.swift in Sources */,
				B81D063D29F1C1E400593BBA /* Tests_SphereFile.swift in Sources */,
				B884565329D2102D00DBCD39 /* Tests_App.swift in Sources */,
				B84AD8DF280F3659006B3153 /* Tests_EntryLink.swift in Sources */,
				B8B604E9291476E9006FCB77 /* Tests_Migrations.swift in Sources */,
				B8A617222971E4860054D410 /* Tests_Slashlink.swift in Sources */,
				B8B3194F2909F36800A1E62A /* Tests_FileFingerprint.swift in Sources */,
				B8682DCB2804BF04001CD8DD /* Tests_Subtext.swift in Sources */,
				B88CC956284FCF8C00994928 /* Tests_DatabaseService.swift in Sources */,
				B8D328BA29A69D2D00850A37 /* Tests_URLUtilities.swift in Sources */,
				B53B60102B47DBDE007BF747 /* Tests_HomeProfileDetailStackCursor.swift in Sources */,
				B8F164252AE1B4A300A05CE7 /* Tests_StoryUser.swift in Sources */,
				B831BDB72824DA9700C4CE92 /* Tests_Tape.swift in Sources */,
				B5E07B322B0337A100F302EA /* Tests_UserProfileDetailModel.swift in Sources */,
			);
			runOnlyForDeploymentPostprocessing = 0;
		};
		B8EB29F726F27797006E97C3 /* Sources */ = {
			isa = PBXSourcesBuildPhase;
			buildActionMask = 2147483647;
			files = (
				B8E1A9512A16E8D400B757A5 /* NoospherePeer.swift in Sources */,
				B8B4251B28FE1DA60081B8D5 /* Entry.swift in Sources */,
				B82FD4562730A62C002CB641 /* EntryRow.swift in Sources */,
				B53B600C2B47CA9B007BF747 /* ShuffleProgressView.swift in Sources */,
				B8C7E8BE2809F19500E439DC /* Markup.swift in Sources */,
				B88A76D429E09B51005F3422 /* PasteboardService.swift in Sources */,
				B831BDB92825A28A00C4CE92 /* Header.swift in Sources */,
				B5CA6F432B5A5E7800877B0D /* AppendLinkSuggestionLabelView.swift in Sources */,
				B8AE34C2276BD77C00777FF0 /* SuggestionLabelStyle.swift in Sources */,
				B563ACC72B70C22000068BC1 /* RelatedNoteButtonStyle.swift in Sources */,
				B856521C2975B2CF00B7FCA0 /* StoryAudienceView.swift in Sources */,
				B515E9DB2ACBBB810067A329 /* RectangleCroppedTopRightCorner.swift in Sources */,
				B88CC958284FF59900994928 /* OrderedCollectionUtilities.swift in Sources */,
				B569971729B6A0DF003204FC /* DidQrCodeView.swift in Sources */,
				B542EF672AF48F2100BE29F1 /* StoreUtilities.swift in Sources */,
				B8EA3EE82915C23200B92C2E /* HeaderSubtext.swift in Sources */,
				B81719992B713904008367D5 /* PromptRouter.swift in Sources */,
				B58C73A729DBB3B500B00EA1 /* UserProfileView.swift in Sources */,
				B8EF986E29034ADF0029363D /* Pathlike.swift in Sources */,
				B83B19A32A005C6B007657D9 /* Did+SubconsciousLocal.swift in Sources */,
				B5E816BB2AB18E6700C61500 /* RecoveryView.swift in Sources */,
				B82C3A6526F5796300833CC8 /* OptionalUtilities.swift in Sources */,
				B8B54F3B271F6C8400B9B507 /* EntryLink.swift in Sources */,
				B8E00A302992DAA9003B40C1 /* ProfileSettingsView.swift in Sources */,
				B8AB08BB2A9D502300998099 /* TextBlockModel.swift in Sources */,
				B85652222975F16B00B7FCA0 /* BylineView.swift in Sources */,
				B8B3EE732979DEE900779B7F /* FirstRunView.swift in Sources */,
				B8AE34B0276A9F9C00777FF0 /* ColorUtilities.swift in Sources */,
				B84AD8EA2811C863006B3153 /* URLComponentsUtilities.swift in Sources */,
				B8B6BCBB29CE1FCF000DB410 /* ProgressTorusView.swift in Sources */,
				B8AB08C52A9D50AB00998099 /* BlockToolbar.swift in Sources */,
				B86E943329AFD5680073929B /* SubtextTextViewRepresentable.swift in Sources */,
				B5CA6F412B5A5D5000877B0D /* AppendLinkSuggestion.swift in Sources */,
				B508957029E79BE70048106B /* UserProfileService.swift in Sources */,
				B8CC433D27A07CE10079D2F9 /* ScrimView.swift in Sources */,
				B86F1AB728C77E8C00DA264E /* Search.swift in Sources */,
				B8AB08B12A9D4FC300998099 /* BlockModel.swift in Sources */,
				B563ACC42B70601B00068BC1 /* AppThemeBackgroundViewModifier.swift in Sources */,
				B8B3EE75297AEE6600779B7F /* FirstRunSphereView.swift in Sources */,
				B86DD5722AA0D33E00E1DEA5 /* UIStackViewHelpers.swift in Sources */,
				B5F68F632A0B1E6900CE4DD7 /* OnboardingTheme.swift in Sources */,
				B8249DA327E2753800BCDFBA /* ViewUtilities.swift in Sources */,
				B8E1A9462A12F69E00B757A5 /* LogFmt.swift in Sources */,
				B5D8FEB72AAC426C002CBF00 /* MainToolbar.swift in Sources */,
				B58CC8DF2B0C6ED5004CFFEA /* DeckNavigationView.swift in Sources */,
				B82C3A6226F576FC00833CC8 /* URLUtilities.swift in Sources */,
				B88B1CDE298DE66E0062CB7F /* SettingsView.swift in Sources */,
				B8C80F0129FC201000BAC84D /* Peer.swift in Sources */,
				B8C3AA922B33B5DA00E7B44D /* BlockEditorModelUpdate.swift in Sources */,
				B8B4251528FDE8570081B8D5 /* Memo.swift in Sources */,
				B58A46B329D3CE6100491E43 /* StoryUserView.swift in Sources */,
				B57C0AF329D2810700D352E3 /* TabHeaderView.swift in Sources */,
				B8E6AAD52B0EA8C100A3A11B /* SubtextTextEditorView.swift in Sources */,
				B866868A27AC8BED00A03A55 /* DetailKeyboardToolbarView.swift in Sources */,
				B573395A2AEF829F00D43333 /* ToastStackView.swift in Sources */,
				B800ABE8297DE7D20024D1FD /* DataService.swift in Sources */,
				B542EF6E2AF4945B00BE29F1 /* UnfollowUserSheet.swift in Sources */,
				B88B1CE3298EB0100062CB7F /* BarButtonStyle.swift in Sources */,
				B81A535F272751EE001A6268 /* Subtext.swift in Sources */,
				B8AB08C12A9D508500998099 /* BlockEditorViewController.swift in Sources */,
				B8B3EE79297AF6E500779B7F /* FirstRunProfileView.swift in Sources */,
				B549B16B2A0CDAC10070C6AD /* FirstRunRecoveryView.swift in Sources */,
				B58FD6712A4E4BF000826548 /* GatewayProvisioningSettingsSection.swift in Sources */,
				B8895CAC2B1FB25300F7DE8D /* SubtextUtilities.swift in Sources */,
				B8A1621829B39337008322EB /* ExpandAlignedLeadingViewModifier.swift in Sources */,
				B8CAF2112A9E89A30057D5DE /* UIFontHelpers.swift in Sources */,
				B8109C2827A8879C00CD2B6D /* AppTheme.swift in Sources */,
				B8B18FE42B76C32E0090AC6B /* URLWithQueryParameters.swift in Sources */,
				B54930B12A2F0FE300958F12 /* StoryPlaceholderView.swift in Sources */,
				B8D7F03F27A4AD130042C7CF /* SuggestionLabelView.swift in Sources */,
				B5D769CB29F770440015385A /* GenerativeProfilePic.swift in Sources */,
				B828F0AA2B029C9F00FDE4AE /* BlockEditorTranscludeListView.swift in Sources */,
				B8B4D7EE27EA8AA000633B5F /* DragHandleView.swift in Sources */,
				B53DC5302B7B2B0E00D20CCB /* AICommentsView.swift in Sources */,
				B8545F0A296F8FB700BC4EA1 /* OmniboxView.swift in Sources */,
				B5CA6F3F2B5A4E5D00877B0D /* AppendLinkSearchView.swift in Sources */,
				B5C818D62AF380A7001F65BE /* CardStackView.swift in Sources */,
				B85BF47527BB3D6E00F55730 /* ToolbarTitleGroupView.swift in Sources */,
				B56B80942B05AEA800AABF08 /* MathUtilities.swift in Sources */,
				B86BC75429B143CD005B5833 /* Identified.swift in Sources */,
				B8879EA926F93EBF00A0B4FF /* BacklinksView.swift in Sources */,
				B86DFF2827BF02F0002E57ED /* CollectionUtilities.swift in Sources */,
				B82F053728D60EE60025A8B5 /* AppTabView.swift in Sources */,
				B86DD56A2A9FF49500E1DEA5 /* BlockEditorRelatedModel.swift in Sources */,
				B8B4251828FDE8AA0081B8D5 /* MemoData.swift in Sources */,
				B5C918F02A67ADEF004C6CD5 /* SphereSettingsView.swift in Sources */,
				B8FB38B42B309096008A329C /* AdvancedSettingsView.swift in Sources */,
				B8E2B02B29AD0E4D004A78B3 /* Slug.swift in Sources */,
				B8AB08D02A9D522D00998099 /* UIViewDivider.swift in Sources */,
				B8E6AACF2B0D41F500A3A11B /* BlocksModel.swift in Sources */,
				B57701962A650C92001F874F /* ProfileHeaderButtonStyle.swift in Sources */,
				B8AB08CA2A9D518800998099 /* UIBarButtonItemUtilities.swift in Sources */,
				B57701962A650C92001F874F /* ProfileHeaderButtonStyle.swift in Sources */,
				B86DFF3327C072CD002E57ED /* Func.swift in Sources */,
				B86DFF3527C07438002E57ED /* LinkSuggestion.swift in Sources */,
				B82C3A5A26F5761700833CC8 /* FileSync.swift in Sources */,
				B8B4250F28FDE6960081B8D5 /* FileStore.swift in Sources */,
				B57C0AE929D2782C00D352E3 /* PetnameView.swift in Sources */,
				B542EF772AF495F200BE29F1 /* FollowNewUserSheetModifier.swift in Sources */,
				B8A617202971D3000054D410 /* Slashlink.swift in Sources */,
				B81EACD827B724A000B3B8DC /* ThickDividerView.swift in Sources */,
				B597C7372B4E34DB003F4342 /* ActivityEvent.swift in Sources */,
				B5F68F602A09F7E200CE4DD7 /* StackedGlowingImage.swift in Sources */,
				B58862C829F612CE006C2EE4 /* EditProfileSheet.swift in Sources */,
				B828F0A32AFFF05800FDE4AE /* TranscludeListView.swift in Sources */,
				B8D7F04227A4AE590042C7CF /* SuggestionViewModifier.swift in Sources */,
				B58A46AF29D3C62B00491E43 /* StoryEntryView.swift in Sources */,
				B5293B892A426645001C4DA7 /* Sentry.swift in Sources */,
				B8AB08DA2A9D534500998099 /* ArrayFirstIndexWhereID.swift in Sources */,
				B8E00A2D299294A0003B40C1 /* UserDefaultsProperty.swift in Sources */,
				B57C0AF129D280E900D352E3 /* TabButtonView.swift in Sources */,
				B8B604E629146DF6006FCB77 /* MemoryStore.swift in Sources */,
				B8AB08BF2A9D506300998099 /* BlockEditorRepresentable.swift in Sources */,
				B58CC8E12B0DCEB2004CFFEA /* DeckTheme.swift in Sources */,
				B8AB08D22A9D523600998099 /* UIViewIconButton.swift in Sources */,
				B8DEBF192798B6A8007CB528 /* NavigationToolbar.swift in Sources */,
				B563ACC12B705FC800068BC1 /* AppThemeToolbarViewModifier.swift in Sources */,
				B528CB3B2A5BB8C0001E3B8F /* FabSpacerView.swift in Sources */,
				B822F18D27C9C0AB00943C6B /* CountChip.swift in Sources */,
				B87288DE299AB02400EF7E07 /* Sphere.swift in Sources */,
				B81A1A6D29DF267200B4CD1C /* LoadingState.swift in Sources */,
				B5CA448929D6A1C7002FD83C /* DummyDataUtilities.swift in Sources */,
				B8879EAC26F944DA00A0B4FF /* MemoEditorDetail.swift in Sources */,
				B8E1A94B2A14198400B757A5 /* OurSphereRecord.swift in Sources */,
				B88A91A12A4C9C0100422ABF /* EntryListEmptyView.swift in Sources */,
				B58FD6732A4E4C0E00826548 /* InviteCodeSettingsSection.swift in Sources */,
				B86DD56C2A9FF77600E1DEA5 /* ErrorCell.swift in Sources */,
				B5F6ADC929C02F4A00690DE4 /* AddressBookService.swift in Sources */,
				B8AB08D42A9D524300998099 /* UIViewSpacer.swift in Sources */,
				B8925B2F29C23017001F9503 /* MemoViewerDetailView.swift in Sources */,
				B56C3D3E2A01E5020071EF70 /* InviteCode.swift in Sources */,
				B51EEAA129F0C37B0055887B /* AppIcon.swift in Sources */,
				B8A1621429B2AB3A008322EB /* CloseButtonView.swift in Sources */,
				B80890A72A056A130087E091 /* SlashlinkDisplayView.swift in Sources */,
				B82C3A7626F6B5BF00833CC8 /* StringUtilities.swift in Sources */,
				B86DD5652A9FE70300E1DEA5 /* RelatedCell.swift in Sources */,
				B8AB08B72A9D500C00998099 /* QuoteBlockCell.swift in Sources */,
				B85BF47827BC2B4700F55730 /* DetailToolbarContent.swift in Sources */,
				B8CBAFA42994491B0079107E /* MenuButtonView.swift in Sources */,
				B58FD6752A4E4C8200826548 /* ResourceSyncBadge.swift in Sources */,
				B8AB08D62A9D52B300998099 /* UITextViewHelpers.swift in Sources */,
				B57C0AF729D29A8F00D352E3 /* TabbedColumnView.swift in Sources */,
				B50B045B2A04B61000AA584B /* TranscludeService.swift in Sources */,
				B8133AEB29B8FD1300B38760 /* SubtextAttributedStringRenderer.swift in Sources */,
				B542EF6A2AF493F800BE29F1 /* RenameUserSheet.swift in Sources */,
				B85EC460296F099700558761 /* ProfilePic.swift in Sources */,
				B57C0AF529D2865600D352E3 /* UserProfileDetailView.swift in Sources */,
				B579FA922A1AE4D1008A4D2F /* ResolutionStatus.swift in Sources */,
				B8EB2A1F26F27797006E97C3 /* SubconsciousApp.swift in Sources */,
				B866868127AC4EF100A03A55 /* NSRangeUtilities.swift in Sources */,
				B58E90A62AFA02B0000C0E65 /* DeckView.swift in Sources */,
				B824FDD126FA98F300B81BBD /* MemoEditorDetailResponse.swift in Sources */,
				B8AE34AA276A986000777FF0 /* PlaceholderTextView.swift in Sources */,
				B8925B3129C2320D001F9503 /* MemoDetailDescription.swift in Sources */,
				B8AB08AE2A9D4FA800998099 /* BlockEditorModel.swift in Sources */,
				B8CBAFA9299580E50079107E /* StoreProtocol.swift in Sources */,
				B542EF7D2AF4967900BE29F1 /* FollowUserSheetModifier.swift in Sources */,
				B5CFC7FE29E5403900178631 /* FollowUserSheet.swift in Sources */,
				B51359242AC113EE004385A7 /* RecoveryModeExplainPanelView.swift in Sources */,
				B8DEBF252798EF6A007CB528 /* RenameSearchView.swift in Sources */,
				B834C0432AB4D40200705F2F /* BlockEditorBlockSelectView.swift in Sources */,
				B58A46B529D3CE9700491E43 /* StoryUser.swift in Sources */,
				B8B3EE7D297B1A1000779B7F /* ViewDebugUtilities.swift in Sources */,
				B826B27527B5D95F003D3C03 /* SaveState.swift in Sources */,
				B82C3A5626F529EF00833CC8 /* CombineUtilities.swift in Sources */,
				B84AD8E3281073CE006B3153 /* InlineFormattingBarView.swift in Sources */,
				B8616DF829C38775001C666A /* TranscludeButtonStyle.swift in Sources */,
				B5FB9D9429D5176100D64988 /* GhostPillButtonStyle.swift in Sources */,
				B8CBAFA72994499A0079107E /* AudienceIconView.swift in Sources */,
				B8DA32B529CB999500EA166E /* AppUpgradeView.swift in Sources */,
				B8CAA6CB2A02FA7000F4A0F6 /* Link.swift in Sources */,
				B8EC20912AC4A81600D435F6 /* Redacted.swift in Sources */,
				B8B3EE77297AEE8B00779B7F /* FirstRunDoneView.swift in Sources */,
				B8099F002A3B5A820014FC2E /* MemoRecord.swift in Sources */,
				B5C918EE2A67A16A004C6CD5 /* AuthorizationSettingsView.swift in Sources */,
				B85319EA2AAA3D8A0085044A /* UIViewPreviewRepresentable.swift in Sources */,
				B85A805E296F08720007F957 /* AudienceMenuButtonView.swift in Sources */,
				B8AE34C8276BF77000777FF0 /* SearchTextField.swift in Sources */,
				B85EC469296F11F000558761 /* BylineSmView.swift in Sources */,
				B8B9640E2B692EBB00A96165 /* Tracery.swift in Sources */,
				B82BB7FB2821DA61000C9FCC /* Parser.swift in Sources */,
				B8249DA027E2668500BCDFBA /* PinTrailingBottom.swift in Sources */,
				B58CC8E32B0DCFEE004CFFEA /* CardModel.swift in Sources */,
				B58A46B129D3C6B300491E43 /* StoryEntry.swift in Sources */,
				B59D556329BBFF56007915E2 /* FormField.swift in Sources */,
				B5AD5C8E2AA6C37900FC5BC5 /* DetailStackView.swift in Sources */,
				B513592A2AC2723E004385A7 /* GatewayURL.swift in Sources */,
				B59850B52B328E6800FF8E65 /* NoosphereLogProxy.swift in Sources */,
				B81A535C27275138001A6268 /* Tape.swift in Sources */,
				B8B3EE7B297AFB9100779B7F /* TextFieldLabel.swift in Sources */,
				B8B3194D2909E81D00A1E62A /* FileInfo.swift in Sources */,
				B5A7AD322A0D0B0E007C3535 /* EmptyStateView.swift in Sources */,
				B8AC648A278F53920099E96B /* EntryStub.swift in Sources */,
				B88B1CE5298EB10D0062CB7F /* RecoveryPhraseView.swift in Sources */,
				B8B4250C28FB43C90081B8D5 /* ContentType.swift in Sources */,
				B58A46BA29D4004B00491E43 /* UserProfileDetailMetaSheet.swift in Sources */,
				B513FFCA2AD9035300492A73 /* StoryListPlaceholderView.swift in Sources */,
				B8AE34C5276BF72500777FF0 /* LinkSearchView.swift in Sources */,
				B8AE34CB276C195E00777FF0 /* LinkSuggestionLabelView.swift in Sources */,
				B542EF712AF4949B00BE29F1 /* EditProfileSheetModifier.swift in Sources */,
				B8AC648C278F757B0099E96B /* ProgressScrimView.swift in Sources */,
				B89E307D2911D7F900A4721F /* IntUtilities.swift in Sources */,
				B59E4E5F2B3BA91D000A2B49 /* CardContentView.swift in Sources */,
				B8D328B729A671DA00850A37 /* TranscludeView.swift in Sources */,
				B81A1A6F29DF29BF00B4CD1C /* MemoViewerDetailMetaSheetView.swift in Sources */,
				B8AB08D82A9D52D700998099 /* UIViewHelpers.swift in Sources */,
				B8AB08DC2A9D537F00998099 /* StringSplitAtRange.swift in Sources */,
				B87288DC299AB01800EF7E07 /* Noosphere.swift in Sources */,
				B58A46B729D3D09500491E43 /* UserProfileHeaderView.swift in Sources */,
				B8E00A2A29928DD2003B40C1 /* AppDefaults.swift in Sources */,
				B82C3A5326F528B000833CC8 /* DatabaseService.swift in Sources */,
				B8A41D512811F87C0096D2E7 /* SlashlinkBarView.swift in Sources */,
				B542EF742AF494E100BE29F1 /* FollowNewUserFormSheet.swift in Sources */,
				B59E4E5B2B3BA8ED000A2B49 /* PromptCardView.swift in Sources */,
				B59E4E572B3BA781000A2B49 /* CardView.swift in Sources */,
				B8AB08AC2A9D4F8D00998099 /* BlockEditor.swift in Sources */,
				B8879EA026F90C5100A0B4FF /* NotebookNavigationView.swift in Sources */,
				B5CA12A029FF732A00860E9E /* GatewayProvisioningService.swift in Sources */,
				B8EB2A2326F27797006E97C3 /* AppView.swift in Sources */,
				B89E30772911B51A00A4721F /* Migration.swift in Sources */,
				B5E816B92AB0458E00C61500 /* RecoveryPhrase.swift in Sources */,
				B540F8BA2A0C748C00876256 /* Line.swift in Sources */,
				B8B4D7EC27EA890B00633B5F /* ShadowStyle.swift in Sources */,
				B85BF46F27BB0FA800F55730 /* RowViewModifier.swift in Sources */,
				B85DF78C29B660C60042D725 /* Prose.swift in Sources */,
				B8EA3EE529159C5500B92C2E /* HeaderSubtextMemoStore.swift in Sources */,
				B59E4E5D2B3BA8F6000A2B49 /* ActionCardView.swift in Sources */,
				B51359262AC113F9004385A7 /* RecoveryModeFormPanelView.swift in Sources */,
				B86DFF3127C06EBC002E57ED /* RenameSuggestion.swift in Sources */,
				B81D063B29F1821E00593BBA /* SphereFile.swift in Sources */,
				B5E60C8B2A145F04007065A1 /* UserProfileBio.swift in Sources */,
				B88B1CE1298EAE730062CB7F /* PillButtonStyle.swift in Sources */,
				B8AE34A7276A885300777FF0 /* TextViewRepresentable.swift in Sources */,
				B8CAF20F2A9E7C8C0057D5DE /* SubtextTextView.swift in Sources */,
				B8C0A1B4297C938000D59532 /* Error.swift in Sources */,
				B8CBAFA229930C660079107E /* ValidatedTextField.swift in Sources */,
				B8DEBF222798EE99007CB528 /* RenameSuggestionLabelView.swift in Sources */,
				B8DEBF1F2798EC23007CB528 /* TitleGroupView.swift in Sources */,
				B8AE34BF276BD61400777FF0 /* RowButtonStyle.swift in Sources */,
				B59E9E1A2AB8FA29008E3543 /* HomeProfileView.swift in Sources */,
				B5D71D192A32B2AF000E058A /* NotFoundView.swift in Sources */,
				B56139A12B1EF9FE005F1A32 /* EntryListRowButtonStyle.swift in Sources */,
				B59E4E592B3BA8E7000A2B49 /* EntryCardView.swift in Sources */,
				B85652202975BA9000B7FCA0 /* MetaTableView.swift in Sources */,
				B8C908A32B76768E0063FA96 /* WebViewRepresentable.swift in Sources */,
				B8B964132B69347900A96165 /* PromptService.swift in Sources */,
				B58CC8E82B0DEC10004CFFEA /* ArrayUtilities.swift in Sources */,
				B8AB08C32A9D509F00998099 /* BlockEditorSubtextEditorMarkup.swift in Sources */,
				B86BC75A29B24BEF005B5833 /* MemoEditorDetailMetaSheetView.swift in Sources */,
				B8B6BCB529CCDDF6000DB410 /* ResourceStatus.swift in Sources */,
				B8AB08B92A9D501600998099 /* TextBlockCell.swift in Sources */,
				B515E9D92ACA93D00067A329 /* FirstRunOrbitEffectView.swift in Sources */,
				B86DFF3727C09CA2002E57ED /* DateUtilities.swift in Sources */,
				B8E1A9572A16E98D00B757A5 /* PeerRecord.swift in Sources */,
				B5C918F62A67BB35004C6CD5 /* EllipsisLabelView.swift in Sources */,
				B8CC434927A0CA8D0079D2F9 /* AnimationUtilities.swift in Sources */,
				B54187B829EF5CA00056E4A9 /* FollowUserFormView.swift in Sources */,
				B8AB08C72A9D50E700998099 /* BlockFormatMenu.swift in Sources */,
				B89966C728B6EE2300DF1F8C /* Notebook.swift in Sources */,
				B88B1CE7298EEC240062CB7F /* GatewayURLSettingsView.swift in Sources */,
				B8B4251228FDE7780081B8D5 /* Mapping.swift in Sources */,
				B532F8C329B1752E00CE9256 /* TranscludeBlockLayoutFragment.swift in Sources */,
				B8AE34AD276A9CDB00777FF0 /* PrimaryButtonStyle.swift in Sources */,
				B8E1A9542A16E8EA00B757A5 /* NoospherePeerChange.swift in Sources */,
				B8A41D4E2811E81E0096D2E7 /* WikilinkBarView.swift in Sources */,
				B82C3A5F26F576C600833CC8 /* FileManagerUtilities.swift in Sources */,
				B8E1BB7B296DEF3200B86E0E /* NoosphereService.swift in Sources */,
				B8B54F3D271F7C6B00B9B507 /* Suggestion.swift in Sources */,
				B51359282AC11570004385A7 /* ErrorDetailView.swift in Sources */,
				B8AC648F278F7E7B0099E96B /* BackLabelStyle.swift in Sources */,
				B86DFF2D27C0280B002E57ED /* EntryListView.swift in Sources */,
				B5BC3D2A2B731A3000DB8A49 /* UserLikesService.swift in Sources */,
				B8AB08BD2A9D502C00998099 /* ListBlockCell.swift in Sources */,
				B57339582AEF800300D43333 /* ToastView.swift in Sources */,
				B86DFF3927C15B77002E57ED /* Config.swift in Sources */,
				B542EF7A2AF4963700BE29F1 /* UserProfileDetialMetaSheetModifier.swift in Sources */,
				B89DBDE02AF440C6003D2CE3 /* UIHostingView.swift in Sources */,
				B57D63BB29B1CA8B008BBB62 /* DidView.swift in Sources */,
				B83E91D727692EC600045C6A /* FAB.swift in Sources */,
				B848FDAA2991837900245115 /* DeveloperSettingsView.swift in Sources */,
				B515E9D72ACA8DD20067A329 /* FirstRunInviteView.swift in Sources */,
				B8545F0D2970577600BC4EA1 /* BacklinkReacts.swift in Sources */,
				B8E2B02929AD0E23004A78B3 /* Petname.swift in Sources */,
				B550E04029AF219100050F19 /* Did.swift in Sources */,
				B82D145429EF157B009E21FF /* SubtextView.swift in Sources */,
				B569971629B6A0DF003204FC /* FollowUserViaQRCodeView.swift in Sources */,
				B522B4142B4BB3B3004E1001 /* TruncateWithGradientViewModifier.swift in Sources */,
				B58C1FBA2A12F8DE0085A1FE /* ProfilePicFrameViewModifier.swift in Sources */,
				B8AB08B52A9D4FF000998099 /* HeadingBlockCell.swift in Sources */,
				B856521E2975B7F100B7FCA0 /* Audience.swift in Sources */,
				B8AE34B6276AAAFF00777FF0 /* RoundedTextFieldViewModifier.swift in Sources */,
				B8EC568926F4204F00AC64E5 /* SQLite3Database.swift in Sources */,
				B8CA8F2428908D65005F8802 /* BundleUtilities.swift in Sources */,
			);
			runOnlyForDeploymentPostprocessing = 0;
		};
		B8EB29FF26F27797006E97C3 /* Sources */ = {
			isa = PBXSourcesBuildPhase;
			buildActionMask = 2147483647;
			files = (
				B82C3A6626F5796300833CC8 /* OptionalUtilities.swift in Sources */,
				B8AC6490278F7E7B0099E96B /* BackLabelStyle.swift in Sources */,
				B817199A2B713904008367D5 /* PromptRouter.swift in Sources */,
				B866868227AC4EF100A03A55 /* NSRangeUtilities.swift in Sources */,
				B59E9E1B2AB8FA29008E3543 /* HomeProfileView.swift in Sources */,
				B8B9640F2B692EBB00A96165 /* Tracery.swift in Sources */,
				B85BF47627BB3D6E00F55730 /* ToolbarTitleGroupView.swift in Sources */,
				B8DEBF202798EC23007CB528 /* TitleGroupView.swift in Sources */,
				B5690C3C29FB4DEF00067580 /* FollowUserViaQRCodeView.swift in Sources */,
				B85DF78D29B660C60042D725 /* Prose.swift in Sources */,
				B8895CAD2B1FB25300F7DE8D /* SubtextUtilities.swift in Sources */,
				B82C3A6326F576FC00833CC8 /* URLUtilities.swift in Sources */,
				B83E91D827692EC600045C6A /* FAB.swift in Sources */,
				B56B80952B05AEA800AABF08 /* MathUtilities.swift in Sources */,
				B88CC959284FF59900994928 /* OrderedCollectionUtilities.swift in Sources */,
				B89E307E2911D7F900A4721F /* IntUtilities.swift in Sources */,
				B8249DA127E2668500BCDFBA /* PinTrailingBottom.swift in Sources */,
				B542EF7B2AF4963700BE29F1 /* UserProfileDetialMetaSheetModifier.swift in Sources */,
				B8EF986F29034ADF0029363D /* Pathlike.swift in Sources */,
				B542EF6B2AF493F800BE29F1 /* RenameUserSheet.swift in Sources */,
				B53DC5312B7B2B0E00D20CCB /* AICommentsView.swift in Sources */,
				B82D145529EF157B009E21FF /* SubtextView.swift in Sources */,
				B8A1621929B39337008322EB /* ExpandAlignedLeadingViewModifier.swift in Sources */,
				B8879EAA26F93EBF00A0B4FF /* BacklinksView.swift in Sources */,
				B82C3A5B26F5761700833CC8 /* FileSync.swift in Sources */,
				B85BF47927BC2B4700F55730 /* DetailToolbarContent.swift in Sources */,
				B828F0AB2B029C9F00FDE4AE /* BlockEditorTranscludeListView.swift in Sources */,
				B58C1FBB2A12F8DE0085A1FE /* ProfilePicFrameViewModifier.swift in Sources */,
				B542EF722AF4949B00BE29F1 /* EditProfileSheetModifier.swift in Sources */,
				B81EACD927B724A000B3B8DC /* ThickDividerView.swift in Sources */,
				B89E30782911B51A00A4721F /* Migration.swift in Sources */,
				B89966C828B6EE2300DF1F8C /* Notebook.swift in Sources */,
				B82FD4572730A62C002CB641 /* EntryRow.swift in Sources */,
				B542EF782AF495F200BE29F1 /* FollowNewUserSheetModifier.swift in Sources */,
				B82F053828D60EE60025A8B5 /* AppTabView.swift in Sources */,
				B8AE34B7276AAAFF00777FF0 /* RoundedTextFieldViewModifier.swift in Sources */,
				B8E1A9472A12F69E00B757A5 /* LogFmt.swift in Sources */,
				B5D8FEB82AAC426C002CBF00 /* MainToolbar.swift in Sources */,
				B8879EAD26F944DA00A0B4FF /* MemoEditorDetail.swift in Sources */,
				B8D7F04027A4AD130042C7CF /* SuggestionLabelView.swift in Sources */,
				B542EF752AF494E100BE29F1 /* FollowNewUserFormSheet.swift in Sources */,
				B8CC433E27A07CE10079D2F9 /* ScrimView.swift in Sources */,
				B8AE34C3276BD77C00777FF0 /* SuggestionLabelStyle.swift in Sources */,
				B82C3A7726F6B5BF00833CC8 /* StringUtilities.swift in Sources */,
				B542EF7E2AF4967900BE29F1 /* FollowUserSheetModifier.swift in Sources */,
				B563ACC82B70C22000068BC1 /* RelatedNoteButtonStyle.swift in Sources */,
				B8D7F04327A4AE590042C7CF /* SuggestionViewModifier.swift in Sources */,
				B8B4251028FDE6960081B8D5 /* FileStore.swift in Sources */,
				B8616DF929C3877F001C666A /* TranscludeButtonStyle.swift in Sources */,
				B8E1A9552A16E8EA00B757A5 /* NoospherePeerChange.swift in Sources */,
				B8EB2A2026F27797006E97C3 /* SubconsciousApp.swift in Sources */,
				B81A535D27275138001A6268 /* Tape.swift in Sources */,
				B828F0A42AFFF05800FDE4AE /* TranscludeListView.swift in Sources */,
				B542EF6F2AF4945B00BE29F1 /* UnfollowUserSheet.swift in Sources */,
				B5F68F612A09F7E200CE4DD7 /* StackedGlowingImage.swift in Sources */,
				B85BF47027BB0FA800F55730 /* RowViewModifier.swift in Sources */,
				B8E00A312992DAA9003B40C1 /* ProfileSettingsView.swift in Sources */,
				B8AE34B1276A9F9C00777FF0 /* ColorUtilities.swift in Sources */,
				B8E00A2B29928DD2003B40C1 /* AppDefaults.swift in Sources */,
				B542EF682AF48F2100BE29F1 /* StoreUtilities.swift in Sources */,
				B82C3A5726F529EF00833CC8 /* CombineUtilities.swift in Sources */,
				B8B4251C28FE1DA60081B8D5 /* Entry.swift in Sources */,
				B563ACC52B70601B00068BC1 /* AppThemeBackgroundViewModifier.swift in Sources */,
				B82BB7FC2821DA61000C9FCC /* Parser.swift in Sources */,
				B563ACC22B705FC800068BC1 /* AppThemeToolbarViewModifier.swift in Sources */,
				B8DEBF1A2798B6A8007CB528 /* NavigationToolbar.swift in Sources */,
				B5CA448A29D6A1C7002FD83C /* DummyDataUtilities.swift in Sources */,
				B8EC20922AC4A81600D435F6 /* Redacted.swift in Sources */,
				B80890A82A056A130087E091 /* SlashlinkDisplayView.swift in Sources */,
				B8CBAFAA299580E50079107E /* StoreProtocol.swift in Sources */,
				B8B964142B69347900A96165 /* PromptService.swift in Sources */,
				B8AE34CC276C195E00777FF0 /* LinkSuggestionLabelView.swift in Sources */,
				B5D769CC29F770440015385A /* GenerativeProfilePic.swift in Sources */,
				B8545F0E2970577600BC4EA1 /* BacklinkReacts.swift in Sources */,
				B800ABE9297DE7D20024D1FD /* DataService.swift in Sources */,
				B8249DA427E2753800BCDFBA /* ViewUtilities.swift in Sources */,
				B831BDBA2825A28A00C4CE92 /* Header.swift in Sources */,
				B8109C2927A8879C00CD2B6D /* AppTheme.swift in Sources */,
				B8AE34AE276A9CDB00777FF0 /* PrimaryButtonStyle.swift in Sources */,
				B8E1A9522A16E8D400B757A5 /* NoospherePeer.swift in Sources */,
				B8EA3EE629159C5500B92C2E /* HeaderSubtextMemoStore.swift in Sources */,
				B8AE34C0276BD61400777FF0 /* RowButtonStyle.swift in Sources */,
				B85EC46A296F11F000558761 /* BylineSmView.swift in Sources */,
				B8E1A94C2A14198400B757A5 /* OurSphereRecord.swift in Sources */,
				B508957129E79BE70048106B /* UserProfileService.swift in Sources */,
				B85A8059296E31860007F957 /* AudienceMenuButtonView.swift in Sources */,
				B8CC434A27A0CA8D0079D2F9 /* AnimationUtilities.swift in Sources */,
				B822F18E27C9C0AB00943C6B /* CountChip.swift in Sources */,
				B8B604E729146DF6006FCB77 /* MemoryStore.swift in Sources */,
				B8C908A42B76768E0063FA96 /* WebViewRepresentable.swift in Sources */,
				B5A7AD332A0D0B0E007C3535 /* EmptyStateView.swift in Sources */,
				B8DEBF262798EF6A007CB528 /* RenameSearchView.swift in Sources */,
				B88A76D529E09B51005F3422 /* PasteboardService.swift in Sources */,
				B81A5360272751EE001A6268 /* Subtext.swift in Sources */,
				B8545F0B296F8FB700BC4EA1 /* OmniboxView.swift in Sources */,
				B522B4152B4BB3B3004E1001 /* TruncateWithGradientViewModifier.swift in Sources */,
				B8AC648D278F757B0099E96B /* ProgressScrimView.swift in Sources */,
				B8DEBF232798EE99007CB528 /* RenameSuggestionLabelView.swift in Sources */,
				B8A41D522811F87C0096D2E7 /* SlashlinkBarView.swift in Sources */,
				B866868B27AC8BED00A03A55 /* DetailKeyboardToolbarView.swift in Sources */,
				B5FB9D9529D51D9600D64988 /* UserProfileHeaderView.swift in Sources */,
				B57701972A650C92001F874F /* ProfileHeaderButtonStyle.swift in Sources */,
				B8133AEC29B8FD1300B38760 /* SubtextAttributedStringRenderer.swift in Sources */,
				B84AD8E4281073CE006B3153 /* InlineFormattingBarView.swift in Sources */,
				B8AE34C6276BF72500777FF0 /* LinkSearchView.swift in Sources */,
				B82C3A5426F528B000833CC8 /* DatabaseService.swift in Sources */,
				B8D328B829A671DA00850A37 /* TranscludeView.swift in Sources */,
				B8E1A9582A16E98D00B757A5 /* PeerRecord.swift in Sources */,
				B5D71D1A2A32B2AF000E058A /* NotFoundView.swift in Sources */,
				B8B18FE52B76C32E0090AC6B /* URLWithQueryParameters.swift in Sources */,
				B528CB3C2A5BB8C0001E3B8F /* FabSpacerView.swift in Sources */,
				B8B6BCB629CCDDF6000DB410 /* ResourceStatus.swift in Sources */,
				B59850B62B328E6800FF8E65 /* NoosphereLogProxy.swift in Sources */,
				B58862C929F612CE006C2EE4 /* EditProfileSheet.swift in Sources */,
				B84AD8EB2811C863006B3153 /* URLComponentsUtilities.swift in Sources */,
				B8B4251328FDE7780081B8D5 /* Mapping.swift in Sources */,
				B8DA32B629CB999500EA166E /* AppUpgradeView.swift in Sources */,
				B58C73A829DBB3B500B00EA1 /* UserProfileView.swift in Sources */,
				B8B4250D28FB43C90081B8D5 /* ContentType.swift in Sources */,
				B5293B8A2A426645001C4DA7 /* Sentry.swift in Sources */,
				B8A41D4F2811E81E0096D2E7 /* WikilinkBarView.swift in Sources */,
				B86DFF2927BF02F0002E57ED /* CollectionUtilities.swift in Sources */,
				B8879EA126F90C5100A0B4FF /* NotebookNavigationView.swift in Sources */,
				B5CA12A129FF732A00860E9E /* GatewayProvisioningService.swift in Sources */,
				B8B6BCBC29CE1FCF000DB410 /* ProgressTorusView.swift in Sources */,
				B5690C3D29FB4DEF00067580 /* DidQrCodeView.swift in Sources */,
				B8EB2A2426F27797006E97C3 /* AppView.swift in Sources */,
				B82C3A6026F576C600833CC8 /* FileManagerUtilities.swift in Sources */,
				B8E00A2E299294A0003B40C1 /* UserDefaultsProperty.swift in Sources */,
				B8B4251628FDE8570081B8D5 /* Memo.swift in Sources */,
				B85EC461296F099700558761 /* ProfilePic.swift in Sources */,
				B8EC568A26F4204F00AC64E5 /* SQLite3Database.swift in Sources */,
				B8B4251928FDE8AA0081B8D5 /* MemoData.swift in Sources */,
				B5BC3D2B2B731A3000DB8A49 /* UserLikesService.swift in Sources */,
				B50B045C2A04B61000AA584B /* TranscludeService.swift in Sources */,
				B5CFC7FF29E5403900178631 /* FollowUserSheet.swift in Sources */,
			);
			runOnlyForDeploymentPostprocessing = 0;
		};
		B8EB2A0726F27797006E97C3 /* Sources */ = {
			isa = PBXSourcesBuildPhase;
			buildActionMask = 2147483647;
			files = (
				B8EB2A1226F27797006E97C3 /* Tests_iOSLaunchTests.swift in Sources */,
				B8EB2A1026F27797006E97C3 /* Tests_iOS.swift in Sources */,
			);
			runOnlyForDeploymentPostprocessing = 0;
		};
		B8EB2A1326F27797006E97C3 /* Sources */ = {
			isa = PBXSourcesBuildPhase;
			buildActionMask = 2147483647;
			files = (
				B8EB2A1E26F27797006E97C3 /* Tests_macOSLaunchTests.swift in Sources */,
				B8EB2A1C26F27797006E97C3 /* Tests_macOS.swift in Sources */,
			);
			runOnlyForDeploymentPostprocessing = 0;
		};
/* End PBXSourcesBuildPhase section */

/* Begin PBXTargetDependency section */
		B80057ED27DC355E002C0129 /* PBXTargetDependency */ = {
			isa = PBXTargetDependency;
			target = B8EB29FA26F27797006E97C3 /* Subconscious (iOS) */;
			targetProxy = B80057EC27DC355E002C0129 /* PBXContainerItemProxy */;
		};
		B8579B6727C5620800D8B4BC /* PBXTargetDependency */ = {
			isa = PBXTargetDependency;
			productRef = B8579B6627C5620800D8B4BC /* Collections */;
		};
		B8579B6927C5620800D8B4BC /* PBXTargetDependency */ = {
			isa = PBXTargetDependency;
			productRef = B8579B6827C5620800D8B4BC /* OrderedCollections */;
		};
		B8579B6B27C5620800D8B4BC /* PBXTargetDependency */ = {
			isa = PBXTargetDependency;
			productRef = B8579B6A27C5620800D8B4BC /* SwiftSubsurface */;
		};
		B8EB2A0D26F27797006E97C3 /* PBXTargetDependency */ = {
			isa = PBXTargetDependency;
			target = B8EB29FA26F27797006E97C3 /* Subconscious (iOS) */;
			targetProxy = B8EB2A0C26F27797006E97C3 /* PBXContainerItemProxy */;
		};
		B8EB2A1926F27797006E97C3 /* PBXTargetDependency */ = {
			isa = PBXTargetDependency;
			target = B8EB2A0226F27797006E97C3 /* Subconscious (macOS) */;
			targetProxy = B8EB2A1826F27797006E97C3 /* PBXContainerItemProxy */;
		};
/* End PBXTargetDependency section */

/* Begin XCBuildConfiguration section */
		B80057EE27DC355E002C0129 /* Debug */ = {
			isa = XCBuildConfiguration;
			buildSettings = {
				BUNDLE_LOADER = "$(TEST_HOST)";
				CODE_SIGN_STYLE = Automatic;
				CURRENT_PROJECT_VERSION = 1;
				DEVELOPMENT_TEAM = LA8RNJ2LQP;
				GENERATE_INFOPLIST_FILE = YES;
				IPHONEOS_DEPLOYMENT_TARGET = 16.0;
				MARKETING_VERSION = 1.0;
				PRODUCT_BUNDLE_IDENTIFIER = com.subconscious.SubconsciousTests;
				PRODUCT_NAME = "$(TARGET_NAME)";
				SDKROOT = iphoneos;
				SWIFT_EMIT_LOC_STRINGS = NO;
				SWIFT_VERSION = 5.0;
				TARGETED_DEVICE_FAMILY = "1,2";
				TEST_HOST = "$(BUILT_PRODUCTS_DIR)/Subconscious.app/Subconscious";
			};
			name = Debug;
		};
		B80057EF27DC355E002C0129 /* Release */ = {
			isa = XCBuildConfiguration;
			buildSettings = {
				BUNDLE_LOADER = "$(TEST_HOST)";
				CODE_SIGN_STYLE = Automatic;
				CURRENT_PROJECT_VERSION = 1;
				DEVELOPMENT_TEAM = LA8RNJ2LQP;
				GENERATE_INFOPLIST_FILE = YES;
				IPHONEOS_DEPLOYMENT_TARGET = 16.0;
				MARKETING_VERSION = 1.0;
				PRODUCT_BUNDLE_IDENTIFIER = com.subconscious.SubconsciousTests;
				PRODUCT_NAME = "$(TARGET_NAME)";
				SDKROOT = iphoneos;
				SWIFT_EMIT_LOC_STRINGS = NO;
				SWIFT_VERSION = 5.0;
				TARGETED_DEVICE_FAMILY = "1,2";
				TEST_HOST = "$(BUILT_PRODUCTS_DIR)/Subconscious.app/Subconscious";
				VALIDATE_PRODUCT = YES;
			};
			name = Release;
		};
		B8EB2A2726F27797006E97C3 /* Debug */ = {
			isa = XCBuildConfiguration;
			buildSettings = {
				ALWAYS_SEARCH_USER_PATHS = NO;
				CLANG_ANALYZER_NONNULL = YES;
				CLANG_ANALYZER_NUMBER_OBJECT_CONVERSION = YES_AGGRESSIVE;
				CLANG_CXX_LANGUAGE_STANDARD = "gnu++17";
				CLANG_CXX_LIBRARY = "libc++";
				CLANG_ENABLE_MODULES = YES;
				CLANG_ENABLE_OBJC_ARC = YES;
				CLANG_ENABLE_OBJC_WEAK = YES;
				CLANG_WARN_BLOCK_CAPTURE_AUTORELEASING = YES;
				CLANG_WARN_BOOL_CONVERSION = YES;
				CLANG_WARN_COMMA = YES;
				CLANG_WARN_CONSTANT_CONVERSION = YES;
				CLANG_WARN_DEPRECATED_OBJC_IMPLEMENTATIONS = YES;
				CLANG_WARN_DIRECT_OBJC_ISA_USAGE = YES_ERROR;
				CLANG_WARN_DOCUMENTATION_COMMENTS = YES;
				CLANG_WARN_EMPTY_BODY = YES;
				CLANG_WARN_ENUM_CONVERSION = YES;
				CLANG_WARN_INFINITE_RECURSION = YES;
				CLANG_WARN_INT_CONVERSION = YES;
				CLANG_WARN_NON_LITERAL_NULL_CONVERSION = YES;
				CLANG_WARN_OBJC_IMPLICIT_RETAIN_SELF = YES;
				CLANG_WARN_OBJC_LITERAL_CONVERSION = YES;
				CLANG_WARN_OBJC_ROOT_CLASS = YES_ERROR;
				CLANG_WARN_QUOTED_INCLUDE_IN_FRAMEWORK_HEADER = YES;
				CLANG_WARN_RANGE_LOOP_ANALYSIS = YES;
				CLANG_WARN_STRICT_PROTOTYPES = YES;
				CLANG_WARN_SUSPICIOUS_MOVE = YES;
				CLANG_WARN_UNGUARDED_AVAILABILITY = YES_AGGRESSIVE;
				CLANG_WARN_UNREACHABLE_CODE = YES;
				CLANG_WARN__DUPLICATE_METHOD_MATCH = YES;
				COPY_PHASE_STRIP = NO;
				DEAD_CODE_STRIPPING = YES;
				DEBUG_INFORMATION_FORMAT = dwarf;
				ENABLE_STRICT_OBJC_MSGSEND = YES;
				ENABLE_TESTABILITY = YES;
				GCC_C_LANGUAGE_STANDARD = gnu11;
				GCC_DYNAMIC_NO_PIC = NO;
				GCC_NO_COMMON_BLOCKS = YES;
				GCC_OPTIMIZATION_LEVEL = 0;
				GCC_PREPROCESSOR_DEFINITIONS = (
					"DEBUG=1",
					"$(inherited)",
				);
				GCC_WARN_64_TO_32_BIT_CONVERSION = YES;
				GCC_WARN_ABOUT_RETURN_TYPE = YES_ERROR;
				GCC_WARN_UNDECLARED_SELECTOR = YES;
				GCC_WARN_UNINITIALIZED_AUTOS = YES_AGGRESSIVE;
				GCC_WARN_UNUSED_FUNCTION = YES;
				GCC_WARN_UNUSED_VARIABLE = YES;
				IPHONEOS_DEPLOYMENT_TARGET = 16.0;
				MTL_ENABLE_DEBUG_INFO = INCLUDE_SOURCE;
				MTL_FAST_MATH = YES;
				ONLY_ACTIVE_ARCH = YES;
				SWIFT_ACTIVE_COMPILATION_CONDITIONS = DEBUG;
				SWIFT_OPTIMIZATION_LEVEL = "-Onone";
			};
			name = Debug;
		};
		B8EB2A2826F27797006E97C3 /* Release */ = {
			isa = XCBuildConfiguration;
			buildSettings = {
				ALWAYS_SEARCH_USER_PATHS = NO;
				CLANG_ANALYZER_NONNULL = YES;
				CLANG_ANALYZER_NUMBER_OBJECT_CONVERSION = YES_AGGRESSIVE;
				CLANG_CXX_LANGUAGE_STANDARD = "gnu++17";
				CLANG_CXX_LIBRARY = "libc++";
				CLANG_ENABLE_MODULES = YES;
				CLANG_ENABLE_OBJC_ARC = YES;
				CLANG_ENABLE_OBJC_WEAK = YES;
				CLANG_WARN_BLOCK_CAPTURE_AUTORELEASING = YES;
				CLANG_WARN_BOOL_CONVERSION = YES;
				CLANG_WARN_COMMA = YES;
				CLANG_WARN_CONSTANT_CONVERSION = YES;
				CLANG_WARN_DEPRECATED_OBJC_IMPLEMENTATIONS = YES;
				CLANG_WARN_DIRECT_OBJC_ISA_USAGE = YES_ERROR;
				CLANG_WARN_DOCUMENTATION_COMMENTS = YES;
				CLANG_WARN_EMPTY_BODY = YES;
				CLANG_WARN_ENUM_CONVERSION = YES;
				CLANG_WARN_INFINITE_RECURSION = YES;
				CLANG_WARN_INT_CONVERSION = YES;
				CLANG_WARN_NON_LITERAL_NULL_CONVERSION = YES;
				CLANG_WARN_OBJC_IMPLICIT_RETAIN_SELF = YES;
				CLANG_WARN_OBJC_LITERAL_CONVERSION = YES;
				CLANG_WARN_OBJC_ROOT_CLASS = YES_ERROR;
				CLANG_WARN_QUOTED_INCLUDE_IN_FRAMEWORK_HEADER = YES;
				CLANG_WARN_RANGE_LOOP_ANALYSIS = YES;
				CLANG_WARN_STRICT_PROTOTYPES = YES;
				CLANG_WARN_SUSPICIOUS_MOVE = YES;
				CLANG_WARN_UNGUARDED_AVAILABILITY = YES_AGGRESSIVE;
				CLANG_WARN_UNREACHABLE_CODE = YES;
				CLANG_WARN__DUPLICATE_METHOD_MATCH = YES;
				COPY_PHASE_STRIP = NO;
				DEAD_CODE_STRIPPING = YES;
				DEBUG_INFORMATION_FORMAT = "dwarf-with-dsym";
				ENABLE_NS_ASSERTIONS = NO;
				ENABLE_STRICT_OBJC_MSGSEND = YES;
				GCC_C_LANGUAGE_STANDARD = gnu11;
				GCC_NO_COMMON_BLOCKS = YES;
				GCC_WARN_64_TO_32_BIT_CONVERSION = YES;
				GCC_WARN_ABOUT_RETURN_TYPE = YES_ERROR;
				GCC_WARN_UNDECLARED_SELECTOR = YES;
				GCC_WARN_UNINITIALIZED_AUTOS = YES_AGGRESSIVE;
				GCC_WARN_UNUSED_FUNCTION = YES;
				GCC_WARN_UNUSED_VARIABLE = YES;
				IPHONEOS_DEPLOYMENT_TARGET = 16.0;
				MTL_ENABLE_DEBUG_INFO = NO;
				MTL_FAST_MATH = YES;
				SWIFT_COMPILATION_MODE = wholemodule;
				SWIFT_OPTIMIZATION_LEVEL = "-O";
			};
			name = Release;
		};
		B8EB2A2A26F27797006E97C3 /* Debug */ = {
			isa = XCBuildConfiguration;
			baseConfigurationReference = B5C918F92A68D0F3004C6CD5 /* Development.xcconfig */;
			buildSettings = {
				ASSETCATALOG_COMPILER_APPICON_NAME = AppIcon;
				ASSETCATALOG_COMPILER_GLOBAL_ACCENT_COLOR_NAME = AccentColor;
				CODE_SIGN_STYLE = Automatic;
				CURRENT_PROJECT_VERSION = 1;
				DEVELOPMENT_TEAM = LA8RNJ2LQP;
				ENABLE_BITCODE = NO;
				ENABLE_PREVIEWS = YES;
				GENERATE_INFOPLIST_FILE = YES;
				INFOPLIST_FILE = iOS/Info.plist;
				INFOPLIST_KEY_CFBundleDisplayName = Subconscious;
				INFOPLIST_KEY_LSApplicationCategoryType = "public.app-category.productivity";
				INFOPLIST_KEY_LSSupportsOpeningDocumentsInPlace = YES;
				INFOPLIST_KEY_NSCameraUsageDescription = "Optionally adding friends via scanning a QR Code";
				INFOPLIST_KEY_UIApplicationSceneManifest_Generation = YES;
				INFOPLIST_KEY_UIApplicationSupportsIndirectInputEvents = YES;
				INFOPLIST_KEY_UILaunchScreen_Generation = YES;
				INFOPLIST_KEY_UISupportedInterfaceOrientations = UIInterfaceOrientationPortrait;
				INFOPLIST_KEY_UISupportedInterfaceOrientations_iPad = "UIInterfaceOrientationPortrait UIInterfaceOrientationPortraitUpsideDown UIInterfaceOrientationLandscapeLeft UIInterfaceOrientationLandscapeRight";
				INFOPLIST_KEY_UISupportedInterfaceOrientations_iPhone = "UIInterfaceOrientationPortrait UIInterfaceOrientationLandscapeLeft UIInterfaceOrientationLandscapeRight";
				INFOPLIST_KEY_UISupportsDocumentBrowser = YES;
				IPHONEOS_DEPLOYMENT_TARGET = 16.0;
				LD_RUNPATH_SEARCH_PATHS = (
					"$(inherited)",
					"@executable_path/Frameworks",
				);
				MARKETING_VERSION = 0.0.18;
				PRODUCT_BUNDLE_IDENTIFIER = "$(PRODUCT_BUNDLE_IDENTIFIER)";
				PRODUCT_NAME = Subconscious;
				SDKROOT = iphoneos;
				SUPPORTED_PLATFORMS = "iphoneos iphonesimulator";
				SUPPORTS_MACCATALYST = NO;
				SUPPORTS_MAC_DESIGNED_FOR_IPHONE_IPAD = NO;
				SWIFT_EMIT_LOC_STRINGS = YES;
				SWIFT_VERSION = 5.0;
				TARGETED_DEVICE_FAMILY = 1;
			};
			name = Debug;
		};
		B8EB2A2B26F27797006E97C3 /* Release */ = {
			isa = XCBuildConfiguration;
			baseConfigurationReference = B5C918F82A68D0F3004C6CD5 /* Release.xcconfig */;
			buildSettings = {
				ASSETCATALOG_COMPILER_APPICON_NAME = AppIcon;
				ASSETCATALOG_COMPILER_GLOBAL_ACCENT_COLOR_NAME = AccentColor;
				CODE_SIGN_STYLE = Automatic;
				CURRENT_PROJECT_VERSION = 1;
				DEVELOPMENT_TEAM = LA8RNJ2LQP;
				ENABLE_BITCODE = NO;
				ENABLE_PREVIEWS = YES;
				GENERATE_INFOPLIST_FILE = YES;
				INFOPLIST_FILE = iOS/Info.plist;
				INFOPLIST_KEY_CFBundleDisplayName = Subconscious;
				INFOPLIST_KEY_LSApplicationCategoryType = "public.app-category.productivity";
				INFOPLIST_KEY_LSSupportsOpeningDocumentsInPlace = YES;
				INFOPLIST_KEY_NSCameraUsageDescription = "Optionally adding friends via scanning a QR Code";
				INFOPLIST_KEY_UIApplicationSceneManifest_Generation = YES;
				INFOPLIST_KEY_UIApplicationSupportsIndirectInputEvents = YES;
				INFOPLIST_KEY_UILaunchScreen_Generation = YES;
				INFOPLIST_KEY_UISupportedInterfaceOrientations = UIInterfaceOrientationPortrait;
				INFOPLIST_KEY_UISupportedInterfaceOrientations_iPad = "UIInterfaceOrientationPortrait UIInterfaceOrientationPortraitUpsideDown UIInterfaceOrientationLandscapeLeft UIInterfaceOrientationLandscapeRight";
				INFOPLIST_KEY_UISupportedInterfaceOrientations_iPhone = "UIInterfaceOrientationPortrait UIInterfaceOrientationLandscapeLeft UIInterfaceOrientationLandscapeRight";
				INFOPLIST_KEY_UISupportsDocumentBrowser = YES;
				IPHONEOS_DEPLOYMENT_TARGET = 16.0;
				LD_RUNPATH_SEARCH_PATHS = (
					"$(inherited)",
					"@executable_path/Frameworks",
				);
				MARKETING_VERSION = 0.0.18;
				PRODUCT_BUNDLE_IDENTIFIER = "$(PRODUCT_BUNDLE_IDENTIFIER)";
				PRODUCT_NAME = Subconscious;
				SDKROOT = iphoneos;
				SUPPORTED_PLATFORMS = "iphoneos iphonesimulator";
				SUPPORTS_MACCATALYST = NO;
				SUPPORTS_MAC_DESIGNED_FOR_IPHONE_IPAD = NO;
				SWIFT_EMIT_LOC_STRINGS = YES;
				SWIFT_VERSION = 5.0;
				TARGETED_DEVICE_FAMILY = 1;
				VALIDATE_PRODUCT = YES;
			};
			name = Release;
		};
		B8EB2A2D26F27797006E97C3 /* Debug */ = {
			isa = XCBuildConfiguration;
			buildSettings = {
				ASSETCATALOG_COMPILER_APPICON_NAME = AppIcon;
				ASSETCATALOG_COMPILER_GLOBAL_ACCENT_COLOR_NAME = AccentColor;
				CODE_SIGN_ENTITLEMENTS = macOS/macOS.entitlements;
				CODE_SIGN_IDENTITY = "-";
				CODE_SIGN_STYLE = Automatic;
				COMBINE_HIDPI_IMAGES = YES;
				CURRENT_PROJECT_VERSION = 1;
				DEAD_CODE_STRIPPING = YES;
				DEVELOPMENT_TEAM = LA8RNJ2LQP;
				ENABLE_HARDENED_RUNTIME = YES;
				ENABLE_PREVIEWS = YES;
				GENERATE_INFOPLIST_FILE = YES;
				INFOPLIST_FILE = macOS/Info.plist;
				INFOPLIST_KEY_NSHumanReadableCopyright = "";
				LD_RUNPATH_SEARCH_PATHS = (
					"$(inherited)",
					"@executable_path/../Frameworks",
				);
				MACOSX_DEPLOYMENT_TARGET = 11.0;
				MARKETING_VERSION = 1.0;
				PRODUCT_BUNDLE_IDENTIFIER = com.subconscious.Subconscious;
				PRODUCT_NAME = Subconscious;
				SDKROOT = macosx;
				SWIFT_EMIT_LOC_STRINGS = YES;
				SWIFT_VERSION = 5.0;
			};
			name = Debug;
		};
		B8EB2A2E26F27797006E97C3 /* Release */ = {
			isa = XCBuildConfiguration;
			buildSettings = {
				ASSETCATALOG_COMPILER_APPICON_NAME = AppIcon;
				ASSETCATALOG_COMPILER_GLOBAL_ACCENT_COLOR_NAME = AccentColor;
				CODE_SIGN_ENTITLEMENTS = macOS/macOS.entitlements;
				CODE_SIGN_IDENTITY = "-";
				CODE_SIGN_STYLE = Automatic;
				COMBINE_HIDPI_IMAGES = YES;
				CURRENT_PROJECT_VERSION = 1;
				DEAD_CODE_STRIPPING = YES;
				DEVELOPMENT_TEAM = LA8RNJ2LQP;
				ENABLE_HARDENED_RUNTIME = YES;
				ENABLE_PREVIEWS = YES;
				GENERATE_INFOPLIST_FILE = YES;
				INFOPLIST_FILE = macOS/Info.plist;
				INFOPLIST_KEY_NSHumanReadableCopyright = "";
				LD_RUNPATH_SEARCH_PATHS = (
					"$(inherited)",
					"@executable_path/../Frameworks",
				);
				MACOSX_DEPLOYMENT_TARGET = 11.0;
				MARKETING_VERSION = 1.0;
				PRODUCT_BUNDLE_IDENTIFIER = com.subconscious.Subconscious;
				PRODUCT_NAME = Subconscious;
				SDKROOT = macosx;
				SWIFT_EMIT_LOC_STRINGS = YES;
				SWIFT_VERSION = 5.0;
			};
			name = Release;
		};
		B8EB2A3026F27797006E97C3 /* Debug */ = {
			isa = XCBuildConfiguration;
			buildSettings = {
				ALWAYS_EMBED_SWIFT_STANDARD_LIBRARIES = YES;
				CODE_SIGN_STYLE = Automatic;
				CURRENT_PROJECT_VERSION = 1;
				DEVELOPMENT_TEAM = LA8RNJ2LQP;
				GENERATE_INFOPLIST_FILE = YES;
				IPHONEOS_DEPLOYMENT_TARGET = 15.0;
				LD_RUNPATH_SEARCH_PATHS = (
					"$(inherited)",
					"@executable_path/Frameworks",
					"@loader_path/Frameworks",
				);
				MARKETING_VERSION = 1.0;
				PRODUCT_BUNDLE_IDENTIFIER = "com.subconscious.Tests-iOS";
				PRODUCT_NAME = "$(TARGET_NAME)";
				SDKROOT = iphoneos;
				SWIFT_EMIT_LOC_STRINGS = NO;
				SWIFT_VERSION = 5.0;
				TARGETED_DEVICE_FAMILY = "1,2";
				TEST_TARGET_NAME = "Subconscious (iOS)";
			};
			name = Debug;
		};
		B8EB2A3126F27797006E97C3 /* Release */ = {
			isa = XCBuildConfiguration;
			buildSettings = {
				ALWAYS_EMBED_SWIFT_STANDARD_LIBRARIES = YES;
				CODE_SIGN_STYLE = Automatic;
				CURRENT_PROJECT_VERSION = 1;
				DEVELOPMENT_TEAM = LA8RNJ2LQP;
				GENERATE_INFOPLIST_FILE = YES;
				IPHONEOS_DEPLOYMENT_TARGET = 15.0;
				LD_RUNPATH_SEARCH_PATHS = (
					"$(inherited)",
					"@executable_path/Frameworks",
					"@loader_path/Frameworks",
				);
				MARKETING_VERSION = 1.0;
				PRODUCT_BUNDLE_IDENTIFIER = "com.subconscious.Tests-iOS";
				PRODUCT_NAME = "$(TARGET_NAME)";
				SDKROOT = iphoneos;
				SWIFT_EMIT_LOC_STRINGS = NO;
				SWIFT_VERSION = 5.0;
				TARGETED_DEVICE_FAMILY = "1,2";
				TEST_TARGET_NAME = "Subconscious (iOS)";
				VALIDATE_PRODUCT = YES;
			};
			name = Release;
		};
		B8EB2A3326F27797006E97C3 /* Debug */ = {
			isa = XCBuildConfiguration;
			buildSettings = {
				ALWAYS_EMBED_SWIFT_STANDARD_LIBRARIES = YES;
				CODE_SIGN_STYLE = Automatic;
				COMBINE_HIDPI_IMAGES = YES;
				CURRENT_PROJECT_VERSION = 1;
				DEAD_CODE_STRIPPING = YES;
				DEVELOPMENT_TEAM = LA8RNJ2LQP;
				GENERATE_INFOPLIST_FILE = YES;
				LD_RUNPATH_SEARCH_PATHS = (
					"$(inherited)",
					"@executable_path/../Frameworks",
					"@loader_path/../Frameworks",
				);
				MACOSX_DEPLOYMENT_TARGET = 11.3;
				MARKETING_VERSION = 1.0;
				PRODUCT_BUNDLE_IDENTIFIER = "com.subconscious.Tests-macOS";
				PRODUCT_NAME = "$(TARGET_NAME)";
				SDKROOT = macosx;
				SWIFT_EMIT_LOC_STRINGS = NO;
				SWIFT_VERSION = 5.0;
				TEST_TARGET_NAME = "Subconscious (macOS)";
			};
			name = Debug;
		};
		B8EB2A3426F27797006E97C3 /* Release */ = {
			isa = XCBuildConfiguration;
			buildSettings = {
				ALWAYS_EMBED_SWIFT_STANDARD_LIBRARIES = YES;
				CODE_SIGN_STYLE = Automatic;
				COMBINE_HIDPI_IMAGES = YES;
				CURRENT_PROJECT_VERSION = 1;
				DEAD_CODE_STRIPPING = YES;
				DEVELOPMENT_TEAM = LA8RNJ2LQP;
				GENERATE_INFOPLIST_FILE = YES;
				LD_RUNPATH_SEARCH_PATHS = (
					"$(inherited)",
					"@executable_path/../Frameworks",
					"@loader_path/../Frameworks",
				);
				MACOSX_DEPLOYMENT_TARGET = 11.3;
				MARKETING_VERSION = 1.0;
				PRODUCT_BUNDLE_IDENTIFIER = "com.subconscious.Tests-macOS";
				PRODUCT_NAME = "$(TARGET_NAME)";
				SDKROOT = macosx;
				SWIFT_EMIT_LOC_STRINGS = NO;
				SWIFT_VERSION = 5.0;
				TEST_TARGET_NAME = "Subconscious (macOS)";
			};
			name = Release;
		};
/* End XCBuildConfiguration section */

/* Begin XCConfigurationList section */
		B80057F027DC355E002C0129 /* Build configuration list for PBXNativeTarget "SubconsciousTests" */ = {
			isa = XCConfigurationList;
			buildConfigurations = (
				B80057EE27DC355E002C0129 /* Debug */,
				B80057EF27DC355E002C0129 /* Release */,
			);
			defaultConfigurationIsVisible = 0;
			defaultConfigurationName = Release;
		};
		B8EB29F126F27794006E97C3 /* Build configuration list for PBXProject "Subconscious" */ = {
			isa = XCConfigurationList;
			buildConfigurations = (
				B8EB2A2726F27797006E97C3 /* Debug */,
				B8EB2A2826F27797006E97C3 /* Release */,
			);
			defaultConfigurationIsVisible = 0;
			defaultConfigurationName = Release;
		};
		B8EB2A2926F27797006E97C3 /* Build configuration list for PBXNativeTarget "Subconscious (iOS)" */ = {
			isa = XCConfigurationList;
			buildConfigurations = (
				B8EB2A2A26F27797006E97C3 /* Debug */,
				B8EB2A2B26F27797006E97C3 /* Release */,
			);
			defaultConfigurationIsVisible = 0;
			defaultConfigurationName = Release;
		};
		B8EB2A2C26F27797006E97C3 /* Build configuration list for PBXNativeTarget "Subconscious (macOS)" */ = {
			isa = XCConfigurationList;
			buildConfigurations = (
				B8EB2A2D26F27797006E97C3 /* Debug */,
				B8EB2A2E26F27797006E97C3 /* Release */,
			);
			defaultConfigurationIsVisible = 0;
			defaultConfigurationName = Release;
		};
		B8EB2A2F26F27797006E97C3 /* Build configuration list for PBXNativeTarget "Tests iOS" */ = {
			isa = XCConfigurationList;
			buildConfigurations = (
				B8EB2A3026F27797006E97C3 /* Debug */,
				B8EB2A3126F27797006E97C3 /* Release */,
			);
			defaultConfigurationIsVisible = 0;
			defaultConfigurationName = Release;
		};
		B8EB2A3226F27797006E97C3 /* Build configuration list for PBXNativeTarget "Tests macOS" */ = {
			isa = XCConfigurationList;
			buildConfigurations = (
				B8EB2A3326F27797006E97C3 /* Debug */,
				B8EB2A3426F27797006E97C3 /* Release */,
			);
			defaultConfigurationIsVisible = 0;
			defaultConfigurationName = Release;
		};
/* End XCConfigurationList section */

/* Begin XCRemoteSwiftPackageReference section */
		8804D2532A4242E300D45E83 /* XCRemoteSwiftPackageReference "sentry-cocoa" */ = {
			isa = XCRemoteSwiftPackageReference;
			repositoryURL = "https://github.com/getsentry/sentry-cocoa.git";
			requirement = {
				kind = upToNextMajorVersion;
				minimumVersion = 8.0.0;
			};
		};
		B57D63BE29B574C3008BBB62 /* XCRemoteSwiftPackageReference "CodeScanner" */ = {
			isa = XCRemoteSwiftPackageReference;
			repositoryURL = "https://github.com/twostraws/CodeScanner";
			requirement = {
				kind = exactVersion;
				version = 2.3.2;
			};
		};
		B822F18927C9615600943C6B /* XCRemoteSwiftPackageReference "ObservableStore" */ = {
			isa = XCRemoteSwiftPackageReference;
			repositoryURL = "https://github.com/gordonbrander/ObservableStore";
			requirement = {
				kind = exactVersion;
				version = 0.6.1;
			};
		};
		B82C3A6D26F6B1C000833CC8 /* XCRemoteSwiftPackageReference "swift-collections" */ = {
			isa = XCRemoteSwiftPackageReference;
			repositoryURL = "https://github.com/apple/swift-collections.git";
			requirement = {
				kind = upToNextMajorVersion;
				minimumVersion = 1.0.3;
			};
		};
		B8E1BB77296DECE700B86E0E /* XCRemoteSwiftPackageReference "noosphere" */ = {
			isa = XCRemoteSwiftPackageReference;
			repositoryURL = "https://github.com/subconsciousnetwork/noosphere";
			requirement = {
				branch = "swift-noosphere-v0.16.1";
				kind = branch;
			};
		};
/* End XCRemoteSwiftPackageReference section */

/* Begin XCSwiftPackageProductDependency section */
		8804D2542A4242E300D45E83 /* Sentry */ = {
			isa = XCSwiftPackageProductDependency;
			package = 8804D2532A4242E300D45E83 /* XCRemoteSwiftPackageReference "sentry-cocoa" */;
			productName = Sentry;
		};
		B57D63BF29B574C3008BBB62 /* CodeScanner */ = {
			isa = XCSwiftPackageProductDependency;
			package = B57D63BE29B574C3008BBB62 /* XCRemoteSwiftPackageReference "CodeScanner" */;
			productName = CodeScanner;
		};
		B596B34B2B68B160001C3EB6 /* SentrySwiftUI */ = {
			isa = XCSwiftPackageProductDependency;
			package = 8804D2532A4242E300D45E83 /* XCRemoteSwiftPackageReference "sentry-cocoa" */;
			productName = SentrySwiftUI;
		};
		B822F18A27C9615600943C6B /* ObservableStore */ = {
			isa = XCSwiftPackageProductDependency;
			package = B822F18927C9615600943C6B /* XCRemoteSwiftPackageReference "ObservableStore" */;
			productName = ObservableStore;
		};
		B82C3A6E26F6B1C000833CC8 /* Collections */ = {
			isa = XCSwiftPackageProductDependency;
			package = B82C3A6D26F6B1C000833CC8 /* XCRemoteSwiftPackageReference "swift-collections" */;
			productName = Collections;
		};
		B82C3A7026F6B1C000833CC8 /* OrderedCollections */ = {
			isa = XCSwiftPackageProductDependency;
			package = B82C3A6D26F6B1C000833CC8 /* XCRemoteSwiftPackageReference "swift-collections" */;
			productName = OrderedCollections;
		};
		B8579B6627C5620800D8B4BC /* Collections */ = {
			isa = XCSwiftPackageProductDependency;
			package = B82C3A6D26F6B1C000833CC8 /* XCRemoteSwiftPackageReference "swift-collections" */;
			productName = Collections;
		};
		B8579B6827C5620800D8B4BC /* OrderedCollections */ = {
			isa = XCSwiftPackageProductDependency;
			package = B82C3A6D26F6B1C000833CC8 /* XCRemoteSwiftPackageReference "swift-collections" */;
			productName = OrderedCollections;
		};
		B8579B6A27C5620800D8B4BC /* SwiftSubsurface */ = {
			isa = XCSwiftPackageProductDependency;
			productName = SwiftSubsurface;
		};
		B8E1BB78296DECE700B86E0E /* SwiftNoosphere */ = {
			isa = XCSwiftPackageProductDependency;
			package = B8E1BB77296DECE700B86E0E /* XCRemoteSwiftPackageReference "noosphere" */;
			productName = SwiftNoosphere;
		};
/* End XCSwiftPackageProductDependency section */
	};
	rootObject = B8EB29EE26F27794006E97C3 /* Project object */;
}<|MERGE_RESOLUTION|>--- conflicted
+++ resolved
@@ -1691,10 +1691,7 @@
 		B8EB2A3826F27CD1006E97C3 /* Components */ = {
 			isa = PBXGroup;
 			children = (
-<<<<<<< HEAD
-=======
 				B53DC52F2B7B2B0E00D20CCB /* AICommentsView.swift */,
->>>>>>> dba26a35
 				B82F053628D60EE60025A8B5 /* AppTabView.swift */,
 				B8DA32B429CB999500EA166E /* AppUpgradeView.swift */,
 				B8EB29F526F27794006E97C3 /* AppView.swift */,

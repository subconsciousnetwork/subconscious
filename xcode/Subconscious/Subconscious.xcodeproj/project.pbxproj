// !$*UTF8*$!
{
	archiveVersion = 1;
	classes = {
	};
	objectVersion = 55;
	objects = {

/* Begin PBXBuildFile section */
		B532F8C329B1752E00CE9256 /* TranscludeBlockLayoutFragment.swift in Sources */ = {isa = PBXBuildFile; fileRef = B532F8C229B1752E00CE9256 /* TranscludeBlockLayoutFragment.swift */; };
		B54B922828E669D6003ACA1F /* MementoGeist.swift in Sources */ = {isa = PBXBuildFile; fileRef = B54B922728E669D6003ACA1F /* MementoGeist.swift */; };
		B550E04029AF219100050F19 /* Did.swift in Sources */ = {isa = PBXBuildFile; fileRef = B5D8D30029AF1F9B0011D820 /* Did.swift */; };
		B575834528ED8D9100F6EE88 /* combo.json in Resources */ = {isa = PBXBuildFile; fileRef = B575834428ED8D9100F6EE88 /* combo.json */; };
		B57D63BB29B1CA8B008BBB62 /* MyDidView.swift in Sources */ = {isa = PBXBuildFile; fileRef = B57D63BA29B1CA8B008BBB62 /* MyDidView.swift */; };
		B57D63BD29B56699008BBB62 /* AddressBookModel.swift in Sources */ = {isa = PBXBuildFile; fileRef = B57D63BC29B56699008BBB62 /* AddressBookModel.swift */; };
		B584813F29AC32410033F434 /* AddressBookView.swift in Sources */ = {isa = PBXBuildFile; fileRef = B584813E29AC32410033F434 /* AddressBookView.swift */; };
		B584814229AC335B0033F434 /* AddressBookEntryView.swift in Sources */ = {isa = PBXBuildFile; fileRef = B584814129AC335B0033F434 /* AddressBookEntryView.swift */; };
		B584814429AC384F0033F434 /* AddFriendView.swift in Sources */ = {isa = PBXBuildFile; fileRef = B584814329AC384F0033F434 /* AddFriendView.swift */; };
		B58FE48A28DED93F00E000CC /* ComboGeist.swift in Sources */ = {isa = PBXBuildFile; fileRef = B58FE48928DED93F00E000CC /* ComboGeist.swift */; };
		B58FE48C28DED9B600E000CC /* StoryCombo.swift in Sources */ = {isa = PBXBuildFile; fileRef = B58FE48B28DED9B600E000CC /* StoryCombo.swift */; };
		B58FE48E28DEDAEA00E000CC /* StoryComboView.swift in Sources */ = {isa = PBXBuildFile; fileRef = B58FE48D28DEDAEA00E000CC /* StoryComboView.swift */; };
		B5D8D2FF29AF1DBB0011D820 /* Test_Did.swift in Sources */ = {isa = PBXBuildFile; fileRef = B5D8D2FE29AF1DBB0011D820 /* Test_Did.swift */; };
		B80057EB27DC355E002C0129 /* SubconsciousTests.swift in Sources */ = {isa = PBXBuildFile; fileRef = B80057EA27DC355E002C0129 /* SubconsciousTests.swift */; };
		B80057F427DC35BE002C0129 /* Tests_Slug.swift in Sources */ = {isa = PBXBuildFile; fileRef = B80057F327DC35BE002C0129 /* Tests_Slug.swift */; };
		B800ABE8297DE7D20024D1FD /* DataService.swift in Sources */ = {isa = PBXBuildFile; fileRef = B800ABE7297DE7D20024D1FD /* DataService.swift */; };
		B800ABE9297DE7D20024D1FD /* DataService.swift in Sources */ = {isa = PBXBuildFile; fileRef = B800ABE7297DE7D20024D1FD /* DataService.swift */; };
		B809AFF428D8E7BC00D0589A /* Tests_MarkupText.swift in Sources */ = {isa = PBXBuildFile; fileRef = B809AFF328D8E7BC00D0589A /* Tests_MarkupText.swift */; };
		B80CC805299D14C900C4D7C0 /* Tests_Memo.swift in Sources */ = {isa = PBXBuildFile; fileRef = B80CC804299D14C900C4D7C0 /* Tests_Memo.swift */; };
		B80CC807299D4DF000C4D7C0 /* Tests_SQLite3Database.swift in Sources */ = {isa = PBXBuildFile; fileRef = B80CC806299D4DF000C4D7C0 /* Tests_SQLite3Database.swift */; };
		B8109C2827A8879C00CD2B6D /* AppTheme.swift in Sources */ = {isa = PBXBuildFile; fileRef = B8109C2727A8879C00CD2B6D /* AppTheme.swift */; };
		B8109C2927A8879C00CD2B6D /* AppTheme.swift in Sources */ = {isa = PBXBuildFile; fileRef = B8109C2727A8879C00CD2B6D /* AppTheme.swift */; };
		B81A535C27275138001A6268 /* Tape.swift in Sources */ = {isa = PBXBuildFile; fileRef = B81A535B27275138001A6268 /* Tape.swift */; };
		B81A535D27275138001A6268 /* Tape.swift in Sources */ = {isa = PBXBuildFile; fileRef = B81A535B27275138001A6268 /* Tape.swift */; };
		B81A535F272751EE001A6268 /* Subtext.swift in Sources */ = {isa = PBXBuildFile; fileRef = B81A535E272751EE001A6268 /* Subtext.swift */; };
		B81A5360272751EE001A6268 /* Subtext.swift in Sources */ = {isa = PBXBuildFile; fileRef = B81A535E272751EE001A6268 /* Subtext.swift */; };
		B81EACD827B724A000B3B8DC /* ThickDividerView.swift in Sources */ = {isa = PBXBuildFile; fileRef = B81EACD727B724A000B3B8DC /* ThickDividerView.swift */; };
		B81EACD927B724A000B3B8DC /* ThickDividerView.swift in Sources */ = {isa = PBXBuildFile; fileRef = B81EACD727B724A000B3B8DC /* ThickDividerView.swift */; };
		B822F18B27C9615600943C6B /* ObservableStore in Frameworks */ = {isa = PBXBuildFile; productRef = B822F18A27C9615600943C6B /* ObservableStore */; };
		B822F18D27C9C0AB00943C6B /* CountChip.swift in Sources */ = {isa = PBXBuildFile; fileRef = B822F18C27C9C0AB00943C6B /* CountChip.swift */; };
		B822F18E27C9C0AB00943C6B /* CountChip.swift in Sources */ = {isa = PBXBuildFile; fileRef = B822F18C27C9C0AB00943C6B /* CountChip.swift */; };
		B8249DA027E2668500BCDFBA /* PinTrailingBottom.swift in Sources */ = {isa = PBXBuildFile; fileRef = B8249D9F27E2668500BCDFBA /* PinTrailingBottom.swift */; };
		B8249DA127E2668500BCDFBA /* PinTrailingBottom.swift in Sources */ = {isa = PBXBuildFile; fileRef = B8249D9F27E2668500BCDFBA /* PinTrailingBottom.swift */; };
		B8249DA327E2753800BCDFBA /* ViewUtilities.swift in Sources */ = {isa = PBXBuildFile; fileRef = B8249DA227E2753800BCDFBA /* ViewUtilities.swift */; };
		B8249DA427E2753800BCDFBA /* ViewUtilities.swift in Sources */ = {isa = PBXBuildFile; fileRef = B8249DA227E2753800BCDFBA /* ViewUtilities.swift */; };
		B824FDD126FA98F300B81BBD /* EntryDetail.swift in Sources */ = {isa = PBXBuildFile; fileRef = B824FDD026FA98F300B81BBD /* EntryDetail.swift */; };
		B824FDD426FAB1BC00B81BBD /* Truncate.swift in Sources */ = {isa = PBXBuildFile; fileRef = B824FDD326FAB1BC00B81BBD /* Truncate.swift */; };
		B824FDD526FAB1BC00B81BBD /* Truncate.swift in Sources */ = {isa = PBXBuildFile; fileRef = B824FDD326FAB1BC00B81BBD /* Truncate.swift */; };
		B826B27527B5D95F003D3C03 /* SaveState.swift in Sources */ = {isa = PBXBuildFile; fileRef = B826B27427B5D95F003D3C03 /* SaveState.swift */; };
		B82BB7FB2821DA61000C9FCC /* Parser.swift in Sources */ = {isa = PBXBuildFile; fileRef = B82BB7FA2821DA61000C9FCC /* Parser.swift */; };
		B82BB7FC2821DA61000C9FCC /* Parser.swift in Sources */ = {isa = PBXBuildFile; fileRef = B82BB7FA2821DA61000C9FCC /* Parser.swift */; };
		B82BB7FE28243F32000C9FCC /* Tests_Parser.swift in Sources */ = {isa = PBXBuildFile; fileRef = B82BB7FD28243F32000C9FCC /* Tests_Parser.swift */; };
		B82C3A5326F528B000833CC8 /* DatabaseService.swift in Sources */ = {isa = PBXBuildFile; fileRef = B82C3A5226F528B000833CC8 /* DatabaseService.swift */; };
		B82C3A5426F528B000833CC8 /* DatabaseService.swift in Sources */ = {isa = PBXBuildFile; fileRef = B82C3A5226F528B000833CC8 /* DatabaseService.swift */; };
		B82C3A5626F529EF00833CC8 /* CombineUtilities.swift in Sources */ = {isa = PBXBuildFile; fileRef = B82C3A5526F529EF00833CC8 /* CombineUtilities.swift */; };
		B82C3A5726F529EF00833CC8 /* CombineUtilities.swift in Sources */ = {isa = PBXBuildFile; fileRef = B82C3A5526F529EF00833CC8 /* CombineUtilities.swift */; };
		B82C3A5A26F5761700833CC8 /* FileSync.swift in Sources */ = {isa = PBXBuildFile; fileRef = B82C3A5826F5761700833CC8 /* FileSync.swift */; };
		B82C3A5B26F5761700833CC8 /* FileSync.swift in Sources */ = {isa = PBXBuildFile; fileRef = B82C3A5826F5761700833CC8 /* FileSync.swift */; };
		B82C3A5F26F576C600833CC8 /* FileManagerUtilities.swift in Sources */ = {isa = PBXBuildFile; fileRef = B82C3A5E26F576C600833CC8 /* FileManagerUtilities.swift */; };
		B82C3A6026F576C600833CC8 /* FileManagerUtilities.swift in Sources */ = {isa = PBXBuildFile; fileRef = B82C3A5E26F576C600833CC8 /* FileManagerUtilities.swift */; };
		B82C3A6226F576FC00833CC8 /* URLUtilities.swift in Sources */ = {isa = PBXBuildFile; fileRef = B82C3A6126F576FB00833CC8 /* URLUtilities.swift */; };
		B82C3A6326F576FC00833CC8 /* URLUtilities.swift in Sources */ = {isa = PBXBuildFile; fileRef = B82C3A6126F576FB00833CC8 /* URLUtilities.swift */; };
		B82C3A6526F5796300833CC8 /* OptionalUtilities.swift in Sources */ = {isa = PBXBuildFile; fileRef = B82C3A6426F5796300833CC8 /* OptionalUtilities.swift */; };
		B82C3A6626F5796300833CC8 /* OptionalUtilities.swift in Sources */ = {isa = PBXBuildFile; fileRef = B82C3A6426F5796300833CC8 /* OptionalUtilities.swift */; };
		B82C3A6F26F6B1C000833CC8 /* Collections in Frameworks */ = {isa = PBXBuildFile; productRef = B82C3A6E26F6B1C000833CC8 /* Collections */; };
		B82C3A7126F6B1C000833CC8 /* OrderedCollections in Frameworks */ = {isa = PBXBuildFile; productRef = B82C3A7026F6B1C000833CC8 /* OrderedCollections */; };
		B82C3A7626F6B5BF00833CC8 /* StringUtilities.swift in Sources */ = {isa = PBXBuildFile; fileRef = B82C3A7526F6B5BF00833CC8 /* StringUtilities.swift */; };
		B82C3A7726F6B5BF00833CC8 /* StringUtilities.swift in Sources */ = {isa = PBXBuildFile; fileRef = B82C3A7526F6B5BF00833CC8 /* StringUtilities.swift */; };
		B82F053728D60EE60025A8B5 /* AppTabView.swift in Sources */ = {isa = PBXBuildFile; fileRef = B82F053628D60EE60025A8B5 /* AppTabView.swift */; };
		B82F053828D60EE60025A8B5 /* AppTabView.swift in Sources */ = {isa = PBXBuildFile; fileRef = B82F053628D60EE60025A8B5 /* AppTabView.swift */; };
		B82FD4562730A62C002CB641 /* EntryRow.swift in Sources */ = {isa = PBXBuildFile; fileRef = B82FD4552730A62C002CB641 /* EntryRow.swift */; };
		B82FD4572730A62C002CB641 /* EntryRow.swift in Sources */ = {isa = PBXBuildFile; fileRef = B82FD4552730A62C002CB641 /* EntryRow.swift */; };
		B82FF242298C0DAF0097D688 /* Tests_Noosphere.swift in Sources */ = {isa = PBXBuildFile; fileRef = B82FF241298C0DAF0097D688 /* Tests_Noosphere.swift */; };
		B831BDB72824DA9700C4CE92 /* Tests_Tape.swift in Sources */ = {isa = PBXBuildFile; fileRef = B831BDB62824DA9700C4CE92 /* Tests_Tape.swift */; };
		B831BDB92825A28A00C4CE92 /* Header.swift in Sources */ = {isa = PBXBuildFile; fileRef = B831BDB82825A28A00C4CE92 /* Header.swift */; };
		B831BDBA2825A28A00C4CE92 /* Header.swift in Sources */ = {isa = PBXBuildFile; fileRef = B831BDB82825A28A00C4CE92 /* Header.swift */; };
		B831BDBC2825A4E700C4CE92 /* Tests_Header.swift in Sources */ = {isa = PBXBuildFile; fileRef = B831BDBB2825A4E700C4CE92 /* Tests_Header.swift */; };
		B839029F28CA246A007A3A3F /* CustomLogStringConvertible.swift in Sources */ = {isa = PBXBuildFile; fileRef = B839029E28CA246A007A3A3F /* CustomLogStringConvertible.swift */; };
		B83E91D727692EC600045C6A /* FAB.swift in Sources */ = {isa = PBXBuildFile; fileRef = B83E91D627692EC600045C6A /* FAB.swift */; };
		B83E91D827692EC600045C6A /* FAB.swift in Sources */ = {isa = PBXBuildFile; fileRef = B83E91D627692EC600045C6A /* FAB.swift */; };
		B848FDAA2991837900245115 /* DeveloperSettingsView.swift in Sources */ = {isa = PBXBuildFile; fileRef = B848FDA82991836900245115 /* DeveloperSettingsView.swift */; };
		B84AD8DF280F3659006B3153 /* Tests_EntryLink.swift in Sources */ = {isa = PBXBuildFile; fileRef = B84AD8DE280F3659006B3153 /* Tests_EntryLink.swift */; };
		B84AD8E1280F7A19006B3153 /* Tests_StringUtilities.swift in Sources */ = {isa = PBXBuildFile; fileRef = B84AD8E0280F7A19006B3153 /* Tests_StringUtilities.swift */; };
		B84AD8E3281073CE006B3153 /* InlineFormattingBarView.swift in Sources */ = {isa = PBXBuildFile; fileRef = B84AD8E2281073CE006B3153 /* InlineFormattingBarView.swift */; };
		B84AD8E4281073CE006B3153 /* InlineFormattingBarView.swift in Sources */ = {isa = PBXBuildFile; fileRef = B84AD8E2281073CE006B3153 /* InlineFormattingBarView.swift */; };
		B84AD8E62810B74E006B3153 /* Tests_SubURL.swift in Sources */ = {isa = PBXBuildFile; fileRef = B84AD8E52810B74E006B3153 /* Tests_SubURL.swift */; };
		B84AD8E82811C827006B3153 /* Tests_URLComponentsUtilities.swift in Sources */ = {isa = PBXBuildFile; fileRef = B84AD8E72811C827006B3153 /* Tests_URLComponentsUtilities.swift */; };
		B84AD8EA2811C863006B3153 /* URLComponentsUtilities.swift in Sources */ = {isa = PBXBuildFile; fileRef = B84AD8E92811C863006B3153 /* URLComponentsUtilities.swift */; };
		B84AD8EB2811C863006B3153 /* URLComponentsUtilities.swift in Sources */ = {isa = PBXBuildFile; fileRef = B84AD8E92811C863006B3153 /* URLComponentsUtilities.swift */; };
		B8545F0A296F8FB700BC4EA1 /* OmniboxView.swift in Sources */ = {isa = PBXBuildFile; fileRef = B8545F09296F8FB700BC4EA1 /* OmniboxView.swift */; };
		B8545F0B296F8FB700BC4EA1 /* OmniboxView.swift in Sources */ = {isa = PBXBuildFile; fileRef = B8545F09296F8FB700BC4EA1 /* OmniboxView.swift */; };
		B8545F0D2970577600BC4EA1 /* BacklinkReacts.swift in Sources */ = {isa = PBXBuildFile; fileRef = B8545F0C2970577600BC4EA1 /* BacklinkReacts.swift */; };
		B8545F0E2970577600BC4EA1 /* BacklinkReacts.swift in Sources */ = {isa = PBXBuildFile; fileRef = B8545F0C2970577600BC4EA1 /* BacklinkReacts.swift */; };
		B856521C2975B2CF00B7FCA0 /* StoryAudienceView.swift in Sources */ = {isa = PBXBuildFile; fileRef = B856521B2975B2CF00B7FCA0 /* StoryAudienceView.swift */; };
		B856521E2975B7F100B7FCA0 /* Audience.swift in Sources */ = {isa = PBXBuildFile; fileRef = B856521D2975B7F100B7FCA0 /* Audience.swift */; };
		B85652202975BA9000B7FCA0 /* MetaTableView.swift in Sources */ = {isa = PBXBuildFile; fileRef = B856521F2975BA9000B7FCA0 /* MetaTableView.swift */; };
		B85652222975F16B00B7FCA0 /* BylineView.swift in Sources */ = {isa = PBXBuildFile; fileRef = B85652212975F16B00B7FCA0 /* BylineView.swift */; };
		B8579B6527C561E900D8B4BC /* SwiftSubsurface in Frameworks */ = {isa = PBXBuildFile; productRef = B8579B6427C561E900D8B4BC /* SwiftSubsurface */; };
		B85A8059296E31860007F957 /* AudienceMenuButtonView.swift in Sources */ = {isa = PBXBuildFile; fileRef = B85A8057296E31860007F957 /* AudienceMenuButtonView.swift */; };
		B85A805E296F08720007F957 /* AudienceMenuButtonView.swift in Sources */ = {isa = PBXBuildFile; fileRef = B85A8057296E31860007F957 /* AudienceMenuButtonView.swift */; };
		B85BF46F27BB0FA800F55730 /* RowViewModifier.swift in Sources */ = {isa = PBXBuildFile; fileRef = B85BF46E27BB0FA800F55730 /* RowViewModifier.swift */; };
		B85BF47027BB0FA800F55730 /* RowViewModifier.swift in Sources */ = {isa = PBXBuildFile; fileRef = B85BF46E27BB0FA800F55730 /* RowViewModifier.swift */; };
		B85BF47527BB3D6E00F55730 /* ToolbarTitleGroupView.swift in Sources */ = {isa = PBXBuildFile; fileRef = B85BF47427BB3D6E00F55730 /* ToolbarTitleGroupView.swift */; };
		B85BF47627BB3D6E00F55730 /* ToolbarTitleGroupView.swift in Sources */ = {isa = PBXBuildFile; fileRef = B85BF47427BB3D6E00F55730 /* ToolbarTitleGroupView.swift */; };
		B85BF47827BC2B4700F55730 /* DetailToolbarContent.swift in Sources */ = {isa = PBXBuildFile; fileRef = B85BF47727BC2B4700F55730 /* DetailToolbarContent.swift */; };
		B85BF47927BC2B4700F55730 /* DetailToolbarContent.swift in Sources */ = {isa = PBXBuildFile; fileRef = B85BF47727BC2B4700F55730 /* DetailToolbarContent.swift */; };
		B85D5E3D28BE4B2C00EE0078 /* Tests_NotebookUpdate.swift in Sources */ = {isa = PBXBuildFile; fileRef = B85D5E3C28BE4B2C00EE0078 /* Tests_NotebookUpdate.swift */; };
		B85D5E3F28BE4B4600EE0078 /* Tests_FeedUpdate.swift in Sources */ = {isa = PBXBuildFile; fileRef = B85D5E3E28BE4B4600EE0078 /* Tests_FeedUpdate.swift */; };
		B85EC460296F099700558761 /* ProfilePic.swift in Sources */ = {isa = PBXBuildFile; fileRef = B85EC45F296F099700558761 /* ProfilePic.swift */; };
		B85EC461296F099700558761 /* ProfilePic.swift in Sources */ = {isa = PBXBuildFile; fileRef = B85EC45F296F099700558761 /* ProfilePic.swift */; };
		B85EC463296F0CBD00558761 /* ProfilePicSm.swift in Sources */ = {isa = PBXBuildFile; fileRef = B85EC462296F0CBD00558761 /* ProfilePicSm.swift */; };
		B85EC464296F0CBD00558761 /* ProfilePicSm.swift in Sources */ = {isa = PBXBuildFile; fileRef = B85EC462296F0CBD00558761 /* ProfilePicSm.swift */; };
		B85EC466296F0D0A00558761 /* ProfilePicMd.swift in Sources */ = {isa = PBXBuildFile; fileRef = B85EC465296F0D0A00558761 /* ProfilePicMd.swift */; };
		B85EC467296F0D0A00558761 /* ProfilePicMd.swift in Sources */ = {isa = PBXBuildFile; fileRef = B85EC465296F0D0A00558761 /* ProfilePicMd.swift */; };
		B85EC469296F11F000558761 /* BylineSmView.swift in Sources */ = {isa = PBXBuildFile; fileRef = B85EC468296F11F000558761 /* BylineSmView.swift */; };
		B85EC46A296F11F000558761 /* BylineSmView.swift in Sources */ = {isa = PBXBuildFile; fileRef = B85EC468296F11F000558761 /* BylineSmView.swift */; };
		B866868127AC4EF100A03A55 /* NSRangeUtilities.swift in Sources */ = {isa = PBXBuildFile; fileRef = B866868027AC4EF100A03A55 /* NSRangeUtilities.swift */; };
		B866868227AC4EF100A03A55 /* NSRangeUtilities.swift in Sources */ = {isa = PBXBuildFile; fileRef = B866868027AC4EF100A03A55 /* NSRangeUtilities.swift */; };
		B866868A27AC8BED00A03A55 /* DetailKeyboardToolbarView.swift in Sources */ = {isa = PBXBuildFile; fileRef = B866868927AC8BED00A03A55 /* DetailKeyboardToolbarView.swift */; };
		B866868B27AC8BED00A03A55 /* DetailKeyboardToolbarView.swift in Sources */ = {isa = PBXBuildFile; fileRef = B866868927AC8BED00A03A55 /* DetailKeyboardToolbarView.swift */; };
		B8682DCB2804BF04001CD8DD /* Tests_Subtext.swift in Sources */ = {isa = PBXBuildFile; fileRef = B8682DCA2804BF04001CD8DD /* Tests_Subtext.swift */; };
		B8682DCD2804C379001CD8DD /* Tests_CollectionUtilities.swift in Sources */ = {isa = PBXBuildFile; fileRef = B8682DCC2804C379001CD8DD /* Tests_CollectionUtilities.swift */; };
		B86DFF2827BF02F0002E57ED /* CollectionUtilities.swift in Sources */ = {isa = PBXBuildFile; fileRef = B86DFF2727BF02F0002E57ED /* CollectionUtilities.swift */; };
		B86DFF2927BF02F0002E57ED /* CollectionUtilities.swift in Sources */ = {isa = PBXBuildFile; fileRef = B86DFF2727BF02F0002E57ED /* CollectionUtilities.swift */; };
		B86DFF2D27C0280B002E57ED /* EntryListView.swift in Sources */ = {isa = PBXBuildFile; fileRef = B86DFF2C27C0280B002E57ED /* EntryListView.swift */; };
		B86DFF3127C06EBC002E57ED /* RenameSuggestion.swift in Sources */ = {isa = PBXBuildFile; fileRef = B86DFF3027C06EBC002E57ED /* RenameSuggestion.swift */; };
		B86DFF3327C072CD002E57ED /* Func.swift in Sources */ = {isa = PBXBuildFile; fileRef = B86DFF3227C072CD002E57ED /* Func.swift */; };
		B86DFF3527C07438002E57ED /* LinkSuggestion.swift in Sources */ = {isa = PBXBuildFile; fileRef = B86DFF3427C07438002E57ED /* LinkSuggestion.swift */; };
		B86DFF3727C09CA2002E57ED /* DateUtilities.swift in Sources */ = {isa = PBXBuildFile; fileRef = B86DFF3627C09CA2002E57ED /* DateUtilities.swift */; };
		B86DFF3927C15B77002E57ED /* Config.swift in Sources */ = {isa = PBXBuildFile; fileRef = B86DFF3827C15B77002E57ED /* Config.swift */; };
		B86E943329AFD5680073929B /* SubtextTextViewRepresentable.swift in Sources */ = {isa = PBXBuildFile; fileRef = B86E943229AFD5680073929B /* SubtextTextViewRepresentable.swift */; };
		B86F1AB728C77E8C00DA264E /* Search.swift in Sources */ = {isa = PBXBuildFile; fileRef = B86F1AB628C77E8C00DA264E /* Search.swift */; };
		B87288DC299AB01800EF7E07 /* Noosphere.swift in Sources */ = {isa = PBXBuildFile; fileRef = B87288DB299AB01800EF7E07 /* Noosphere.swift */; };
		B87288DE299AB02400EF7E07 /* SphereFS.swift in Sources */ = {isa = PBXBuildFile; fileRef = B87288DD299AB02400EF7E07 /* SphereFS.swift */; };
		B87288E0299B05B500EF7E07 /* Tests_DataService.swift in Sources */ = {isa = PBXBuildFile; fileRef = B87288DF299B05B500EF7E07 /* Tests_DataService.swift */; };
		B886A9B829A7E41700BFF9A2 /* Tests_MemoAddress.swift in Sources */ = {isa = PBXBuildFile; fileRef = B886A9B729A7E41700BFF9A2 /* Tests_MemoAddress.swift */; };
		B8879EA026F90C5100A0B4FF /* NotebookNavigationView.swift in Sources */ = {isa = PBXBuildFile; fileRef = B8879E9F26F90C5100A0B4FF /* NotebookNavigationView.swift */; };
		B8879EA126F90C5100A0B4FF /* NotebookNavigationView.swift in Sources */ = {isa = PBXBuildFile; fileRef = B8879E9F26F90C5100A0B4FF /* NotebookNavigationView.swift */; };
		B8879EA626F9348600A0B4FF /* SubURL.swift in Sources */ = {isa = PBXBuildFile; fileRef = B8879EA526F9348600A0B4FF /* SubURL.swift */; };
		B8879EA726F9348600A0B4FF /* SubURL.swift in Sources */ = {isa = PBXBuildFile; fileRef = B8879EA526F9348600A0B4FF /* SubURL.swift */; };
		B8879EA926F93EBF00A0B4FF /* BacklinksView.swift in Sources */ = {isa = PBXBuildFile; fileRef = B8879EA826F93EBF00A0B4FF /* BacklinksView.swift */; };
		B8879EAA26F93EBF00A0B4FF /* BacklinksView.swift in Sources */ = {isa = PBXBuildFile; fileRef = B8879EA826F93EBF00A0B4FF /* BacklinksView.swift */; };
		B8879EAC26F944DA00A0B4FF /* Detail.swift in Sources */ = {isa = PBXBuildFile; fileRef = B8879EAB26F944DA00A0B4FF /* Detail.swift */; };
		B8879EAD26F944DA00A0B4FF /* Detail.swift in Sources */ = {isa = PBXBuildFile; fileRef = B8879EAB26F944DA00A0B4FF /* Detail.swift */; };
		B88B1CDE298DE66E0062CB7F /* SettingsView.swift in Sources */ = {isa = PBXBuildFile; fileRef = B88B1CDD298DE66E0062CB7F /* SettingsView.swift */; };
		B88B1CE1298EAE730062CB7F /* LargeButtonStyle.swift in Sources */ = {isa = PBXBuildFile; fileRef = B88B1CE0298EAE730062CB7F /* LargeButtonStyle.swift */; };
		B88B1CE3298EB0100062CB7F /* BarButtonStyle.swift in Sources */ = {isa = PBXBuildFile; fileRef = B88B1CE2298EB0100062CB7F /* BarButtonStyle.swift */; };
		B88B1CE5298EB10D0062CB7F /* RecoveryPhraseView.swift in Sources */ = {isa = PBXBuildFile; fileRef = B88B1CE4298EB10D0062CB7F /* RecoveryPhraseView.swift */; };
		B88B1CE7298EEC240062CB7F /* GatewayURLSettingsView.swift in Sources */ = {isa = PBXBuildFile; fileRef = B88B1CE6298EEC240062CB7F /* GatewayURLSettingsView.swift */; };
		B88C9781276425E800B27DF0 /* IBMPlexMono-Italic.ttf in Resources */ = {isa = PBXBuildFile; fileRef = B88C977D276425E800B27DF0 /* IBMPlexMono-Italic.ttf */; };
		B88C9782276425E900B27DF0 /* IBMPlexMono-Italic.ttf in Resources */ = {isa = PBXBuildFile; fileRef = B88C977D276425E800B27DF0 /* IBMPlexMono-Italic.ttf */; };
		B88C9783276425E900B27DF0 /* IBMPlexMono-BoldItalic.ttf in Resources */ = {isa = PBXBuildFile; fileRef = B88C977E276425E800B27DF0 /* IBMPlexMono-BoldItalic.ttf */; };
		B88C9784276425E900B27DF0 /* IBMPlexMono-BoldItalic.ttf in Resources */ = {isa = PBXBuildFile; fileRef = B88C977E276425E800B27DF0 /* IBMPlexMono-BoldItalic.ttf */; };
		B88C9785276425E900B27DF0 /* IBMPlexMono-Bold.ttf in Resources */ = {isa = PBXBuildFile; fileRef = B88C977F276425E800B27DF0 /* IBMPlexMono-Bold.ttf */; };
		B88C9786276425E900B27DF0 /* IBMPlexMono-Bold.ttf in Resources */ = {isa = PBXBuildFile; fileRef = B88C977F276425E800B27DF0 /* IBMPlexMono-Bold.ttf */; };
		B88C9787276425E900B27DF0 /* IBMPlexMono-Regular.ttf in Resources */ = {isa = PBXBuildFile; fileRef = B88C9780276425E800B27DF0 /* IBMPlexMono-Regular.ttf */; };
		B88C9788276425E900B27DF0 /* IBMPlexMono-Regular.ttf in Resources */ = {isa = PBXBuildFile; fileRef = B88C9780276425E800B27DF0 /* IBMPlexMono-Regular.ttf */; };
		B88C97932764264300B27DF0 /* IBMPlexSans-Regular.ttf in Resources */ = {isa = PBXBuildFile; fileRef = B88C978F2764264300B27DF0 /* IBMPlexSans-Regular.ttf */; };
		B88C97942764264300B27DF0 /* IBMPlexSans-Regular.ttf in Resources */ = {isa = PBXBuildFile; fileRef = B88C978F2764264300B27DF0 /* IBMPlexSans-Regular.ttf */; };
		B88C97952764264300B27DF0 /* IBMPlexSans-Italic.ttf in Resources */ = {isa = PBXBuildFile; fileRef = B88C97902764264300B27DF0 /* IBMPlexSans-Italic.ttf */; };
		B88C97962764264300B27DF0 /* IBMPlexSans-Italic.ttf in Resources */ = {isa = PBXBuildFile; fileRef = B88C97902764264300B27DF0 /* IBMPlexSans-Italic.ttf */; };
		B88C97972764264300B27DF0 /* IBMPlexSans-BoldItalic.ttf in Resources */ = {isa = PBXBuildFile; fileRef = B88C97912764264300B27DF0 /* IBMPlexSans-BoldItalic.ttf */; };
		B88C97982764264300B27DF0 /* IBMPlexSans-BoldItalic.ttf in Resources */ = {isa = PBXBuildFile; fileRef = B88C97912764264300B27DF0 /* IBMPlexSans-BoldItalic.ttf */; };
		B88C97992764264300B27DF0 /* IBMPlexSans-Bold.ttf in Resources */ = {isa = PBXBuildFile; fileRef = B88C97922764264300B27DF0 /* IBMPlexSans-Bold.ttf */; };
		B88C979A2764264300B27DF0 /* IBMPlexSans-Bold.ttf in Resources */ = {isa = PBXBuildFile; fileRef = B88C97922764264300B27DF0 /* IBMPlexSans-Bold.ttf */; };
		B88C979D2764266A00B27DF0 /* IBMPlexSans-Light.ttf in Resources */ = {isa = PBXBuildFile; fileRef = B88C979B2764266A00B27DF0 /* IBMPlexSans-Light.ttf */; };
		B88C979E2764266A00B27DF0 /* IBMPlexSans-Light.ttf in Resources */ = {isa = PBXBuildFile; fileRef = B88C979B2764266A00B27DF0 /* IBMPlexSans-Light.ttf */; };
		B88C979F2764266A00B27DF0 /* IBMPlexSans-Medium.ttf in Resources */ = {isa = PBXBuildFile; fileRef = B88C979C2764266A00B27DF0 /* IBMPlexSans-Medium.ttf */; };
		B88C97A02764266A00B27DF0 /* IBMPlexSans-Medium.ttf in Resources */ = {isa = PBXBuildFile; fileRef = B88C979C2764266A00B27DF0 /* IBMPlexSans-Medium.ttf */; };
		B88C97A22764270000B27DF0 /* LICENSE.txt in Resources */ = {isa = PBXBuildFile; fileRef = B88C97A12764270000B27DF0 /* LICENSE.txt */; };
		B88C97A32764270000B27DF0 /* LICENSE.txt in Resources */ = {isa = PBXBuildFile; fileRef = B88C97A12764270000B27DF0 /* LICENSE.txt */; };
		B88CC956284FCF8C00994928 /* Tests_DatabaseService.swift in Sources */ = {isa = PBXBuildFile; fileRef = B88CC955284FCF8C00994928 /* Tests_DatabaseService.swift */; };
		B88CC958284FF59900994928 /* OrderedCollectionUtilities.swift in Sources */ = {isa = PBXBuildFile; fileRef = B88CC957284FF59900994928 /* OrderedCollectionUtilities.swift */; };
		B88CC959284FF59900994928 /* OrderedCollectionUtilities.swift in Sources */ = {isa = PBXBuildFile; fileRef = B88CC957284FF59900994928 /* OrderedCollectionUtilities.swift */; };
		B88CC95B284FF64300994928 /* Tests_OrderedCollectionUtilities.swift in Sources */ = {isa = PBXBuildFile; fileRef = B88CC95A284FF64300994928 /* Tests_OrderedCollectionUtilities.swift */; };
		B89966C728B6EE2300DF1F8C /* Notebook.swift in Sources */ = {isa = PBXBuildFile; fileRef = B89966C628B6EE2300DF1F8C /* Notebook.swift */; };
		B89966C828B6EE2300DF1F8C /* Notebook.swift in Sources */ = {isa = PBXBuildFile; fileRef = B89966C628B6EE2300DF1F8C /* Notebook.swift */; };
		B89E30772911B51A00A4721F /* Migration.swift in Sources */ = {isa = PBXBuildFile; fileRef = B89E30762911B51A00A4721F /* Migration.swift */; };
		B89E30782911B51A00A4721F /* Migration.swift in Sources */ = {isa = PBXBuildFile; fileRef = B89E30762911B51A00A4721F /* Migration.swift */; };
		B89E307D2911D7F900A4721F /* IntUtilities.swift in Sources */ = {isa = PBXBuildFile; fileRef = B89E307C2911D7F900A4721F /* IntUtilities.swift */; };
		B89E307E2911D7F900A4721F /* IntUtilities.swift in Sources */ = {isa = PBXBuildFile; fileRef = B89E307C2911D7F900A4721F /* IntUtilities.swift */; };
		B8A408A928F61BA000A5651D /* project.json in Resources */ = {isa = PBXBuildFile; fileRef = B8A408A828F61BA000A5651D /* project.json */; };
		B8A408AA28F61BA000A5651D /* project.json in Resources */ = {isa = PBXBuildFile; fileRef = B8A408A828F61BA000A5651D /* project.json */; };
		B8A41D4E2811E81E0096D2E7 /* WikilinkBarView.swift in Sources */ = {isa = PBXBuildFile; fileRef = B8A41D4D2811E81E0096D2E7 /* WikilinkBarView.swift */; };
		B8A41D4F2811E81E0096D2E7 /* WikilinkBarView.swift in Sources */ = {isa = PBXBuildFile; fileRef = B8A41D4D2811E81E0096D2E7 /* WikilinkBarView.swift */; };
		B8A41D512811F87C0096D2E7 /* SlashlinkBarView.swift in Sources */ = {isa = PBXBuildFile; fileRef = B8A41D502811F87C0096D2E7 /* SlashlinkBarView.swift */; };
		B8A41D522811F87C0096D2E7 /* SlashlinkBarView.swift in Sources */ = {isa = PBXBuildFile; fileRef = B8A41D502811F87C0096D2E7 /* SlashlinkBarView.swift */; };
		B8A59D6028B51D000010DB2F /* TranscludeView.swift in Sources */ = {isa = PBXBuildFile; fileRef = B8A59D5F28B51D000010DB2F /* TranscludeView.swift */; };
		B8A59D6128B51D000010DB2F /* TranscludeView.swift in Sources */ = {isa = PBXBuildFile; fileRef = B8A59D5F28B51D000010DB2F /* TranscludeView.swift */; };
		B8A59D6628B690B20010DB2F /* FeedService.swift in Sources */ = {isa = PBXBuildFile; fileRef = B8A59D6528B690B20010DB2F /* FeedService.swift */; };
		B8A59D6728B690B20010DB2F /* FeedService.swift in Sources */ = {isa = PBXBuildFile; fileRef = B8A59D6528B690B20010DB2F /* FeedService.swift */; };
		B8A59D6928B692900010DB2F /* StoryPrompt.swift in Sources */ = {isa = PBXBuildFile; fileRef = B8A59D6828B692900010DB2F /* StoryPrompt.swift */; };
		B8A59D6A28B692900010DB2F /* StoryPrompt.swift in Sources */ = {isa = PBXBuildFile; fileRef = B8A59D6828B692900010DB2F /* StoryPrompt.swift */; };
		B8A59D6C28B692A00010DB2F /* Story.swift in Sources */ = {isa = PBXBuildFile; fileRef = B8A59D6B28B692A00010DB2F /* Story.swift */; };
		B8A59D6D28B692A00010DB2F /* Story.swift in Sources */ = {isa = PBXBuildFile; fileRef = B8A59D6B28B692A00010DB2F /* Story.swift */; };
		B8A59D7228B693100010DB2F /* StoryView.swift in Sources */ = {isa = PBXBuildFile; fileRef = B8A59D7128B693100010DB2F /* StoryView.swift */; };
		B8A59D7328B693100010DB2F /* StoryView.swift in Sources */ = {isa = PBXBuildFile; fileRef = B8A59D7128B693100010DB2F /* StoryView.swift */; };
		B8A59D7528B694C40010DB2F /* Geist.swift in Sources */ = {isa = PBXBuildFile; fileRef = B8A59D7428B694C40010DB2F /* Geist.swift */; };
		B8A59D7628B694C40010DB2F /* Geist.swift in Sources */ = {isa = PBXBuildFile; fileRef = B8A59D7428B694C40010DB2F /* Geist.swift */; };
		B8A617202971D3000054D410 /* Slashlink.swift in Sources */ = {isa = PBXBuildFile; fileRef = B8A6171F2971D3000054D410 /* Slashlink.swift */; };
		B8A617222971E4860054D410 /* Tests_Slashlink.swift in Sources */ = {isa = PBXBuildFile; fileRef = B8A617212971E4860054D410 /* Tests_Slashlink.swift */; };
		B8AAAAD928CBD68600DBC8A9 /* Tests_Detail.swift in Sources */ = {isa = PBXBuildFile; fileRef = B8AAAAD828CBD68600DBC8A9 /* Tests_Detail.swift */; };
		B8AAAADB28CBDED800DBC8A9 /* Tests_Search.swift in Sources */ = {isa = PBXBuildFile; fileRef = B8AAAADA28CBDED800DBC8A9 /* Tests_Search.swift */; };
		B8AC648A278F53920099E96B /* EntryStub.swift in Sources */ = {isa = PBXBuildFile; fileRef = B8AC6489278F53920099E96B /* EntryStub.swift */; };
		B8AC648C278F757B0099E96B /* ProgressScrimView.swift in Sources */ = {isa = PBXBuildFile; fileRef = B8AC648B278F757B0099E96B /* ProgressScrimView.swift */; };
		B8AC648D278F757B0099E96B /* ProgressScrimView.swift in Sources */ = {isa = PBXBuildFile; fileRef = B8AC648B278F757B0099E96B /* ProgressScrimView.swift */; };
		B8AC648F278F7E7B0099E96B /* BackLabelStyle.swift in Sources */ = {isa = PBXBuildFile; fileRef = B8AC648E278F7E7B0099E96B /* BackLabelStyle.swift */; };
		B8AC6490278F7E7B0099E96B /* BackLabelStyle.swift in Sources */ = {isa = PBXBuildFile; fileRef = B8AC648E278F7E7B0099E96B /* BackLabelStyle.swift */; };
		B8AE34A7276A885300777FF0 /* TextViewRepresentable.swift in Sources */ = {isa = PBXBuildFile; fileRef = B8AE34A6276A885300777FF0 /* TextViewRepresentable.swift */; };
		B8AE34AA276A986000777FF0 /* PlaceholderTextView.swift in Sources */ = {isa = PBXBuildFile; fileRef = B8AE34A9276A986000777FF0 /* PlaceholderTextView.swift */; };
		B8AE34AD276A9CDB00777FF0 /* PrimaryButtonStyle.swift in Sources */ = {isa = PBXBuildFile; fileRef = B8AE34AC276A9CDB00777FF0 /* PrimaryButtonStyle.swift */; };
		B8AE34AE276A9CDB00777FF0 /* PrimaryButtonStyle.swift in Sources */ = {isa = PBXBuildFile; fileRef = B8AE34AC276A9CDB00777FF0 /* PrimaryButtonStyle.swift */; };
		B8AE34B0276A9F9C00777FF0 /* ColorUtilities.swift in Sources */ = {isa = PBXBuildFile; fileRef = B8AE34AF276A9F9C00777FF0 /* ColorUtilities.swift */; };
		B8AE34B1276A9F9C00777FF0 /* ColorUtilities.swift in Sources */ = {isa = PBXBuildFile; fileRef = B8AE34AF276A9F9C00777FF0 /* ColorUtilities.swift */; };
		B8AE34B6276AAAFF00777FF0 /* RoundedTextFieldViewModifier.swift in Sources */ = {isa = PBXBuildFile; fileRef = B8AE34B5276AAAFF00777FF0 /* RoundedTextFieldViewModifier.swift */; };
		B8AE34B7276AAAFF00777FF0 /* RoundedTextFieldViewModifier.swift in Sources */ = {isa = PBXBuildFile; fileRef = B8AE34B5276AAAFF00777FF0 /* RoundedTextFieldViewModifier.swift */; };
		B8AE34BF276BD61400777FF0 /* RowButtonStyle.swift in Sources */ = {isa = PBXBuildFile; fileRef = B8AE34BE276BD61400777FF0 /* RowButtonStyle.swift */; };
		B8AE34C0276BD61400777FF0 /* RowButtonStyle.swift in Sources */ = {isa = PBXBuildFile; fileRef = B8AE34BE276BD61400777FF0 /* RowButtonStyle.swift */; };
		B8AE34C2276BD77C00777FF0 /* SuggestionLabelStyle.swift in Sources */ = {isa = PBXBuildFile; fileRef = B8AE34C1276BD77C00777FF0 /* SuggestionLabelStyle.swift */; };
		B8AE34C3276BD77C00777FF0 /* SuggestionLabelStyle.swift in Sources */ = {isa = PBXBuildFile; fileRef = B8AE34C1276BD77C00777FF0 /* SuggestionLabelStyle.swift */; };
		B8AE34C5276BF72500777FF0 /* LinkSearchView.swift in Sources */ = {isa = PBXBuildFile; fileRef = B8AE34C4276BF72500777FF0 /* LinkSearchView.swift */; };
		B8AE34C6276BF72500777FF0 /* LinkSearchView.swift in Sources */ = {isa = PBXBuildFile; fileRef = B8AE34C4276BF72500777FF0 /* LinkSearchView.swift */; };
		B8AE34C8276BF77000777FF0 /* SearchTextField.swift in Sources */ = {isa = PBXBuildFile; fileRef = B8AE34C7276BF77000777FF0 /* SearchTextField.swift */; };
		B8AE34CB276C195E00777FF0 /* LinkSuggestionLabelView.swift in Sources */ = {isa = PBXBuildFile; fileRef = B8AE34CA276C195E00777FF0 /* LinkSuggestionLabelView.swift */; };
		B8AE34CC276C195E00777FF0 /* LinkSuggestionLabelView.swift in Sources */ = {isa = PBXBuildFile; fileRef = B8AE34CA276C195E00777FF0 /* LinkSuggestionLabelView.swift */; };
		B8B3194D2909E81D00A1E62A /* FileInfo.swift in Sources */ = {isa = PBXBuildFile; fileRef = B8B3194C2909E81D00A1E62A /* FileInfo.swift */; };
		B8B3194F2909F36800A1E62A /* Tests_FileFingerprint.swift in Sources */ = {isa = PBXBuildFile; fileRef = B8B3194E2909F36800A1E62A /* Tests_FileFingerprint.swift */; };
		B8B3EE732979DEE900779B7F /* FirstRunView.swift in Sources */ = {isa = PBXBuildFile; fileRef = B8B3EE722979DEE900779B7F /* FirstRunView.swift */; };
		B8B3EE75297AEE6600779B7F /* FirstRunCreateSphereView.swift in Sources */ = {isa = PBXBuildFile; fileRef = B8B3EE74297AEE6600779B7F /* FirstRunCreateSphereView.swift */; };
		B8B3EE77297AEE8B00779B7F /* FirstRunDoneView.swift in Sources */ = {isa = PBXBuildFile; fileRef = B8B3EE76297AEE8B00779B7F /* FirstRunDoneView.swift */; };
		B8B3EE79297AF6E500779B7F /* FirstRunProfileView.swift in Sources */ = {isa = PBXBuildFile; fileRef = B8B3EE78297AF6E500779B7F /* FirstRunProfileView.swift */; };
		B8B3EE7B297AFB9100779B7F /* TextFieldLabel.swift in Sources */ = {isa = PBXBuildFile; fileRef = B8B3EE7A297AFB9100779B7F /* TextFieldLabel.swift */; };
		B8B3EE7D297B1A1000779B7F /* ViewDebugUtilities.swift in Sources */ = {isa = PBXBuildFile; fileRef = B8B3EE7C297B1A1000779B7F /* ViewDebugUtilities.swift */; };
		B8B4250C28FB43C90081B8D5 /* ContentType.swift in Sources */ = {isa = PBXBuildFile; fileRef = B8B4250B28FB43C90081B8D5 /* ContentType.swift */; };
		B8B4250D28FB43C90081B8D5 /* ContentType.swift in Sources */ = {isa = PBXBuildFile; fileRef = B8B4250B28FB43C90081B8D5 /* ContentType.swift */; };
		B8B4250F28FDE6960081B8D5 /* FileStore.swift in Sources */ = {isa = PBXBuildFile; fileRef = B8B4250E28FDE6960081B8D5 /* FileStore.swift */; };
		B8B4251028FDE6960081B8D5 /* FileStore.swift in Sources */ = {isa = PBXBuildFile; fileRef = B8B4250E28FDE6960081B8D5 /* FileStore.swift */; };
		B8B4251228FDE7780081B8D5 /* Mapping.swift in Sources */ = {isa = PBXBuildFile; fileRef = B8B4251128FDE7780081B8D5 /* Mapping.swift */; };
		B8B4251328FDE7780081B8D5 /* Mapping.swift in Sources */ = {isa = PBXBuildFile; fileRef = B8B4251128FDE7780081B8D5 /* Mapping.swift */; };
		B8B4251528FDE8570081B8D5 /* Memo.swift in Sources */ = {isa = PBXBuildFile; fileRef = B8B4251428FDE8570081B8D5 /* Memo.swift */; };
		B8B4251628FDE8570081B8D5 /* Memo.swift in Sources */ = {isa = PBXBuildFile; fileRef = B8B4251428FDE8570081B8D5 /* Memo.swift */; };
		B8B4251828FDE8AA0081B8D5 /* MemoData.swift in Sources */ = {isa = PBXBuildFile; fileRef = B8B4251728FDE8AA0081B8D5 /* MemoData.swift */; };
		B8B4251928FDE8AA0081B8D5 /* MemoData.swift in Sources */ = {isa = PBXBuildFile; fileRef = B8B4251728FDE8AA0081B8D5 /* MemoData.swift */; };
		B8B4251B28FE1DA60081B8D5 /* Entry.swift in Sources */ = {isa = PBXBuildFile; fileRef = B8B4251A28FE1DA60081B8D5 /* Entry.swift */; };
		B8B4251C28FE1DA60081B8D5 /* Entry.swift in Sources */ = {isa = PBXBuildFile; fileRef = B8B4251A28FE1DA60081B8D5 /* Entry.swift */; };
		B8B4D7EC27EA890B00633B5F /* ShadowStyle.swift in Sources */ = {isa = PBXBuildFile; fileRef = B8B4D7EB27EA890B00633B5F /* ShadowStyle.swift */; };
		B8B4D7EE27EA8AA000633B5F /* DragHandleView.swift in Sources */ = {isa = PBXBuildFile; fileRef = B8B4D7ED27EA8AA000633B5F /* DragHandleView.swift */; };
		B8B54F3B271F6C8400B9B507 /* EntryLink.swift in Sources */ = {isa = PBXBuildFile; fileRef = B8B54F3A271F6C8400B9B507 /* EntryLink.swift */; };
		B8B54F3D271F7C6B00B9B507 /* Suggestion.swift in Sources */ = {isa = PBXBuildFile; fileRef = B8B54F3C271F7C6B00B9B507 /* Suggestion.swift */; };
		B8B604E629146DF6006FCB77 /* MemoryStore.swift in Sources */ = {isa = PBXBuildFile; fileRef = B8B604E529146DF6006FCB77 /* MemoryStore.swift */; };
		B8B604E729146DF6006FCB77 /* MemoryStore.swift in Sources */ = {isa = PBXBuildFile; fileRef = B8B604E529146DF6006FCB77 /* MemoryStore.swift */; };
		B8B604E9291476E9006FCB77 /* Tests_Migrations.swift in Sources */ = {isa = PBXBuildFile; fileRef = B8B604E8291476E9006FCB77 /* Tests_Migrations.swift */; };
		B8B604EB29148C82006FCB77 /* Tests_AppMigrations.swift in Sources */ = {isa = PBXBuildFile; fileRef = B8B604EA29148C82006FCB77 /* Tests_AppMigrations.swift */; };
		B8C0A1B4297C938000D59532 /* Error.swift in Sources */ = {isa = PBXBuildFile; fileRef = B8C0A1B3297C938000D59532 /* Error.swift */; };
		B8C7E8BE2809F19500E439DC /* Markup.swift in Sources */ = {isa = PBXBuildFile; fileRef = B8C7E8BD2809F19500E439DC /* Markup.swift */; };
		B8C7E8C0280A2B7700E439DC /* Test_Markup.swift in Sources */ = {isa = PBXBuildFile; fileRef = B8C7E8BF280A2B7700E439DC /* Test_Markup.swift */; };
		B8CA8F1A288F038C005F8802 /* Tracery in Frameworks */ = {isa = PBXBuildFile; productRef = B8CA8F19288F038C005F8802 /* Tracery */; };
		B8CA8F1E288F07F9005F8802 /* zettelkasten.json in Resources */ = {isa = PBXBuildFile; fileRef = B8CA8F1D288F07F9005F8802 /* zettelkasten.json */; };
		B8CA8F20288F1875005F8802 /* RandomPromptGeist.swift in Sources */ = {isa = PBXBuildFile; fileRef = B8CA8F1F288F1875005F8802 /* RandomPromptGeist.swift */; };
		B8CA8F2428908D65005F8802 /* BundleUtilities.swift in Sources */ = {isa = PBXBuildFile; fileRef = B8CA8F2328908D65005F8802 /* BundleUtilities.swift */; };
		B8CA8F2628909E66005F8802 /* Feed.swift in Sources */ = {isa = PBXBuildFile; fileRef = B8CA8F2528909E66005F8802 /* Feed.swift */; };
		B8CA8F2828909FBA005F8802 /* StoryPromptView.swift in Sources */ = {isa = PBXBuildFile; fileRef = B8CA8F2728909FBA005F8802 /* StoryPromptView.swift */; };
		B8CBAFA229930C660079107E /* ValidatedTextField.swift in Sources */ = {isa = PBXBuildFile; fileRef = B8CBAFA129930C660079107E /* ValidatedTextField.swift */; };
		B8CBAFA42994491B0079107E /* MenuButtonView.swift in Sources */ = {isa = PBXBuildFile; fileRef = B8CBAFA32994491B0079107E /* MenuButtonView.swift */; };
		B8CBAFA72994499A0079107E /* AudienceIconView.swift in Sources */ = {isa = PBXBuildFile; fileRef = B8CBAFA62994499A0079107E /* AudienceIconView.swift */; };
		B8CBAFA9299580E50079107E /* StoreProtocol.swift in Sources */ = {isa = PBXBuildFile; fileRef = B8CBAFA8299580E50079107E /* StoreProtocol.swift */; };
		B8CBAFAA299580E50079107E /* StoreProtocol.swift in Sources */ = {isa = PBXBuildFile; fileRef = B8CBAFA8299580E50079107E /* StoreProtocol.swift */; };
		B8CBAFAC2995C4750079107E /* MemoAddress.swift in Sources */ = {isa = PBXBuildFile; fileRef = B8CBAFAB2995C4750079107E /* MemoAddress.swift */; };
		B8CBAFAD2995C4750079107E /* MemoAddress.swift in Sources */ = {isa = PBXBuildFile; fileRef = B8CBAFAB2995C4750079107E /* MemoAddress.swift */; };
		B8CBAFB02996A7D50079107E /* UnqualifiedLink.swift in Sources */ = {isa = PBXBuildFile; fileRef = B8CBAFAF2996A7D50079107E /* UnqualifiedLink.swift */; };
		B8CBAFB12996A7D50079107E /* UnqualifiedLink.swift in Sources */ = {isa = PBXBuildFile; fileRef = B8CBAFAF2996A7D50079107E /* UnqualifiedLink.swift */; };
		B8CC433D27A07CE10079D2F9 /* ScrimView.swift in Sources */ = {isa = PBXBuildFile; fileRef = B8CC433C27A07CE10079D2F9 /* ScrimView.swift */; };
		B8CC433E27A07CE10079D2F9 /* ScrimView.swift in Sources */ = {isa = PBXBuildFile; fileRef = B8CC433C27A07CE10079D2F9 /* ScrimView.swift */; };
		B8CC434927A0CA8D0079D2F9 /* AnimationUtilities.swift in Sources */ = {isa = PBXBuildFile; fileRef = B8CC434827A0CA8D0079D2F9 /* AnimationUtilities.swift */; };
		B8CC434A27A0CA8D0079D2F9 /* AnimationUtilities.swift in Sources */ = {isa = PBXBuildFile; fileRef = B8CC434827A0CA8D0079D2F9 /* AnimationUtilities.swift */; };
		B8CE40E728D2707D00819064 /* QueryPromptGeist.swift in Sources */ = {isa = PBXBuildFile; fileRef = B8CE40E628D2707D00819064 /* QueryPromptGeist.swift */; };
		B8CE40E828D2707D00819064 /* QueryPromptGeist.swift in Sources */ = {isa = PBXBuildFile; fileRef = B8CE40E628D2707D00819064 /* QueryPromptGeist.swift */; };
		B8D328B529A640F200850A37 /* Tests_RecoveryPhrase.swift in Sources */ = {isa = PBXBuildFile; fileRef = B8D328B429A640F200850A37 /* Tests_RecoveryPhrase.swift */; };
		B8D328B729A671DA00850A37 /* Transclude2View.swift in Sources */ = {isa = PBXBuildFile; fileRef = B8D328B629A671DA00850A37 /* Transclude2View.swift */; };
		B8D328B829A671DA00850A37 /* Transclude2View.swift in Sources */ = {isa = PBXBuildFile; fileRef = B8D328B629A671DA00850A37 /* Transclude2View.swift */; };
		B8D328BA29A69D2D00850A37 /* Tests_URLUtilities.swift in Sources */ = {isa = PBXBuildFile; fileRef = B8D328B929A69D2D00850A37 /* Tests_URLUtilities.swift */; };
		B8D7F03F27A4AD130042C7CF /* SuggestionLabelView.swift in Sources */ = {isa = PBXBuildFile; fileRef = B8D7F03E27A4AD130042C7CF /* SuggestionLabelView.swift */; };
		B8D7F04027A4AD130042C7CF /* SuggestionLabelView.swift in Sources */ = {isa = PBXBuildFile; fileRef = B8D7F03E27A4AD130042C7CF /* SuggestionLabelView.swift */; };
		B8D7F04227A4AE590042C7CF /* SuggestionViewModifier.swift in Sources */ = {isa = PBXBuildFile; fileRef = B8D7F04127A4AE590042C7CF /* SuggestionViewModifier.swift */; };
		B8D7F04327A4AE590042C7CF /* SuggestionViewModifier.swift in Sources */ = {isa = PBXBuildFile; fileRef = B8D7F04127A4AE590042C7CF /* SuggestionViewModifier.swift */; };
		B8DEBF192798B6A8007CB528 /* NavigationToolbar.swift in Sources */ = {isa = PBXBuildFile; fileRef = B8DEBF182798B6A8007CB528 /* NavigationToolbar.swift */; };
		B8DEBF1A2798B6A8007CB528 /* NavigationToolbar.swift in Sources */ = {isa = PBXBuildFile; fileRef = B8DEBF182798B6A8007CB528 /* NavigationToolbar.swift */; };
		B8DEBF1F2798EC23007CB528 /* TitleGroupView.swift in Sources */ = {isa = PBXBuildFile; fileRef = B8DEBF1E2798EC23007CB528 /* TitleGroupView.swift */; };
		B8DEBF202798EC23007CB528 /* TitleGroupView.swift in Sources */ = {isa = PBXBuildFile; fileRef = B8DEBF1E2798EC23007CB528 /* TitleGroupView.swift */; };
		B8DEBF222798EE99007CB528 /* RenameSuggestionLabelView.swift in Sources */ = {isa = PBXBuildFile; fileRef = B8DEBF212798EE99007CB528 /* RenameSuggestionLabelView.swift */; };
		B8DEBF232798EE99007CB528 /* RenameSuggestionLabelView.swift in Sources */ = {isa = PBXBuildFile; fileRef = B8DEBF212798EE99007CB528 /* RenameSuggestionLabelView.swift */; };
		B8DEBF252798EF6A007CB528 /* RenameSearchView.swift in Sources */ = {isa = PBXBuildFile; fileRef = B8DEBF242798EF6A007CB528 /* RenameSearchView.swift */; };
		B8DEBF262798EF6A007CB528 /* RenameSearchView.swift in Sources */ = {isa = PBXBuildFile; fileRef = B8DEBF242798EF6A007CB528 /* RenameSearchView.swift */; };
		B8E00A2A29928DD2003B40C1 /* AppDefaults.swift in Sources */ = {isa = PBXBuildFile; fileRef = B8E00A2929928DD2003B40C1 /* AppDefaults.swift */; };
		B8E00A2B29928DD2003B40C1 /* AppDefaults.swift in Sources */ = {isa = PBXBuildFile; fileRef = B8E00A2929928DD2003B40C1 /* AppDefaults.swift */; };
		B8E00A2D299294A0003B40C1 /* UserDefaultsProperty.swift in Sources */ = {isa = PBXBuildFile; fileRef = B8E00A2C299294A0003B40C1 /* UserDefaultsProperty.swift */; };
		B8E00A2E299294A0003B40C1 /* UserDefaultsProperty.swift in Sources */ = {isa = PBXBuildFile; fileRef = B8E00A2C299294A0003B40C1 /* UserDefaultsProperty.swift */; };
		B8E00A302992DAA9003B40C1 /* ProfileSettingsView.swift in Sources */ = {isa = PBXBuildFile; fileRef = B8E00A2F2992DAA9003B40C1 /* ProfileSettingsView.swift */; };
		B8E00A312992DAA9003B40C1 /* ProfileSettingsView.swift in Sources */ = {isa = PBXBuildFile; fileRef = B8E00A2F2992DAA9003B40C1 /* ProfileSettingsView.swift */; };
		B8E1BB79296DECE700B86E0E /* SwiftNoosphere in Frameworks */ = {isa = PBXBuildFile; productRef = B8E1BB78296DECE700B86E0E /* SwiftNoosphere */; };
		B8E1BB7B296DEF3200B86E0E /* NoosphereService.swift in Sources */ = {isa = PBXBuildFile; fileRef = B8E1BB7A296DEF3200B86E0E /* NoosphereService.swift */; };
		B8E2B02729AD053D004A78B3 /* Tests_Petname.swift in Sources */ = {isa = PBXBuildFile; fileRef = B8E2B02529AD0539004A78B3 /* Tests_Petname.swift */; };
		B8E2B02929AD0E23004A78B3 /* Petname.swift in Sources */ = {isa = PBXBuildFile; fileRef = B8E2B02829AD0E23004A78B3 /* Petname.swift */; };
		B8E2B02B29AD0E4D004A78B3 /* Slug.swift in Sources */ = {isa = PBXBuildFile; fileRef = B8E2B02A29AD0E4D004A78B3 /* Slug.swift */; };
		B8EA3757299EBA5500D98E2B /* Tests_NoosphereService.swift in Sources */ = {isa = PBXBuildFile; fileRef = B8EA3756299EBA5500D98E2B /* Tests_NoosphereService.swift */; };
		B8EA3EE529159C5500B92C2E /* HeaderSubtextMemoStore.swift in Sources */ = {isa = PBXBuildFile; fileRef = B8EA3EE429159C5500B92C2E /* HeaderSubtextMemoStore.swift */; };
		B8EA3EE629159C5500B92C2E /* HeaderSubtextMemoStore.swift in Sources */ = {isa = PBXBuildFile; fileRef = B8EA3EE429159C5500B92C2E /* HeaderSubtextMemoStore.swift */; };
		B8EA3EE82915C23200B92C2E /* HeaderSubtext.swift in Sources */ = {isa = PBXBuildFile; fileRef = B8EA3EE72915C23200B92C2E /* HeaderSubtext.swift */; };
		B8EB2A1026F27797006E97C3 /* Tests_iOS.swift in Sources */ = {isa = PBXBuildFile; fileRef = B8EB2A0F26F27797006E97C3 /* Tests_iOS.swift */; };
		B8EB2A1226F27797006E97C3 /* Tests_iOSLaunchTests.swift in Sources */ = {isa = PBXBuildFile; fileRef = B8EB2A1126F27797006E97C3 /* Tests_iOSLaunchTests.swift */; };
		B8EB2A1C26F27797006E97C3 /* Tests_macOS.swift in Sources */ = {isa = PBXBuildFile; fileRef = B8EB2A1B26F27797006E97C3 /* Tests_macOS.swift */; };
		B8EB2A1E26F27797006E97C3 /* Tests_macOSLaunchTests.swift in Sources */ = {isa = PBXBuildFile; fileRef = B8EB2A1D26F27797006E97C3 /* Tests_macOSLaunchTests.swift */; };
		B8EB2A1F26F27797006E97C3 /* SubconsciousApp.swift in Sources */ = {isa = PBXBuildFile; fileRef = B8EB29F326F27794006E97C3 /* SubconsciousApp.swift */; };
		B8EB2A2026F27797006E97C3 /* SubconsciousApp.swift in Sources */ = {isa = PBXBuildFile; fileRef = B8EB29F326F27794006E97C3 /* SubconsciousApp.swift */; };
		B8EB2A2326F27797006E97C3 /* AppView.swift in Sources */ = {isa = PBXBuildFile; fileRef = B8EB29F526F27794006E97C3 /* AppView.swift */; };
		B8EB2A2426F27797006E97C3 /* AppView.swift in Sources */ = {isa = PBXBuildFile; fileRef = B8EB29F526F27794006E97C3 /* AppView.swift */; };
		B8EB2A2526F27797006E97C3 /* Assets.xcassets in Resources */ = {isa = PBXBuildFile; fileRef = B8EB29F626F27797006E97C3 /* Assets.xcassets */; };
		B8EC568926F4204F00AC64E5 /* SQLite3Database.swift in Sources */ = {isa = PBXBuildFile; fileRef = B8EC568826F4204F00AC64E5 /* SQLite3Database.swift */; };
		B8EC568A26F4204F00AC64E5 /* SQLite3Database.swift in Sources */ = {isa = PBXBuildFile; fileRef = B8EC568826F4204F00AC64E5 /* SQLite3Database.swift */; };
		B8EF986E29034ADF0029363D /* Pathlike.swift in Sources */ = {isa = PBXBuildFile; fileRef = B8EF986D29034ADF0029363D /* Pathlike.swift */; };
		B8EF986F29034ADF0029363D /* Pathlike.swift in Sources */ = {isa = PBXBuildFile; fileRef = B8EF986D29034ADF0029363D /* Pathlike.swift */; };
		B8F27EE42970CD8F00A33E78 /* Tests_SphereFS.swift in Sources */ = {isa = PBXBuildFile; fileRef = B8F27EE32970CD8F00A33E78 /* Tests_SphereFS.swift */; };
/* End PBXBuildFile section */

/* Begin PBXContainerItemProxy section */
		B80057EC27DC355E002C0129 /* PBXContainerItemProxy */ = {
			isa = PBXContainerItemProxy;
			containerPortal = B8EB29EE26F27794006E97C3 /* Project object */;
			proxyType = 1;
			remoteGlobalIDString = B8EB29FA26F27797006E97C3;
			remoteInfo = "Subconscious (iOS)";
		};
		B8EB2A0C26F27797006E97C3 /* PBXContainerItemProxy */ = {
			isa = PBXContainerItemProxy;
			containerPortal = B8EB29EE26F27794006E97C3 /* Project object */;
			proxyType = 1;
			remoteGlobalIDString = B8EB29FA26F27797006E97C3;
			remoteInfo = "Subconscious (iOS)";
		};
		B8EB2A1826F27797006E97C3 /* PBXContainerItemProxy */ = {
			isa = PBXContainerItemProxy;
			containerPortal = B8EB29EE26F27794006E97C3 /* Project object */;
			proxyType = 1;
			remoteGlobalIDString = B8EB2A0226F27797006E97C3;
			remoteInfo = "Subconscious (macOS)";
		};
/* End PBXContainerItemProxy section */

/* Begin PBXFileReference section */
		B532F8C229B1752E00CE9256 /* TranscludeBlockLayoutFragment.swift */ = {isa = PBXFileReference; lastKnownFileType = sourcecode.swift; path = TranscludeBlockLayoutFragment.swift; sourceTree = "<group>"; };
		B54B922728E669D6003ACA1F /* MementoGeist.swift */ = {isa = PBXFileReference; lastKnownFileType = sourcecode.swift; path = MementoGeist.swift; sourceTree = "<group>"; };
		B575834428ED8D9100F6EE88 /* combo.json */ = {isa = PBXFileReference; fileEncoding = 4; lastKnownFileType = text.json; path = combo.json; sourceTree = "<group>"; };
		B57D63BA29B1CA8B008BBB62 /* MyDidView.swift */ = {isa = PBXFileReference; lastKnownFileType = sourcecode.swift; path = MyDidView.swift; sourceTree = "<group>"; };
		B57D63BC29B56699008BBB62 /* AddressBookModel.swift */ = {isa = PBXFileReference; lastKnownFileType = sourcecode.swift; path = AddressBookModel.swift; sourceTree = "<group>"; };
		B584813E29AC32410033F434 /* AddressBookView.swift */ = {isa = PBXFileReference; fileEncoding = 4; lastKnownFileType = sourcecode.swift; path = AddressBookView.swift; sourceTree = "<group>"; };
		B584814129AC335B0033F434 /* AddressBookEntryView.swift */ = {isa = PBXFileReference; fileEncoding = 4; lastKnownFileType = sourcecode.swift; path = AddressBookEntryView.swift; sourceTree = "<group>"; };
		B584814329AC384F0033F434 /* AddFriendView.swift */ = {isa = PBXFileReference; fileEncoding = 4; lastKnownFileType = sourcecode.swift; path = AddFriendView.swift; sourceTree = "<group>"; };
		B58FE48928DED93F00E000CC /* ComboGeist.swift */ = {isa = PBXFileReference; fileEncoding = 4; lastKnownFileType = sourcecode.swift; path = ComboGeist.swift; sourceTree = "<group>"; };
		B58FE48B28DED9B600E000CC /* StoryCombo.swift */ = {isa = PBXFileReference; lastKnownFileType = sourcecode.swift; path = StoryCombo.swift; sourceTree = "<group>"; };
		B58FE48D28DEDAEA00E000CC /* StoryComboView.swift */ = {isa = PBXFileReference; lastKnownFileType = sourcecode.swift; path = StoryComboView.swift; sourceTree = "<group>"; };
		B5D8D2FE29AF1DBB0011D820 /* Test_Did.swift */ = {isa = PBXFileReference; fileEncoding = 4; lastKnownFileType = sourcecode.swift; path = Test_Did.swift; sourceTree = "<group>"; };
		B5D8D30029AF1F9B0011D820 /* Did.swift */ = {isa = PBXFileReference; lastKnownFileType = sourcecode.swift; path = Did.swift; sourceTree = "<group>"; };
		B80057E827DC355E002C0129 /* SubconsciousTests.xctest */ = {isa = PBXFileReference; explicitFileType = wrapper.cfbundle; includeInIndex = 0; path = SubconsciousTests.xctest; sourceTree = BUILT_PRODUCTS_DIR; };
		B80057EA27DC355E002C0129 /* SubconsciousTests.swift */ = {isa = PBXFileReference; lastKnownFileType = sourcecode.swift; path = SubconsciousTests.swift; sourceTree = "<group>"; };
		B80057F327DC35BE002C0129 /* Tests_Slug.swift */ = {isa = PBXFileReference; lastKnownFileType = sourcecode.swift; path = Tests_Slug.swift; sourceTree = "<group>"; };
		B800ABE7297DE7D20024D1FD /* DataService.swift */ = {isa = PBXFileReference; lastKnownFileType = sourcecode.swift; path = DataService.swift; sourceTree = "<group>"; };
		B809AFF328D8E7BC00D0589A /* Tests_MarkupText.swift */ = {isa = PBXFileReference; lastKnownFileType = sourcecode.swift; path = Tests_MarkupText.swift; sourceTree = "<group>"; };
		B80CC804299D14C900C4D7C0 /* Tests_Memo.swift */ = {isa = PBXFileReference; lastKnownFileType = sourcecode.swift; path = Tests_Memo.swift; sourceTree = "<group>"; };
		B80CC806299D4DF000C4D7C0 /* Tests_SQLite3Database.swift */ = {isa = PBXFileReference; lastKnownFileType = sourcecode.swift; path = Tests_SQLite3Database.swift; sourceTree = "<group>"; };
		B8109C2727A8879C00CD2B6D /* AppTheme.swift */ = {isa = PBXFileReference; lastKnownFileType = sourcecode.swift; path = AppTheme.swift; sourceTree = "<group>"; };
		B81A535B27275138001A6268 /* Tape.swift */ = {isa = PBXFileReference; lastKnownFileType = sourcecode.swift; path = Tape.swift; sourceTree = "<group>"; };
		B81A535E272751EE001A6268 /* Subtext.swift */ = {isa = PBXFileReference; lastKnownFileType = sourcecode.swift; path = Subtext.swift; sourceTree = "<group>"; };
		B81EACD727B724A000B3B8DC /* ThickDividerView.swift */ = {isa = PBXFileReference; lastKnownFileType = sourcecode.swift; path = ThickDividerView.swift; sourceTree = "<group>"; };
		B822F18C27C9C0AB00943C6B /* CountChip.swift */ = {isa = PBXFileReference; lastKnownFileType = sourcecode.swift; path = CountChip.swift; sourceTree = "<group>"; };
		B8249D9F27E2668500BCDFBA /* PinTrailingBottom.swift */ = {isa = PBXFileReference; lastKnownFileType = sourcecode.swift; path = PinTrailingBottom.swift; sourceTree = "<group>"; };
		B8249DA227E2753800BCDFBA /* ViewUtilities.swift */ = {isa = PBXFileReference; lastKnownFileType = sourcecode.swift; path = ViewUtilities.swift; sourceTree = "<group>"; };
		B824FDD026FA98F300B81BBD /* EntryDetail.swift */ = {isa = PBXFileReference; lastKnownFileType = sourcecode.swift; path = EntryDetail.swift; sourceTree = "<group>"; };
		B824FDD326FAB1BC00B81BBD /* Truncate.swift */ = {isa = PBXFileReference; lastKnownFileType = sourcecode.swift; path = Truncate.swift; sourceTree = "<group>"; };
		B826B27427B5D95F003D3C03 /* SaveState.swift */ = {isa = PBXFileReference; lastKnownFileType = sourcecode.swift; path = SaveState.swift; sourceTree = "<group>"; };
		B82BB7FA2821DA61000C9FCC /* Parser.swift */ = {isa = PBXFileReference; lastKnownFileType = sourcecode.swift; path = Parser.swift; sourceTree = "<group>"; };
		B82BB7FD28243F32000C9FCC /* Tests_Parser.swift */ = {isa = PBXFileReference; lastKnownFileType = sourcecode.swift; path = Tests_Parser.swift; sourceTree = "<group>"; };
		B82C3A5226F528B000833CC8 /* DatabaseService.swift */ = {isa = PBXFileReference; lastKnownFileType = sourcecode.swift; path = DatabaseService.swift; sourceTree = "<group>"; };
		B82C3A5526F529EF00833CC8 /* CombineUtilities.swift */ = {isa = PBXFileReference; lastKnownFileType = sourcecode.swift; path = CombineUtilities.swift; sourceTree = "<group>"; };
		B82C3A5826F5761700833CC8 /* FileSync.swift */ = {isa = PBXFileReference; fileEncoding = 4; lastKnownFileType = sourcecode.swift; path = FileSync.swift; sourceTree = "<group>"; };
		B82C3A5E26F576C600833CC8 /* FileManagerUtilities.swift */ = {isa = PBXFileReference; fileEncoding = 4; lastKnownFileType = sourcecode.swift; path = FileManagerUtilities.swift; sourceTree = "<group>"; };
		B82C3A6126F576FB00833CC8 /* URLUtilities.swift */ = {isa = PBXFileReference; fileEncoding = 4; lastKnownFileType = sourcecode.swift; path = URLUtilities.swift; sourceTree = "<group>"; };
		B82C3A6426F5796300833CC8 /* OptionalUtilities.swift */ = {isa = PBXFileReference; fileEncoding = 4; lastKnownFileType = sourcecode.swift; path = OptionalUtilities.swift; sourceTree = "<group>"; };
		B82C3A7526F6B5BF00833CC8 /* StringUtilities.swift */ = {isa = PBXFileReference; fileEncoding = 4; lastKnownFileType = sourcecode.swift; path = StringUtilities.swift; sourceTree = "<group>"; };
		B82F053628D60EE60025A8B5 /* AppTabView.swift */ = {isa = PBXFileReference; lastKnownFileType = sourcecode.swift; path = AppTabView.swift; sourceTree = "<group>"; };
		B82FD4552730A62C002CB641 /* EntryRow.swift */ = {isa = PBXFileReference; lastKnownFileType = sourcecode.swift; path = EntryRow.swift; sourceTree = "<group>"; };
		B82FF241298C0DAF0097D688 /* Tests_Noosphere.swift */ = {isa = PBXFileReference; lastKnownFileType = sourcecode.swift; path = Tests_Noosphere.swift; sourceTree = "<group>"; };
		B831BDB62824DA9700C4CE92 /* Tests_Tape.swift */ = {isa = PBXFileReference; lastKnownFileType = sourcecode.swift; path = Tests_Tape.swift; sourceTree = "<group>"; };
		B831BDB82825A28A00C4CE92 /* Header.swift */ = {isa = PBXFileReference; lastKnownFileType = sourcecode.swift; path = Header.swift; sourceTree = "<group>"; };
		B831BDBB2825A4E700C4CE92 /* Tests_Header.swift */ = {isa = PBXFileReference; lastKnownFileType = sourcecode.swift; path = Tests_Header.swift; sourceTree = "<group>"; };
		B839029E28CA246A007A3A3F /* CustomLogStringConvertible.swift */ = {isa = PBXFileReference; lastKnownFileType = sourcecode.swift; path = CustomLogStringConvertible.swift; sourceTree = "<group>"; };
		B83E91D627692EC600045C6A /* FAB.swift */ = {isa = PBXFileReference; lastKnownFileType = sourcecode.swift; path = FAB.swift; sourceTree = "<group>"; };
		B848FDA82991836900245115 /* DeveloperSettingsView.swift */ = {isa = PBXFileReference; lastKnownFileType = sourcecode.swift; path = DeveloperSettingsView.swift; sourceTree = "<group>"; };
		B84AD8DE280F3659006B3153 /* Tests_EntryLink.swift */ = {isa = PBXFileReference; lastKnownFileType = sourcecode.swift; path = Tests_EntryLink.swift; sourceTree = "<group>"; };
		B84AD8E0280F7A19006B3153 /* Tests_StringUtilities.swift */ = {isa = PBXFileReference; lastKnownFileType = sourcecode.swift; path = Tests_StringUtilities.swift; sourceTree = "<group>"; };
		B84AD8E2281073CE006B3153 /* InlineFormattingBarView.swift */ = {isa = PBXFileReference; lastKnownFileType = sourcecode.swift; path = InlineFormattingBarView.swift; sourceTree = "<group>"; };
		B84AD8E52810B74E006B3153 /* Tests_SubURL.swift */ = {isa = PBXFileReference; lastKnownFileType = sourcecode.swift; path = Tests_SubURL.swift; sourceTree = "<group>"; };
		B84AD8E72811C827006B3153 /* Tests_URLComponentsUtilities.swift */ = {isa = PBXFileReference; lastKnownFileType = sourcecode.swift; path = Tests_URLComponentsUtilities.swift; sourceTree = "<group>"; };
		B84AD8E92811C863006B3153 /* URLComponentsUtilities.swift */ = {isa = PBXFileReference; lastKnownFileType = sourcecode.swift; path = URLComponentsUtilities.swift; sourceTree = "<group>"; };
		B8545F09296F8FB700BC4EA1 /* OmniboxView.swift */ = {isa = PBXFileReference; lastKnownFileType = sourcecode.swift; path = OmniboxView.swift; sourceTree = "<group>"; };
		B8545F0C2970577600BC4EA1 /* BacklinkReacts.swift */ = {isa = PBXFileReference; lastKnownFileType = sourcecode.swift; path = BacklinkReacts.swift; sourceTree = "<group>"; };
		B856521B2975B2CF00B7FCA0 /* StoryAudienceView.swift */ = {isa = PBXFileReference; lastKnownFileType = sourcecode.swift; path = StoryAudienceView.swift; sourceTree = "<group>"; };
		B856521D2975B7F100B7FCA0 /* Audience.swift */ = {isa = PBXFileReference; lastKnownFileType = sourcecode.swift; path = Audience.swift; sourceTree = "<group>"; };
		B856521F2975BA9000B7FCA0 /* MetaTableView.swift */ = {isa = PBXFileReference; lastKnownFileType = sourcecode.swift; path = MetaTableView.swift; sourceTree = "<group>"; };
		B85652212975F16B00B7FCA0 /* BylineView.swift */ = {isa = PBXFileReference; lastKnownFileType = sourcecode.swift; path = BylineView.swift; sourceTree = "<group>"; };
		B85A8057296E31860007F957 /* AudienceMenuButtonView.swift */ = {isa = PBXFileReference; lastKnownFileType = sourcecode.swift; path = AudienceMenuButtonView.swift; sourceTree = "<group>"; };
		B85BF46E27BB0FA800F55730 /* RowViewModifier.swift */ = {isa = PBXFileReference; lastKnownFileType = sourcecode.swift; path = RowViewModifier.swift; sourceTree = "<group>"; };
		B85BF47427BB3D6E00F55730 /* ToolbarTitleGroupView.swift */ = {isa = PBXFileReference; lastKnownFileType = sourcecode.swift; path = ToolbarTitleGroupView.swift; sourceTree = "<group>"; };
		B85BF47727BC2B4700F55730 /* DetailToolbarContent.swift */ = {isa = PBXFileReference; lastKnownFileType = sourcecode.swift; path = DetailToolbarContent.swift; sourceTree = "<group>"; };
		B85D5E3C28BE4B2C00EE0078 /* Tests_NotebookUpdate.swift */ = {isa = PBXFileReference; lastKnownFileType = sourcecode.swift; path = Tests_NotebookUpdate.swift; sourceTree = "<group>"; };
		B85D5E3E28BE4B4600EE0078 /* Tests_FeedUpdate.swift */ = {isa = PBXFileReference; lastKnownFileType = sourcecode.swift; path = Tests_FeedUpdate.swift; sourceTree = "<group>"; };
		B85EC45F296F099700558761 /* ProfilePic.swift */ = {isa = PBXFileReference; lastKnownFileType = sourcecode.swift; path = ProfilePic.swift; sourceTree = "<group>"; };
		B85EC462296F0CBD00558761 /* ProfilePicSm.swift */ = {isa = PBXFileReference; lastKnownFileType = sourcecode.swift; path = ProfilePicSm.swift; sourceTree = "<group>"; };
		B85EC465296F0D0A00558761 /* ProfilePicMd.swift */ = {isa = PBXFileReference; lastKnownFileType = sourcecode.swift; path = ProfilePicMd.swift; sourceTree = "<group>"; };
		B85EC468296F11F000558761 /* BylineSmView.swift */ = {isa = PBXFileReference; lastKnownFileType = sourcecode.swift; path = BylineSmView.swift; sourceTree = "<group>"; };
		B866868027AC4EF100A03A55 /* NSRangeUtilities.swift */ = {isa = PBXFileReference; lastKnownFileType = sourcecode.swift; path = NSRangeUtilities.swift; sourceTree = "<group>"; };
		B866868927AC8BED00A03A55 /* DetailKeyboardToolbarView.swift */ = {isa = PBXFileReference; fileEncoding = 4; lastKnownFileType = sourcecode.swift; path = DetailKeyboardToolbarView.swift; sourceTree = "<group>"; };
		B8682DCA2804BF04001CD8DD /* Tests_Subtext.swift */ = {isa = PBXFileReference; lastKnownFileType = sourcecode.swift; path = Tests_Subtext.swift; sourceTree = "<group>"; };
		B8682DCC2804C379001CD8DD /* Tests_CollectionUtilities.swift */ = {isa = PBXFileReference; lastKnownFileType = sourcecode.swift; path = Tests_CollectionUtilities.swift; sourceTree = "<group>"; };
		B86DFF2727BF02F0002E57ED /* CollectionUtilities.swift */ = {isa = PBXFileReference; lastKnownFileType = sourcecode.swift; path = CollectionUtilities.swift; sourceTree = "<group>"; };
		B86DFF2C27C0280B002E57ED /* EntryListView.swift */ = {isa = PBXFileReference; lastKnownFileType = sourcecode.swift; path = EntryListView.swift; sourceTree = "<group>"; };
		B86DFF3027C06EBC002E57ED /* RenameSuggestion.swift */ = {isa = PBXFileReference; lastKnownFileType = sourcecode.swift; path = RenameSuggestion.swift; sourceTree = "<group>"; };
		B86DFF3227C072CD002E57ED /* Func.swift */ = {isa = PBXFileReference; lastKnownFileType = sourcecode.swift; path = Func.swift; sourceTree = "<group>"; };
		B86DFF3427C07438002E57ED /* LinkSuggestion.swift */ = {isa = PBXFileReference; lastKnownFileType = sourcecode.swift; path = LinkSuggestion.swift; sourceTree = "<group>"; };
		B86DFF3627C09CA2002E57ED /* DateUtilities.swift */ = {isa = PBXFileReference; lastKnownFileType = sourcecode.swift; path = DateUtilities.swift; sourceTree = "<group>"; };
		B86DFF3827C15B77002E57ED /* Config.swift */ = {isa = PBXFileReference; lastKnownFileType = sourcecode.swift; path = Config.swift; sourceTree = "<group>"; };
		B86E943229AFD5680073929B /* SubtextTextViewRepresentable.swift */ = {isa = PBXFileReference; fileEncoding = 4; lastKnownFileType = sourcecode.swift; name = SubtextTextViewRepresentable.swift; path = Shared/Components/Common/SubtextTextViewRepresentable.swift; sourceTree = SOURCE_ROOT; };
		B86F1AB628C77E8C00DA264E /* Search.swift */ = {isa = PBXFileReference; lastKnownFileType = sourcecode.swift; path = Search.swift; sourceTree = "<group>"; };
		B87288DB299AB01800EF7E07 /* Noosphere.swift */ = {isa = PBXFileReference; lastKnownFileType = sourcecode.swift; path = Noosphere.swift; sourceTree = "<group>"; };
		B87288DD299AB02400EF7E07 /* SphereFS.swift */ = {isa = PBXFileReference; lastKnownFileType = sourcecode.swift; path = SphereFS.swift; sourceTree = "<group>"; };
		B87288DF299B05B500EF7E07 /* Tests_DataService.swift */ = {isa = PBXFileReference; lastKnownFileType = sourcecode.swift; path = Tests_DataService.swift; sourceTree = "<group>"; };
		B886A9B729A7E41700BFF9A2 /* Tests_MemoAddress.swift */ = {isa = PBXFileReference; lastKnownFileType = sourcecode.swift; path = Tests_MemoAddress.swift; sourceTree = "<group>"; };
		B8879E9F26F90C5100A0B4FF /* NotebookNavigationView.swift */ = {isa = PBXFileReference; lastKnownFileType = sourcecode.swift; path = NotebookNavigationView.swift; sourceTree = "<group>"; };
		B8879EA526F9348600A0B4FF /* SubURL.swift */ = {isa = PBXFileReference; lastKnownFileType = sourcecode.swift; path = SubURL.swift; sourceTree = "<group>"; };
		B8879EA826F93EBF00A0B4FF /* BacklinksView.swift */ = {isa = PBXFileReference; lastKnownFileType = sourcecode.swift; path = BacklinksView.swift; sourceTree = "<group>"; };
		B8879EAB26F944DA00A0B4FF /* Detail.swift */ = {isa = PBXFileReference; lastKnownFileType = sourcecode.swift; path = Detail.swift; sourceTree = "<group>"; };
		B88B1CDD298DE66E0062CB7F /* SettingsView.swift */ = {isa = PBXFileReference; lastKnownFileType = sourcecode.swift; path = SettingsView.swift; sourceTree = "<group>"; };
		B88B1CE0298EAE730062CB7F /* LargeButtonStyle.swift */ = {isa = PBXFileReference; lastKnownFileType = sourcecode.swift; path = LargeButtonStyle.swift; sourceTree = "<group>"; };
		B88B1CE2298EB0100062CB7F /* BarButtonStyle.swift */ = {isa = PBXFileReference; lastKnownFileType = sourcecode.swift; path = BarButtonStyle.swift; sourceTree = "<group>"; };
		B88B1CE4298EB10D0062CB7F /* RecoveryPhraseView.swift */ = {isa = PBXFileReference; lastKnownFileType = sourcecode.swift; path = RecoveryPhraseView.swift; sourceTree = "<group>"; };
		B88B1CE6298EEC240062CB7F /* GatewayURLSettingsView.swift */ = {isa = PBXFileReference; lastKnownFileType = sourcecode.swift; path = GatewayURLSettingsView.swift; sourceTree = "<group>"; };
		B88C977D276425E800B27DF0 /* IBMPlexMono-Italic.ttf */ = {isa = PBXFileReference; lastKnownFileType = file; path = "IBMPlexMono-Italic.ttf"; sourceTree = "<group>"; };
		B88C977E276425E800B27DF0 /* IBMPlexMono-BoldItalic.ttf */ = {isa = PBXFileReference; lastKnownFileType = file; path = "IBMPlexMono-BoldItalic.ttf"; sourceTree = "<group>"; };
		B88C977F276425E800B27DF0 /* IBMPlexMono-Bold.ttf */ = {isa = PBXFileReference; lastKnownFileType = file; path = "IBMPlexMono-Bold.ttf"; sourceTree = "<group>"; };
		B88C9780276425E800B27DF0 /* IBMPlexMono-Regular.ttf */ = {isa = PBXFileReference; lastKnownFileType = file; path = "IBMPlexMono-Regular.ttf"; sourceTree = "<group>"; };
		B88C978F2764264300B27DF0 /* IBMPlexSans-Regular.ttf */ = {isa = PBXFileReference; lastKnownFileType = file; path = "IBMPlexSans-Regular.ttf"; sourceTree = "<group>"; };
		B88C97902764264300B27DF0 /* IBMPlexSans-Italic.ttf */ = {isa = PBXFileReference; lastKnownFileType = file; path = "IBMPlexSans-Italic.ttf"; sourceTree = "<group>"; };
		B88C97912764264300B27DF0 /* IBMPlexSans-BoldItalic.ttf */ = {isa = PBXFileReference; lastKnownFileType = file; path = "IBMPlexSans-BoldItalic.ttf"; sourceTree = "<group>"; };
		B88C97922764264300B27DF0 /* IBMPlexSans-Bold.ttf */ = {isa = PBXFileReference; lastKnownFileType = file; path = "IBMPlexSans-Bold.ttf"; sourceTree = "<group>"; };
		B88C979B2764266A00B27DF0 /* IBMPlexSans-Light.ttf */ = {isa = PBXFileReference; lastKnownFileType = file; path = "IBMPlexSans-Light.ttf"; sourceTree = "<group>"; };
		B88C979C2764266A00B27DF0 /* IBMPlexSans-Medium.ttf */ = {isa = PBXFileReference; lastKnownFileType = file; path = "IBMPlexSans-Medium.ttf"; sourceTree = "<group>"; };
		B88C97A12764270000B27DF0 /* LICENSE.txt */ = {isa = PBXFileReference; fileEncoding = 4; lastKnownFileType = text; path = LICENSE.txt; sourceTree = "<group>"; };
		B88CC955284FCF8C00994928 /* Tests_DatabaseService.swift */ = {isa = PBXFileReference; lastKnownFileType = sourcecode.swift; path = Tests_DatabaseService.swift; sourceTree = "<group>"; };
		B88CC957284FF59900994928 /* OrderedCollectionUtilities.swift */ = {isa = PBXFileReference; lastKnownFileType = sourcecode.swift; path = OrderedCollectionUtilities.swift; sourceTree = "<group>"; };
		B88CC95A284FF64300994928 /* Tests_OrderedCollectionUtilities.swift */ = {isa = PBXFileReference; lastKnownFileType = sourcecode.swift; path = Tests_OrderedCollectionUtilities.swift; sourceTree = "<group>"; };
		B89966C628B6EE2300DF1F8C /* Notebook.swift */ = {isa = PBXFileReference; lastKnownFileType = sourcecode.swift; path = Notebook.swift; sourceTree = "<group>"; };
		B89E30762911B51A00A4721F /* Migration.swift */ = {isa = PBXFileReference; lastKnownFileType = sourcecode.swift; path = Migration.swift; sourceTree = "<group>"; };
		B89E307C2911D7F900A4721F /* IntUtilities.swift */ = {isa = PBXFileReference; lastKnownFileType = sourcecode.swift; path = IntUtilities.swift; sourceTree = "<group>"; };
		B8A408A828F61BA000A5651D /* project.json */ = {isa = PBXFileReference; fileEncoding = 4; lastKnownFileType = text.json; path = project.json; sourceTree = "<group>"; };
		B8A41D4D2811E81E0096D2E7 /* WikilinkBarView.swift */ = {isa = PBXFileReference; lastKnownFileType = sourcecode.swift; path = WikilinkBarView.swift; sourceTree = "<group>"; };
		B8A41D502811F87C0096D2E7 /* SlashlinkBarView.swift */ = {isa = PBXFileReference; lastKnownFileType = sourcecode.swift; path = SlashlinkBarView.swift; sourceTree = "<group>"; };
		B8A59D5F28B51D000010DB2F /* TranscludeView.swift */ = {isa = PBXFileReference; lastKnownFileType = sourcecode.swift; path = TranscludeView.swift; sourceTree = "<group>"; };
		B8A59D6528B690B20010DB2F /* FeedService.swift */ = {isa = PBXFileReference; lastKnownFileType = sourcecode.swift; path = FeedService.swift; sourceTree = "<group>"; };
		B8A59D6828B692900010DB2F /* StoryPrompt.swift */ = {isa = PBXFileReference; lastKnownFileType = sourcecode.swift; path = StoryPrompt.swift; sourceTree = "<group>"; };
		B8A59D6B28B692A00010DB2F /* Story.swift */ = {isa = PBXFileReference; lastKnownFileType = sourcecode.swift; path = Story.swift; sourceTree = "<group>"; };
		B8A59D7128B693100010DB2F /* StoryView.swift */ = {isa = PBXFileReference; lastKnownFileType = sourcecode.swift; path = StoryView.swift; sourceTree = "<group>"; };
		B8A59D7428B694C40010DB2F /* Geist.swift */ = {isa = PBXFileReference; lastKnownFileType = sourcecode.swift; path = Geist.swift; sourceTree = "<group>"; };
		B8A6171F2971D3000054D410 /* Slashlink.swift */ = {isa = PBXFileReference; lastKnownFileType = sourcecode.swift; path = Slashlink.swift; sourceTree = "<group>"; };
		B8A617212971E4860054D410 /* Tests_Slashlink.swift */ = {isa = PBXFileReference; lastKnownFileType = sourcecode.swift; path = Tests_Slashlink.swift; sourceTree = "<group>"; };
		B8AAAAD828CBD68600DBC8A9 /* Tests_Detail.swift */ = {isa = PBXFileReference; lastKnownFileType = sourcecode.swift; path = Tests_Detail.swift; sourceTree = "<group>"; };
		B8AAAADA28CBDED800DBC8A9 /* Tests_Search.swift */ = {isa = PBXFileReference; lastKnownFileType = sourcecode.swift; path = Tests_Search.swift; sourceTree = "<group>"; };
		B8AC6489278F53920099E96B /* EntryStub.swift */ = {isa = PBXFileReference; lastKnownFileType = sourcecode.swift; path = EntryStub.swift; sourceTree = "<group>"; };
		B8AC648B278F757B0099E96B /* ProgressScrimView.swift */ = {isa = PBXFileReference; lastKnownFileType = sourcecode.swift; path = ProgressScrimView.swift; sourceTree = "<group>"; };
		B8AC648E278F7E7B0099E96B /* BackLabelStyle.swift */ = {isa = PBXFileReference; lastKnownFileType = sourcecode.swift; path = BackLabelStyle.swift; sourceTree = "<group>"; };
		B8AE34A6276A885300777FF0 /* TextViewRepresentable.swift */ = {isa = PBXFileReference; lastKnownFileType = sourcecode.swift; path = TextViewRepresentable.swift; sourceTree = "<group>"; };
		B8AE34A9276A986000777FF0 /* PlaceholderTextView.swift */ = {isa = PBXFileReference; lastKnownFileType = sourcecode.swift; path = PlaceholderTextView.swift; sourceTree = "<group>"; };
		B8AE34AC276A9CDB00777FF0 /* PrimaryButtonStyle.swift */ = {isa = PBXFileReference; lastKnownFileType = sourcecode.swift; path = PrimaryButtonStyle.swift; sourceTree = "<group>"; };
		B8AE34AF276A9F9C00777FF0 /* ColorUtilities.swift */ = {isa = PBXFileReference; lastKnownFileType = sourcecode.swift; path = ColorUtilities.swift; sourceTree = "<group>"; };
		B8AE34B5276AAAFF00777FF0 /* RoundedTextFieldViewModifier.swift */ = {isa = PBXFileReference; lastKnownFileType = sourcecode.swift; path = RoundedTextFieldViewModifier.swift; sourceTree = "<group>"; };
		B8AE34BE276BD61400777FF0 /* RowButtonStyle.swift */ = {isa = PBXFileReference; lastKnownFileType = sourcecode.swift; path = RowButtonStyle.swift; sourceTree = "<group>"; };
		B8AE34C1276BD77C00777FF0 /* SuggestionLabelStyle.swift */ = {isa = PBXFileReference; lastKnownFileType = sourcecode.swift; path = SuggestionLabelStyle.swift; sourceTree = "<group>"; };
		B8AE34C4276BF72500777FF0 /* LinkSearchView.swift */ = {isa = PBXFileReference; lastKnownFileType = sourcecode.swift; path = LinkSearchView.swift; sourceTree = "<group>"; };
		B8AE34C7276BF77000777FF0 /* SearchTextField.swift */ = {isa = PBXFileReference; lastKnownFileType = sourcecode.swift; path = SearchTextField.swift; sourceTree = "<group>"; };
		B8AE34CA276C195E00777FF0 /* LinkSuggestionLabelView.swift */ = {isa = PBXFileReference; lastKnownFileType = sourcecode.swift; path = LinkSuggestionLabelView.swift; sourceTree = "<group>"; };
		B8B3194C2909E81D00A1E62A /* FileInfo.swift */ = {isa = PBXFileReference; lastKnownFileType = sourcecode.swift; path = FileInfo.swift; sourceTree = "<group>"; };
		B8B3194E2909F36800A1E62A /* Tests_FileFingerprint.swift */ = {isa = PBXFileReference; lastKnownFileType = sourcecode.swift; path = Tests_FileFingerprint.swift; sourceTree = "<group>"; };
		B8B3EE722979DEE900779B7F /* FirstRunView.swift */ = {isa = PBXFileReference; lastKnownFileType = sourcecode.swift; path = FirstRunView.swift; sourceTree = "<group>"; };
		B8B3EE74297AEE6600779B7F /* FirstRunCreateSphereView.swift */ = {isa = PBXFileReference; lastKnownFileType = sourcecode.swift; path = FirstRunCreateSphereView.swift; sourceTree = "<group>"; };
		B8B3EE76297AEE8B00779B7F /* FirstRunDoneView.swift */ = {isa = PBXFileReference; lastKnownFileType = sourcecode.swift; path = FirstRunDoneView.swift; sourceTree = "<group>"; };
		B8B3EE78297AF6E500779B7F /* FirstRunProfileView.swift */ = {isa = PBXFileReference; lastKnownFileType = sourcecode.swift; path = FirstRunProfileView.swift; sourceTree = "<group>"; };
		B8B3EE7A297AFB9100779B7F /* TextFieldLabel.swift */ = {isa = PBXFileReference; lastKnownFileType = sourcecode.swift; path = TextFieldLabel.swift; sourceTree = "<group>"; };
		B8B3EE7C297B1A1000779B7F /* ViewDebugUtilities.swift */ = {isa = PBXFileReference; lastKnownFileType = sourcecode.swift; path = ViewDebugUtilities.swift; sourceTree = "<group>"; };
		B8B4250B28FB43C90081B8D5 /* ContentType.swift */ = {isa = PBXFileReference; lastKnownFileType = sourcecode.swift; path = ContentType.swift; sourceTree = "<group>"; };
		B8B4250E28FDE6960081B8D5 /* FileStore.swift */ = {isa = PBXFileReference; lastKnownFileType = sourcecode.swift; path = FileStore.swift; sourceTree = "<group>"; };
		B8B4251128FDE7780081B8D5 /* Mapping.swift */ = {isa = PBXFileReference; lastKnownFileType = sourcecode.swift; path = Mapping.swift; sourceTree = "<group>"; };
		B8B4251428FDE8570081B8D5 /* Memo.swift */ = {isa = PBXFileReference; lastKnownFileType = sourcecode.swift; path = Memo.swift; sourceTree = "<group>"; };
		B8B4251728FDE8AA0081B8D5 /* MemoData.swift */ = {isa = PBXFileReference; lastKnownFileType = sourcecode.swift; path = MemoData.swift; sourceTree = "<group>"; };
		B8B4251A28FE1DA60081B8D5 /* Entry.swift */ = {isa = PBXFileReference; lastKnownFileType = sourcecode.swift; path = Entry.swift; sourceTree = "<group>"; };
		B8B4D7EB27EA890B00633B5F /* ShadowStyle.swift */ = {isa = PBXFileReference; lastKnownFileType = sourcecode.swift; path = ShadowStyle.swift; sourceTree = "<group>"; };
		B8B4D7ED27EA8AA000633B5F /* DragHandleView.swift */ = {isa = PBXFileReference; lastKnownFileType = sourcecode.swift; path = DragHandleView.swift; sourceTree = "<group>"; };
		B8B54F3A271F6C8400B9B507 /* EntryLink.swift */ = {isa = PBXFileReference; lastKnownFileType = sourcecode.swift; path = EntryLink.swift; sourceTree = "<group>"; };
		B8B54F3C271F7C6B00B9B507 /* Suggestion.swift */ = {isa = PBXFileReference; lastKnownFileType = sourcecode.swift; path = Suggestion.swift; sourceTree = "<group>"; };
		B8B604E529146DF6006FCB77 /* MemoryStore.swift */ = {isa = PBXFileReference; lastKnownFileType = sourcecode.swift; path = MemoryStore.swift; sourceTree = "<group>"; };
		B8B604E8291476E9006FCB77 /* Tests_Migrations.swift */ = {isa = PBXFileReference; lastKnownFileType = sourcecode.swift; path = Tests_Migrations.swift; sourceTree = "<group>"; };
		B8B604EA29148C82006FCB77 /* Tests_AppMigrations.swift */ = {isa = PBXFileReference; lastKnownFileType = sourcecode.swift; path = Tests_AppMigrations.swift; sourceTree = "<group>"; };
		B8C0A1B3297C938000D59532 /* Error.swift */ = {isa = PBXFileReference; lastKnownFileType = sourcecode.swift; path = Error.swift; sourceTree = "<group>"; };
		B8C7E8BD2809F19500E439DC /* Markup.swift */ = {isa = PBXFileReference; lastKnownFileType = sourcecode.swift; path = Markup.swift; sourceTree = "<group>"; };
		B8C7E8BF280A2B7700E439DC /* Test_Markup.swift */ = {isa = PBXFileReference; lastKnownFileType = sourcecode.swift; path = Test_Markup.swift; sourceTree = "<group>"; };
		B8CA8F1D288F07F9005F8802 /* zettelkasten.json */ = {isa = PBXFileReference; fileEncoding = 4; lastKnownFileType = text.json; path = zettelkasten.json; sourceTree = "<group>"; };
		B8CA8F1F288F1875005F8802 /* RandomPromptGeist.swift */ = {isa = PBXFileReference; lastKnownFileType = sourcecode.swift; path = RandomPromptGeist.swift; sourceTree = "<group>"; };
		B8CA8F2328908D65005F8802 /* BundleUtilities.swift */ = {isa = PBXFileReference; lastKnownFileType = sourcecode.swift; path = BundleUtilities.swift; sourceTree = "<group>"; };
		B8CA8F2528909E66005F8802 /* Feed.swift */ = {isa = PBXFileReference; lastKnownFileType = sourcecode.swift; path = Feed.swift; sourceTree = "<group>"; };
		B8CA8F2728909FBA005F8802 /* StoryPromptView.swift */ = {isa = PBXFileReference; lastKnownFileType = sourcecode.swift; path = StoryPromptView.swift; sourceTree = "<group>"; };
		B8CBAFA129930C660079107E /* ValidatedTextField.swift */ = {isa = PBXFileReference; lastKnownFileType = sourcecode.swift; path = ValidatedTextField.swift; sourceTree = "<group>"; };
		B8CBAFA32994491B0079107E /* MenuButtonView.swift */ = {isa = PBXFileReference; lastKnownFileType = sourcecode.swift; path = MenuButtonView.swift; sourceTree = "<group>"; };
		B8CBAFA62994499A0079107E /* AudienceIconView.swift */ = {isa = PBXFileReference; lastKnownFileType = sourcecode.swift; path = AudienceIconView.swift; sourceTree = "<group>"; };
		B8CBAFA8299580E50079107E /* StoreProtocol.swift */ = {isa = PBXFileReference; fileEncoding = 4; lastKnownFileType = sourcecode.swift; path = StoreProtocol.swift; sourceTree = "<group>"; };
		B8CBAFAB2995C4750079107E /* MemoAddress.swift */ = {isa = PBXFileReference; lastKnownFileType = sourcecode.swift; path = MemoAddress.swift; sourceTree = "<group>"; };
		B8CBAFAF2996A7D50079107E /* UnqualifiedLink.swift */ = {isa = PBXFileReference; lastKnownFileType = sourcecode.swift; path = UnqualifiedLink.swift; sourceTree = "<group>"; };
		B8CC433C27A07CE10079D2F9 /* ScrimView.swift */ = {isa = PBXFileReference; lastKnownFileType = sourcecode.swift; path = ScrimView.swift; sourceTree = "<group>"; };
		B8CC434827A0CA8D0079D2F9 /* AnimationUtilities.swift */ = {isa = PBXFileReference; lastKnownFileType = sourcecode.swift; path = AnimationUtilities.swift; sourceTree = "<group>"; };
		B8CE40E628D2707D00819064 /* QueryPromptGeist.swift */ = {isa = PBXFileReference; lastKnownFileType = sourcecode.swift; path = QueryPromptGeist.swift; sourceTree = "<group>"; };
		B8D328B429A640F200850A37 /* Tests_RecoveryPhrase.swift */ = {isa = PBXFileReference; lastKnownFileType = sourcecode.swift; path = Tests_RecoveryPhrase.swift; sourceTree = "<group>"; };
		B8D328B629A671DA00850A37 /* Transclude2View.swift */ = {isa = PBXFileReference; lastKnownFileType = sourcecode.swift; path = Transclude2View.swift; sourceTree = "<group>"; };
		B8D328B929A69D2D00850A37 /* Tests_URLUtilities.swift */ = {isa = PBXFileReference; lastKnownFileType = sourcecode.swift; path = Tests_URLUtilities.swift; sourceTree = "<group>"; };
		B8D7F03E27A4AD130042C7CF /* SuggestionLabelView.swift */ = {isa = PBXFileReference; lastKnownFileType = sourcecode.swift; path = SuggestionLabelView.swift; sourceTree = "<group>"; };
		B8D7F04127A4AE590042C7CF /* SuggestionViewModifier.swift */ = {isa = PBXFileReference; lastKnownFileType = sourcecode.swift; path = SuggestionViewModifier.swift; sourceTree = "<group>"; };
		B8DEBF182798B6A8007CB528 /* NavigationToolbar.swift */ = {isa = PBXFileReference; lastKnownFileType = sourcecode.swift; path = NavigationToolbar.swift; sourceTree = "<group>"; };
		B8DEBF1E2798EC23007CB528 /* TitleGroupView.swift */ = {isa = PBXFileReference; lastKnownFileType = sourcecode.swift; path = TitleGroupView.swift; sourceTree = "<group>"; };
		B8DEBF212798EE99007CB528 /* RenameSuggestionLabelView.swift */ = {isa = PBXFileReference; lastKnownFileType = sourcecode.swift; path = RenameSuggestionLabelView.swift; sourceTree = "<group>"; };
		B8DEBF242798EF6A007CB528 /* RenameSearchView.swift */ = {isa = PBXFileReference; lastKnownFileType = sourcecode.swift; path = RenameSearchView.swift; sourceTree = "<group>"; };
		B8E00A2929928DD2003B40C1 /* AppDefaults.swift */ = {isa = PBXFileReference; lastKnownFileType = sourcecode.swift; path = AppDefaults.swift; sourceTree = "<group>"; };
		B8E00A2C299294A0003B40C1 /* UserDefaultsProperty.swift */ = {isa = PBXFileReference; lastKnownFileType = sourcecode.swift; path = UserDefaultsProperty.swift; sourceTree = "<group>"; };
		B8E00A2F2992DAA9003B40C1 /* ProfileSettingsView.swift */ = {isa = PBXFileReference; lastKnownFileType = sourcecode.swift; path = ProfileSettingsView.swift; sourceTree = "<group>"; };
		B8E1BB7A296DEF3200B86E0E /* NoosphereService.swift */ = {isa = PBXFileReference; lastKnownFileType = sourcecode.swift; path = NoosphereService.swift; sourceTree = "<group>"; };
		B8E2B02529AD0539004A78B3 /* Tests_Petname.swift */ = {isa = PBXFileReference; lastKnownFileType = sourcecode.swift; path = Tests_Petname.swift; sourceTree = "<group>"; };
		B8E2B02829AD0E23004A78B3 /* Petname.swift */ = {isa = PBXFileReference; lastKnownFileType = sourcecode.swift; path = Petname.swift; sourceTree = "<group>"; };
		B8E2B02A29AD0E4D004A78B3 /* Slug.swift */ = {isa = PBXFileReference; lastKnownFileType = sourcecode.swift; path = Slug.swift; sourceTree = "<group>"; };
		B8EA3756299EBA5500D98E2B /* Tests_NoosphereService.swift */ = {isa = PBXFileReference; lastKnownFileType = sourcecode.swift; path = Tests_NoosphereService.swift; sourceTree = "<group>"; };
		B8EA3EE429159C5500B92C2E /* HeaderSubtextMemoStore.swift */ = {isa = PBXFileReference; lastKnownFileType = sourcecode.swift; path = HeaderSubtextMemoStore.swift; sourceTree = "<group>"; };
		B8EA3EE72915C23200B92C2E /* HeaderSubtext.swift */ = {isa = PBXFileReference; lastKnownFileType = sourcecode.swift; path = HeaderSubtext.swift; sourceTree = "<group>"; };
		B8EB29F326F27794006E97C3 /* SubconsciousApp.swift */ = {isa = PBXFileReference; lastKnownFileType = sourcecode.swift; path = SubconsciousApp.swift; sourceTree = "<group>"; };
		B8EB29F526F27794006E97C3 /* AppView.swift */ = {isa = PBXFileReference; lastKnownFileType = sourcecode.swift; path = AppView.swift; sourceTree = "<group>"; };
		B8EB29F626F27797006E97C3 /* Assets.xcassets */ = {isa = PBXFileReference; lastKnownFileType = folder.assetcatalog; path = Assets.xcassets; sourceTree = "<group>"; };
		B8EB29FB26F27797006E97C3 /* Subconscious.app */ = {isa = PBXFileReference; explicitFileType = wrapper.application; includeInIndex = 0; path = Subconscious.app; sourceTree = BUILT_PRODUCTS_DIR; };
		B8EB29FE26F27797006E97C3 /* Info.plist */ = {isa = PBXFileReference; lastKnownFileType = text.plist.xml; path = Info.plist; sourceTree = "<group>"; };
		B8EB2A0326F27797006E97C3 /* Subconscious.app */ = {isa = PBXFileReference; explicitFileType = wrapper.application; includeInIndex = 0; path = Subconscious.app; sourceTree = BUILT_PRODUCTS_DIR; };
		B8EB2A0526F27797006E97C3 /* Info.plist */ = {isa = PBXFileReference; lastKnownFileType = text.plist.xml; path = Info.plist; sourceTree = "<group>"; };
		B8EB2A0626F27797006E97C3 /* macOS.entitlements */ = {isa = PBXFileReference; lastKnownFileType = text.plist.entitlements; path = macOS.entitlements; sourceTree = "<group>"; };
		B8EB2A0B26F27797006E97C3 /* Tests iOS.xctest */ = {isa = PBXFileReference; explicitFileType = wrapper.cfbundle; includeInIndex = 0; path = "Tests iOS.xctest"; sourceTree = BUILT_PRODUCTS_DIR; };
		B8EB2A0F26F27797006E97C3 /* Tests_iOS.swift */ = {isa = PBXFileReference; lastKnownFileType = sourcecode.swift; path = Tests_iOS.swift; sourceTree = "<group>"; };
		B8EB2A1126F27797006E97C3 /* Tests_iOSLaunchTests.swift */ = {isa = PBXFileReference; lastKnownFileType = sourcecode.swift; path = Tests_iOSLaunchTests.swift; sourceTree = "<group>"; };
		B8EB2A1726F27797006E97C3 /* Tests macOS.xctest */ = {isa = PBXFileReference; explicitFileType = wrapper.cfbundle; includeInIndex = 0; path = "Tests macOS.xctest"; sourceTree = BUILT_PRODUCTS_DIR; };
		B8EB2A1B26F27797006E97C3 /* Tests_macOS.swift */ = {isa = PBXFileReference; lastKnownFileType = sourcecode.swift; path = Tests_macOS.swift; sourceTree = "<group>"; };
		B8EB2A1D26F27797006E97C3 /* Tests_macOSLaunchTests.swift */ = {isa = PBXFileReference; lastKnownFileType = sourcecode.swift; path = Tests_macOSLaunchTests.swift; sourceTree = "<group>"; };
		B8EC568826F4204F00AC64E5 /* SQLite3Database.swift */ = {isa = PBXFileReference; lastKnownFileType = sourcecode.swift; path = SQLite3Database.swift; sourceTree = "<group>"; };
		B8EF986D29034ADF0029363D /* Pathlike.swift */ = {isa = PBXFileReference; lastKnownFileType = sourcecode.swift; path = Pathlike.swift; sourceTree = "<group>"; };
		B8F27EE32970CD8F00A33E78 /* Tests_SphereFS.swift */ = {isa = PBXFileReference; lastKnownFileType = sourcecode.swift; path = Tests_SphereFS.swift; sourceTree = "<group>"; };
/* End PBXFileReference section */

/* Begin PBXFrameworksBuildPhase section */
		B80057E527DC355E002C0129 /* Frameworks */ = {
			isa = PBXFrameworksBuildPhase;
			buildActionMask = 2147483647;
			files = (
			);
			runOnlyForDeploymentPostprocessing = 0;
		};
		B8EB29F826F27797006E97C3 /* Frameworks */ = {
			isa = PBXFrameworksBuildPhase;
			buildActionMask = 2147483647;
			files = (
				B8E1BB79296DECE700B86E0E /* SwiftNoosphere in Frameworks */,
				B82C3A7126F6B1C000833CC8 /* OrderedCollections in Frameworks */,
				B822F18B27C9615600943C6B /* ObservableStore in Frameworks */,
				B8579B6527C561E900D8B4BC /* SwiftSubsurface in Frameworks */,
				B82C3A6F26F6B1C000833CC8 /* Collections in Frameworks */,
				B8CA8F1A288F038C005F8802 /* Tracery in Frameworks */,
			);
			runOnlyForDeploymentPostprocessing = 0;
		};
		B8EB2A0026F27797006E97C3 /* Frameworks */ = {
			isa = PBXFrameworksBuildPhase;
			buildActionMask = 2147483647;
			files = (
			);
			runOnlyForDeploymentPostprocessing = 0;
		};
		B8EB2A0826F27797006E97C3 /* Frameworks */ = {
			isa = PBXFrameworksBuildPhase;
			buildActionMask = 2147483647;
			files = (
			);
			runOnlyForDeploymentPostprocessing = 0;
		};
		B8EB2A1426F27797006E97C3 /* Frameworks */ = {
			isa = PBXFrameworksBuildPhase;
			buildActionMask = 2147483647;
			files = (
			);
			runOnlyForDeploymentPostprocessing = 0;
		};
/* End PBXFrameworksBuildPhase section */

/* Begin PBXGroup section */
<<<<<<< HEAD
		B584814029AC32550033F434 /* AddressBook */ = {
			isa = PBXGroup;
			children = (
				B57D63BC29B56699008BBB62 /* AddressBookModel.swift */,
				B584814129AC335B0033F434 /* AddressBookEntryView.swift */,
				B584813E29AC32410033F434 /* AddressBookView.swift */,
				B584814329AC384F0033F434 /* AddFriendView.swift */,
				B57D63BA29B1CA8B008BBB62 /* MyDidView.swift */,
			);
			path = AddressBook;
=======
		B532F8C129B1750F00CE9256 /* Transclude */ = {
			isa = PBXGroup;
			children = (
				B8D328B629A671DA00850A37 /* Transclude2View.swift */,
				B8A59D5F28B51D000010DB2F /* TranscludeView.swift */,
				B532F8C229B1752E00CE9256 /* TranscludeBlockLayoutFragment.swift */,
			);
			path = Transclude;
>>>>>>> e5a62f59
			sourceTree = "<group>";
		};
		B80057E927DC355E002C0129 /* SubconsciousTests */ = {
			isa = PBXGroup;
			children = (
				B80057EA27DC355E002C0129 /* SubconsciousTests.swift */,
				B8C7E8BF280A2B7700E439DC /* Test_Markup.swift */,
				B8B604EA29148C82006FCB77 /* Tests_AppMigrations.swift */,
				B8682DCC2804C379001CD8DD /* Tests_CollectionUtilities.swift */,
				B88CC955284FCF8C00994928 /* Tests_DatabaseService.swift */,
				B87288DF299B05B500EF7E07 /* Tests_DataService.swift */,
				B8AAAAD828CBD68600DBC8A9 /* Tests_Detail.swift */,
				B5D8D2FE29AF1DBB0011D820 /* Test_Did.swift */,
				B84AD8DE280F3659006B3153 /* Tests_EntryLink.swift */,
				B85D5E3E28BE4B4600EE0078 /* Tests_FeedUpdate.swift */,
				B8B3194E2909F36800A1E62A /* Tests_FileFingerprint.swift */,
				B831BDBB2825A4E700C4CE92 /* Tests_Header.swift */,
				B809AFF328D8E7BC00D0589A /* Tests_MarkupText.swift */,
				B80CC804299D14C900C4D7C0 /* Tests_Memo.swift */,
				B886A9B729A7E41700BFF9A2 /* Tests_MemoAddress.swift */,
				B8B604E8291476E9006FCB77 /* Tests_Migrations.swift */,
				B82FF241298C0DAF0097D688 /* Tests_Noosphere.swift */,
				B8EA3756299EBA5500D98E2B /* Tests_NoosphereService.swift */,
				B85D5E3C28BE4B2C00EE0078 /* Tests_NotebookUpdate.swift */,
				B88CC95A284FF64300994928 /* Tests_OrderedCollectionUtilities.swift */,
				B82BB7FD28243F32000C9FCC /* Tests_Parser.swift */,
				B8E2B02529AD0539004A78B3 /* Tests_Petname.swift */,
				B8D328B429A640F200850A37 /* Tests_RecoveryPhrase.swift */,
				B8AAAADA28CBDED800DBC8A9 /* Tests_Search.swift */,
				B8A617212971E4860054D410 /* Tests_Slashlink.swift */,
				B80057F327DC35BE002C0129 /* Tests_Slug.swift */,
				B8F27EE32970CD8F00A33E78 /* Tests_SphereFS.swift */,
				B80CC806299D4DF000C4D7C0 /* Tests_SQLite3Database.swift */,
				B84AD8E0280F7A19006B3153 /* Tests_StringUtilities.swift */,
				B8682DCA2804BF04001CD8DD /* Tests_Subtext.swift */,
				B84AD8E52810B74E006B3153 /* Tests_SubURL.swift */,
				B831BDB62824DA9700C4CE92 /* Tests_Tape.swift */,
				B84AD8E72811C827006B3153 /* Tests_URLComponentsUtilities.swift */,
				B8D328B929A69D2D00850A37 /* Tests_URLUtilities.swift */,
			);
			path = SubconsciousTests;
			sourceTree = "<group>";
		};
		B831BDBD2825BA6900C4CE92 /* Parsers */ = {
			isa = PBXGroup;
			children = (
				B831BDB82825A28A00C4CE92 /* Header.swift */,
				B82BB7FA2821DA61000C9FCC /* Parser.swift */,
				B81A535E272751EE001A6268 /* Subtext.swift */,
				B81A535B27275138001A6268 /* Tape.swift */,
			);
			path = Parsers;
			sourceTree = "<group>";
		};
		B85652182975B29800B7FCA0 /* Story */ = {
			isa = PBXGroup;
			children = (
				B58FE48D28DEDAEA00E000CC /* StoryComboView.swift */,
				B8CA8F2728909FBA005F8802 /* StoryPromptView.swift */,
				B8A59D7128B693100010DB2F /* StoryView.swift */,
				B856521B2975B2CF00B7FCA0 /* StoryAudienceView.swift */,
			);
			path = Story;
			sourceTree = "<group>";
		};
		B87288DA299AB00700EF7E07 /* Noosphere */ = {
			isa = PBXGroup;
			children = (
				B87288DB299AB01800EF7E07 /* Noosphere.swift */,
				B8E1BB7A296DEF3200B86E0E /* NoosphereService.swift */,
				B87288DD299AB02400EF7E07 /* SphereFS.swift */,
			);
			path = Noosphere;
			sourceTree = "<group>";
		};
		B87288E1299C02BA00EF7E07 /* Notebook */ = {
			isa = PBXGroup;
			children = (
				B89966C628B6EE2300DF1F8C /* Notebook.swift */,
				B8879E9F26F90C5100A0B4FF /* NotebookNavigationView.swift */,
			);
			path = Notebook;
			sourceTree = "<group>";
		};
		B87288E2299C02E200EF7E07 /* Detail */ = {
			isa = PBXGroup;
			children = (
				B8879EAB26F944DA00A0B4FF /* Detail.swift */,
				B866868927AC8BED00A03A55 /* DetailKeyboardToolbarView.swift */,
				B85BF47727BC2B4700F55730 /* DetailToolbarContent.swift */,
			);
			path = Detail;
			sourceTree = "<group>";
		};
		B8879E9B26F8F3BD00A0B4FF /* Services */ = {
			isa = PBXGroup;
			children = (
				B87288DA299AB00700EF7E07 /* Noosphere */,
				B8E00A2929928DD2003B40C1 /* AppDefaults.swift */,
				B58FE48928DED93F00E000CC /* ComboGeist.swift */,
				B82C3A5226F528B000833CC8 /* DatabaseService.swift */,
				B800ABE7297DE7D20024D1FD /* DataService.swift */,
				B8A59D6528B690B20010DB2F /* FeedService.swift */,
				B8B4250E28FDE6960081B8D5 /* FileStore.swift */,
				B8A59D7428B694C40010DB2F /* Geist.swift */,
				B8EA3EE429159C5500B92C2E /* HeaderSubtextMemoStore.swift */,
				B54B922728E669D6003ACA1F /* MementoGeist.swift */,
				B8B604E529146DF6006FCB77 /* MemoryStore.swift */,
				B8CE40E628D2707D00819064 /* QueryPromptGeist.swift */,
				B8CA8F1F288F1875005F8802 /* RandomPromptGeist.swift */,
				B8CBAFA8299580E50079107E /* StoreProtocol.swift */,
			);
			path = Services;
			sourceTree = "<group>";
		};
		B88B1CDC298DE65E0062CB7F /* Settings */ = {
			isa = PBXGroup;
			children = (
				B848FDA82991836900245115 /* DeveloperSettingsView.swift */,
				B88B1CE6298EEC240062CB7F /* GatewayURLSettingsView.swift */,
				B88B1CDD298DE66E0062CB7F /* SettingsView.swift */,
				B8E00A2F2992DAA9003B40C1 /* ProfileSettingsView.swift */,
			);
			path = Settings;
			sourceTree = "<group>";
		};
		B88B1CDF298EAE520062CB7F /* Buttons */ = {
			isa = PBXGroup;
			children = (
				B8AE34AC276A9CDB00777FF0 /* PrimaryButtonStyle.swift */,
				B88B1CE0298EAE730062CB7F /* LargeButtonStyle.swift */,
				B88B1CE2298EB0100062CB7F /* BarButtonStyle.swift */,
			);
			path = Buttons;
			sourceTree = "<group>";
		};
		B88C977C276425C100B27DF0 /* Fonts */ = {
			isa = PBXGroup;
			children = (
				B88C977F276425E800B27DF0 /* IBMPlexMono-Bold.ttf */,
				B88C977E276425E800B27DF0 /* IBMPlexMono-BoldItalic.ttf */,
				B88C977D276425E800B27DF0 /* IBMPlexMono-Italic.ttf */,
				B88C9780276425E800B27DF0 /* IBMPlexMono-Regular.ttf */,
				B88C97922764264300B27DF0 /* IBMPlexSans-Bold.ttf */,
				B88C97912764264300B27DF0 /* IBMPlexSans-BoldItalic.ttf */,
				B88C97902764264300B27DF0 /* IBMPlexSans-Italic.ttf */,
				B88C979B2764266A00B27DF0 /* IBMPlexSans-Light.ttf */,
				B88C979C2764266A00B27DF0 /* IBMPlexSans-Medium.ttf */,
				B88C978F2764264300B27DF0 /* IBMPlexSans-Regular.ttf */,
				B88C97A12764270000B27DF0 /* LICENSE.txt */,
			);
			path = Fonts;
			sourceTree = "<group>";
		};
		B8B3EE712979DEDF00779B7F /* FirstRun */ = {
			isa = PBXGroup;
			children = (
				B8B3EE74297AEE6600779B7F /* FirstRunCreateSphereView.swift */,
				B8B3EE76297AEE8B00779B7F /* FirstRunDoneView.swift */,
				B8B3EE78297AF6E500779B7F /* FirstRunProfileView.swift */,
				B8B3EE722979DEE900779B7F /* FirstRunView.swift */,
				B88B1CE4298EB10D0062CB7F /* RecoveryPhraseView.swift */,
			);
			path = FirstRun;
			sourceTree = "<group>";
		};
		B8B54F39271F6C6800B9B507 /* Models */ = {
			isa = PBXGroup;
			children = (
				B856521D2975B7F100B7FCA0 /* Audience.swift */,
				B8B4250B28FB43C90081B8D5 /* ContentType.swift */,
				B5D8D30029AF1F9B0011D820 /* Did.swift */,
				B8B4251A28FE1DA60081B8D5 /* Entry.swift */,
				B824FDD026FA98F300B81BBD /* EntryDetail.swift */,
				B8B54F3A271F6C8400B9B507 /* EntryLink.swift */,
				B8AC6489278F53920099E96B /* EntryStub.swift */,
				B8B3194C2909E81D00A1E62A /* FileInfo.swift */,
				B8EA3EE72915C23200B92C2E /* HeaderSubtext.swift */,
				B86DFF3427C07438002E57ED /* LinkSuggestion.swift */,
				B8C7E8BD2809F19500E439DC /* Markup.swift */,
				B8B4251428FDE8570081B8D5 /* Memo.swift */,
				B8CBAFAB2995C4750079107E /* MemoAddress.swift */,
				B8B4251728FDE8AA0081B8D5 /* MemoData.swift */,
				B8E2B02829AD0E23004A78B3 /* Petname.swift */,
				B86DFF3027C06EBC002E57ED /* RenameSuggestion.swift */,
				B826B27427B5D95F003D3C03 /* SaveState.swift */,
				B8A6171F2971D3000054D410 /* Slashlink.swift */,
				B8E2B02A29AD0E4D004A78B3 /* Slug.swift */,
				B8A59D6B28B692A00010DB2F /* Story.swift */,
				B58FE48B28DED9B600E000CC /* StoryCombo.swift */,
				B8A59D6828B692900010DB2F /* StoryPrompt.swift */,
				B8B54F3C271F7C6B00B9B507 /* Suggestion.swift */,
				B8CBAFAF2996A7D50079107E /* UnqualifiedLink.swift */,
			);
			path = Models;
			sourceTree = "<group>";
		};
		B8CA8F1B288F07CB005F8802 /* Data */ = {
			isa = PBXGroup;
			children = (
				B8CA8F1C288F07E8005F8802 /* Geists */,
			);
			path = Data;
			sourceTree = "<group>";
		};
		B8CA8F1C288F07E8005F8802 /* Geists */ = {
			isa = PBXGroup;
			children = (
				B575834428ED8D9100F6EE88 /* combo.json */,
				B8A408A828F61BA000A5651D /* project.json */,
				B8CA8F1D288F07F9005F8802 /* zettelkasten.json */,
			);
			path = Geists;
			sourceTree = "<group>";
		};
		B8CBAFA029930C5D0079107E /* Forms */ = {
			isa = PBXGroup;
			children = (
				B8AE34A9276A986000777FF0 /* PlaceholderTextView.swift */,
				B86F1AB628C77E8C00DA264E /* Search.swift */,
				B8AE34C7276BF77000777FF0 /* SearchTextField.swift */,
				B8B3EE7A297AFB9100779B7F /* TextFieldLabel.swift */,
				B8AE34A6276A885300777FF0 /* TextViewRepresentable.swift */,
				B8CBAFA129930C660079107E /* ValidatedTextField.swift */,
			);
			path = Forms;
			sourceTree = "<group>";
		};
		B8CBAFA5299449810079107E /* Audience */ = {
			isa = PBXGroup;
			children = (
				B8CBAFA62994499A0079107E /* AudienceIconView.swift */,
				B85A8057296E31860007F957 /* AudienceMenuButtonView.swift */,
				B8CBAFA32994491B0079107E /* MenuButtonView.swift */,
			);
			path = Audience;
			sourceTree = "<group>";
		};
		B8EB29ED26F27794006E97C3 = {
			isa = PBXGroup;
			children = (
				B8EB29F226F27794006E97C3 /* Shared */,
				B8EB29FD26F27797006E97C3 /* iOS */,
				B8EB2A0426F27797006E97C3 /* macOS */,
				B8EB2A0E26F27797006E97C3 /* Tests iOS */,
				B8EB2A1A26F27797006E97C3 /* Tests macOS */,
				B80057E927DC355E002C0129 /* SubconsciousTests */,
				B8EB29FC26F27797006E97C3 /* Products */,
			);
			sourceTree = "<group>";
		};
		B8EB29F226F27794006E97C3 /* Shared */ = {
			isa = PBXGroup;
			children = (
				B8109C2727A8879C00CD2B6D /* AppTheme.swift */,
				B8EB29F626F27797006E97C3 /* Assets.xcassets */,
				B8EB2A3826F27CD1006E97C3 /* Components */,
				B86DFF3827C15B77002E57ED /* Config.swift */,
				B8CA8F1B288F07CB005F8802 /* Data */,
				B88C977C276425C100B27DF0 /* Fonts */,
				B8EC568026F4156F00AC64E5 /* Library */,
				B8B54F39271F6C6800B9B507 /* Models */,
				B831BDBD2825BA6900C4CE92 /* Parsers */,
				B8879E9B26F8F3BD00A0B4FF /* Services */,
				B8EB29F326F27794006E97C3 /* SubconsciousApp.swift */,
			);
			path = Shared;
			sourceTree = "<group>";
		};
		B8EB29FC26F27797006E97C3 /* Products */ = {
			isa = PBXGroup;
			children = (
				B8EB29FB26F27797006E97C3 /* Subconscious.app */,
				B8EB2A0326F27797006E97C3 /* Subconscious.app */,
				B8EB2A0B26F27797006E97C3 /* Tests iOS.xctest */,
				B8EB2A1726F27797006E97C3 /* Tests macOS.xctest */,
				B80057E827DC355E002C0129 /* SubconsciousTests.xctest */,
			);
			name = Products;
			sourceTree = "<group>";
		};
		B8EB29FD26F27797006E97C3 /* iOS */ = {
			isa = PBXGroup;
			children = (
				B8EB29FE26F27797006E97C3 /* Info.plist */,
			);
			path = iOS;
			sourceTree = "<group>";
		};
		B8EB2A0426F27797006E97C3 /* macOS */ = {
			isa = PBXGroup;
			children = (
				B8EB2A0526F27797006E97C3 /* Info.plist */,
				B8EB2A0626F27797006E97C3 /* macOS.entitlements */,
			);
			path = macOS;
			sourceTree = "<group>";
		};
		B8EB2A0E26F27797006E97C3 /* Tests iOS */ = {
			isa = PBXGroup;
			children = (
				B8EB2A0F26F27797006E97C3 /* Tests_iOS.swift */,
				B8EB2A1126F27797006E97C3 /* Tests_iOSLaunchTests.swift */,
			);
			path = "Tests iOS";
			sourceTree = "<group>";
		};
		B8EB2A1A26F27797006E97C3 /* Tests macOS */ = {
			isa = PBXGroup;
			children = (
				B8EB2A1B26F27797006E97C3 /* Tests_macOS.swift */,
				B8EB2A1D26F27797006E97C3 /* Tests_macOSLaunchTests.swift */,
			);
			path = "Tests macOS";
			sourceTree = "<group>";
		};
		B8EB2A3826F27CD1006E97C3 /* Components */ = {
			isa = PBXGroup;
			children = (
				B584814029AC32550033F434 /* AddressBook */,
				B82F053628D60EE60025A8B5 /* AppTabView.swift */,
				B8EB29F526F27794006E97C3 /* AppView.swift */,
				B8879EA826F93EBF00A0B4FF /* BacklinksView.swift */,
				B8EC568426F41A2C00AC64E5 /* Common */,
				B87288E2299C02E200EF7E07 /* Detail */,
				B8CA8F2528909E66005F8802 /* Feed.swift */,
				B8B3EE712979DEDF00779B7F /* FirstRun */,
				B8AE34C4276BF72500777FF0 /* LinkSearchView.swift */,
				B87288E1299C02BA00EF7E07 /* Notebook */,
				B8545F09296F8FB700BC4EA1 /* OmniboxView.swift */,
				B8DEBF242798EF6A007CB528 /* RenameSearchView.swift */,
				B88B1CDC298DE65E0062CB7F /* Settings */,
			);
			path = Components;
			sourceTree = "<group>";
		};
		B8EC568026F4156F00AC64E5 /* Library */ = {
			isa = PBXGroup;
			children = (
				B8CC434827A0CA8D0079D2F9 /* AnimationUtilities.swift */,
				B8CA8F2328908D65005F8802 /* BundleUtilities.swift */,
				B86DFF2727BF02F0002E57ED /* CollectionUtilities.swift */,
				B8AE34AF276A9F9C00777FF0 /* ColorUtilities.swift */,
				B82C3A5526F529EF00833CC8 /* CombineUtilities.swift */,
				B839029E28CA246A007A3A3F /* CustomLogStringConvertible.swift */,
				B86DFF3627C09CA2002E57ED /* DateUtilities.swift */,
				B8C0A1B3297C938000D59532 /* Error.swift */,
				B82C3A5E26F576C600833CC8 /* FileManagerUtilities.swift */,
				B82C3A5826F5761700833CC8 /* FileSync.swift */,
				B86DFF3227C072CD002E57ED /* Func.swift */,
				B89E307C2911D7F900A4721F /* IntUtilities.swift */,
				B8B4251128FDE7780081B8D5 /* Mapping.swift */,
				B89E30762911B51A00A4721F /* Migration.swift */,
				B866868027AC4EF100A03A55 /* NSRangeUtilities.swift */,
				B82C3A6426F5796300833CC8 /* OptionalUtilities.swift */,
				B88CC957284FF59900994928 /* OrderedCollectionUtilities.swift */,
				B8EF986D29034ADF0029363D /* Pathlike.swift */,
				B8B4D7EB27EA890B00633B5F /* ShadowStyle.swift */,
				B8EC568826F4204F00AC64E5 /* SQLite3Database.swift */,
				B82C3A7526F6B5BF00833CC8 /* StringUtilities.swift */,
				B8879EA526F9348600A0B4FF /* SubURL.swift */,
				B824FDD326FAB1BC00B81BBD /* Truncate.swift */,
				B84AD8E92811C863006B3153 /* URLComponentsUtilities.swift */,
				B82C3A6126F576FB00833CC8 /* URLUtilities.swift */,
				B8E00A2C299294A0003B40C1 /* UserDefaultsProperty.swift */,
				B8B3EE7C297B1A1000779B7F /* ViewDebugUtilities.swift */,
				B8249DA227E2753800BCDFBA /* ViewUtilities.swift */,
			);
			path = Library;
			sourceTree = "<group>";
		};
		B8EC568426F41A2C00AC64E5 /* Common */ = {
			isa = PBXGroup;
			children = (
				B8CBAFA5299449810079107E /* Audience */,
				B8AC648E278F7E7B0099E96B /* BackLabelStyle.swift */,
				B8545F0C2970577600BC4EA1 /* BacklinkReacts.swift */,
				B88B1CDF298EAE520062CB7F /* Buttons */,
				B85EC468296F11F000558761 /* BylineSmView.swift */,
				B85652212975F16B00B7FCA0 /* BylineView.swift */,
				B822F18C27C9C0AB00943C6B /* CountChip.swift */,
				B8B4D7ED27EA8AA000633B5F /* DragHandleView.swift */,
				B86DFF2C27C0280B002E57ED /* EntryListView.swift */,
				B82FD4552730A62C002CB641 /* EntryRow.swift */,
				B83E91D627692EC600045C6A /* FAB.swift */,
				B8CBAFA029930C5D0079107E /* Forms */,
				B84AD8E2281073CE006B3153 /* InlineFormattingBarView.swift */,
				B8AE34CA276C195E00777FF0 /* LinkSuggestionLabelView.swift */,
				B856521F2975BA9000B7FCA0 /* MetaTableView.swift */,
				B8DEBF182798B6A8007CB528 /* NavigationToolbar.swift */,
				B8249D9F27E2668500BCDFBA /* PinTrailingBottom.swift */,
				B85EC45F296F099700558761 /* ProfilePic.swift */,
				B85EC465296F0D0A00558761 /* ProfilePicMd.swift */,
				B85EC462296F0CBD00558761 /* ProfilePicSm.swift */,
				B8AC648B278F757B0099E96B /* ProgressScrimView.swift */,
				B8DEBF212798EE99007CB528 /* RenameSuggestionLabelView.swift */,
				B8AE34B5276AAAFF00777FF0 /* RoundedTextFieldViewModifier.swift */,
				B8AE34BE276BD61400777FF0 /* RowButtonStyle.swift */,
				B85BF46E27BB0FA800F55730 /* RowViewModifier.swift */,
				B8CC433C27A07CE10079D2F9 /* ScrimView.swift */,
				B8A41D502811F87C0096D2E7 /* SlashlinkBarView.swift */,
				B85652182975B29800B7FCA0 /* Story */,
				B86E943229AFD5680073929B /* SubtextTextViewRepresentable.swift */,
				B8AE34C1276BD77C00777FF0 /* SuggestionLabelStyle.swift */,
				B8D7F03E27A4AD130042C7CF /* SuggestionLabelView.swift */,
				B8D7F04127A4AE590042C7CF /* SuggestionViewModifier.swift */,
				B81EACD727B724A000B3B8DC /* ThickDividerView.swift */,
				B8DEBF1E2798EC23007CB528 /* TitleGroupView.swift */,
				B85BF47427BB3D6E00F55730 /* ToolbarTitleGroupView.swift */,
				B532F8C129B1750F00CE9256 /* Transclude */,
				B8A41D4D2811E81E0096D2E7 /* WikilinkBarView.swift */,
			);
			path = Common;
			sourceTree = "<group>";
		};
/* End PBXGroup section */

/* Begin PBXNativeTarget section */
		B80057E727DC355E002C0129 /* SubconsciousTests */ = {
			isa = PBXNativeTarget;
			buildConfigurationList = B80057F027DC355E002C0129 /* Build configuration list for PBXNativeTarget "SubconsciousTests" */;
			buildPhases = (
				B80057E427DC355E002C0129 /* Sources */,
				B80057E527DC355E002C0129 /* Frameworks */,
				B80057E627DC355E002C0129 /* Resources */,
			);
			buildRules = (
			);
			dependencies = (
				B80057ED27DC355E002C0129 /* PBXTargetDependency */,
			);
			name = SubconsciousTests;
			productName = SubconsciousTests;
			productReference = B80057E827DC355E002C0129 /* SubconsciousTests.xctest */;
			productType = "com.apple.product-type.bundle.unit-test";
		};
		B8EB29FA26F27797006E97C3 /* Subconscious (iOS) */ = {
			isa = PBXNativeTarget;
			buildConfigurationList = B8EB2A2926F27797006E97C3 /* Build configuration list for PBXNativeTarget "Subconscious (iOS)" */;
			buildPhases = (
				B8EB29F726F27797006E97C3 /* Sources */,
				B8EB29F826F27797006E97C3 /* Frameworks */,
				B8EB29F926F27797006E97C3 /* Resources */,
			);
			buildRules = (
			);
			dependencies = (
				B8579B6727C5620800D8B4BC /* PBXTargetDependency */,
				B8579B6927C5620800D8B4BC /* PBXTargetDependency */,
				B8579B6B27C5620800D8B4BC /* PBXTargetDependency */,
			);
			name = "Subconscious (iOS)";
			packageProductDependencies = (
				B82C3A6E26F6B1C000833CC8 /* Collections */,
				B82C3A7026F6B1C000833CC8 /* OrderedCollections */,
				B8579B6427C561E900D8B4BC /* SwiftSubsurface */,
				B822F18A27C9615600943C6B /* ObservableStore */,
				B8CA8F19288F038C005F8802 /* Tracery */,
				B8E1BB78296DECE700B86E0E /* SwiftNoosphere */,
			);
			productName = "Subconscious (iOS)";
			productReference = B8EB29FB26F27797006E97C3 /* Subconscious.app */;
			productType = "com.apple.product-type.application";
		};
		B8EB2A0226F27797006E97C3 /* Subconscious (macOS) */ = {
			isa = PBXNativeTarget;
			buildConfigurationList = B8EB2A2C26F27797006E97C3 /* Build configuration list for PBXNativeTarget "Subconscious (macOS)" */;
			buildPhases = (
				B8EB29FF26F27797006E97C3 /* Sources */,
				B8EB2A0026F27797006E97C3 /* Frameworks */,
				B8EB2A0126F27797006E97C3 /* Resources */,
			);
			buildRules = (
			);
			dependencies = (
			);
			name = "Subconscious (macOS)";
			productName = "Subconscious (macOS)";
			productReference = B8EB2A0326F27797006E97C3 /* Subconscious.app */;
			productType = "com.apple.product-type.application";
		};
		B8EB2A0A26F27797006E97C3 /* Tests iOS */ = {
			isa = PBXNativeTarget;
			buildConfigurationList = B8EB2A2F26F27797006E97C3 /* Build configuration list for PBXNativeTarget "Tests iOS" */;
			buildPhases = (
				B8EB2A0726F27797006E97C3 /* Sources */,
				B8EB2A0826F27797006E97C3 /* Frameworks */,
				B8EB2A0926F27797006E97C3 /* Resources */,
			);
			buildRules = (
			);
			dependencies = (
				B8EB2A0D26F27797006E97C3 /* PBXTargetDependency */,
			);
			name = "Tests iOS";
			productName = "Tests iOS";
			productReference = B8EB2A0B26F27797006E97C3 /* Tests iOS.xctest */;
			productType = "com.apple.product-type.bundle.ui-testing";
		};
		B8EB2A1626F27797006E97C3 /* Tests macOS */ = {
			isa = PBXNativeTarget;
			buildConfigurationList = B8EB2A3226F27797006E97C3 /* Build configuration list for PBXNativeTarget "Tests macOS" */;
			buildPhases = (
				B8EB2A1326F27797006E97C3 /* Sources */,
				B8EB2A1426F27797006E97C3 /* Frameworks */,
				B8EB2A1526F27797006E97C3 /* Resources */,
			);
			buildRules = (
			);
			dependencies = (
				B8EB2A1926F27797006E97C3 /* PBXTargetDependency */,
			);
			name = "Tests macOS";
			productName = "Tests macOS";
			productReference = B8EB2A1726F27797006E97C3 /* Tests macOS.xctest */;
			productType = "com.apple.product-type.bundle.ui-testing";
		};
/* End PBXNativeTarget section */

/* Begin PBXProject section */
		B8EB29EE26F27794006E97C3 /* Project object */ = {
			isa = PBXProject;
			attributes = {
				BuildIndependentTargetsInParallel = 1;
				LastSwiftUpdateCheck = 1320;
				LastUpgradeCheck = 1300;
				TargetAttributes = {
					B80057E727DC355E002C0129 = {
						CreatedOnToolsVersion = 13.2.1;
						TestTargetID = B8EB29FA26F27797006E97C3;
					};
					B8EB29FA26F27797006E97C3 = {
						CreatedOnToolsVersion = 13.0;
					};
					B8EB2A0226F27797006E97C3 = {
						CreatedOnToolsVersion = 13.0;
					};
					B8EB2A0A26F27797006E97C3 = {
						CreatedOnToolsVersion = 13.0;
						TestTargetID = B8EB29FA26F27797006E97C3;
					};
					B8EB2A1626F27797006E97C3 = {
						CreatedOnToolsVersion = 13.0;
						TestTargetID = B8EB2A0226F27797006E97C3;
					};
				};
			};
			buildConfigurationList = B8EB29F126F27794006E97C3 /* Build configuration list for PBXProject "Subconscious" */;
			compatibilityVersion = "Xcode 13.0";
			developmentRegion = en;
			hasScannedForEncodings = 0;
			knownRegions = (
				en,
				Base,
			);
			mainGroup = B8EB29ED26F27794006E97C3;
			packageReferences = (
				B82C3A6D26F6B1C000833CC8 /* XCRemoteSwiftPackageReference "swift-collections" */,
				B8579B6327C561E900D8B4BC /* XCRemoteSwiftPackageReference "SwiftSubsurface" */,
				B822F18927C9615600943C6B /* XCRemoteSwiftPackageReference "ObservableStore" */,
				B8CA8F18288F038C005F8802 /* XCRemoteSwiftPackageReference "Tracery" */,
				B8E1BB77296DECE700B86E0E /* XCRemoteSwiftPackageReference "noosphere" */,
			);
			productRefGroup = B8EB29FC26F27797006E97C3 /* Products */;
			projectDirPath = "";
			projectRoot = "";
			targets = (
				B8EB29FA26F27797006E97C3 /* Subconscious (iOS) */,
				B8EB2A0226F27797006E97C3 /* Subconscious (macOS) */,
				B8EB2A0A26F27797006E97C3 /* Tests iOS */,
				B8EB2A1626F27797006E97C3 /* Tests macOS */,
				B80057E727DC355E002C0129 /* SubconsciousTests */,
			);
		};
/* End PBXProject section */

/* Begin PBXResourcesBuildPhase section */
		B80057E627DC355E002C0129 /* Resources */ = {
			isa = PBXResourcesBuildPhase;
			buildActionMask = 2147483647;
			files = (
			);
			runOnlyForDeploymentPostprocessing = 0;
		};
		B8EB29F926F27797006E97C3 /* Resources */ = {
			isa = PBXResourcesBuildPhase;
			buildActionMask = 2147483647;
			files = (
				B8CA8F1E288F07F9005F8802 /* zettelkasten.json in Resources */,
				B88C97A22764270000B27DF0 /* LICENSE.txt in Resources */,
				B88C979D2764266A00B27DF0 /* IBMPlexSans-Light.ttf in Resources */,
				B88C97972764264300B27DF0 /* IBMPlexSans-BoldItalic.ttf in Resources */,
				B88C9785276425E900B27DF0 /* IBMPlexMono-Bold.ttf in Resources */,
				B88C9783276425E900B27DF0 /* IBMPlexMono-BoldItalic.ttf in Resources */,
				B88C9787276425E900B27DF0 /* IBMPlexMono-Regular.ttf in Resources */,
				B8EB2A2526F27797006E97C3 /* Assets.xcassets in Resources */,
				B88C97932764264300B27DF0 /* IBMPlexSans-Regular.ttf in Resources */,
				B88C9781276425E800B27DF0 /* IBMPlexMono-Italic.ttf in Resources */,
				B88C979F2764266A00B27DF0 /* IBMPlexSans-Medium.ttf in Resources */,
				B88C97952764264300B27DF0 /* IBMPlexSans-Italic.ttf in Resources */,
				B8A408A928F61BA000A5651D /* project.json in Resources */,
				B575834528ED8D9100F6EE88 /* combo.json in Resources */,
				B88C97992764264300B27DF0 /* IBMPlexSans-Bold.ttf in Resources */,
			);
			runOnlyForDeploymentPostprocessing = 0;
		};
		B8EB2A0126F27797006E97C3 /* Resources */ = {
			isa = PBXResourcesBuildPhase;
			buildActionMask = 2147483647;
			files = (
				B88C97A32764270000B27DF0 /* LICENSE.txt in Resources */,
				B88C979E2764266A00B27DF0 /* IBMPlexSans-Light.ttf in Resources */,
				B88C97982764264300B27DF0 /* IBMPlexSans-BoldItalic.ttf in Resources */,
				B8A408AA28F61BA000A5651D /* project.json in Resources */,
				B88C9786276425E900B27DF0 /* IBMPlexMono-Bold.ttf in Resources */,
				B88C9784276425E900B27DF0 /* IBMPlexMono-BoldItalic.ttf in Resources */,
				B88C9788276425E900B27DF0 /* IBMPlexMono-Regular.ttf in Resources */,
				B88C97942764264300B27DF0 /* IBMPlexSans-Regular.ttf in Resources */,
				B88C9782276425E900B27DF0 /* IBMPlexMono-Italic.ttf in Resources */,
				B88C97A02764266A00B27DF0 /* IBMPlexSans-Medium.ttf in Resources */,
				B88C97962764264300B27DF0 /* IBMPlexSans-Italic.ttf in Resources */,
				B88C979A2764264300B27DF0 /* IBMPlexSans-Bold.ttf in Resources */,
			);
			runOnlyForDeploymentPostprocessing = 0;
		};
		B8EB2A0926F27797006E97C3 /* Resources */ = {
			isa = PBXResourcesBuildPhase;
			buildActionMask = 2147483647;
			files = (
			);
			runOnlyForDeploymentPostprocessing = 0;
		};
		B8EB2A1526F27797006E97C3 /* Resources */ = {
			isa = PBXResourcesBuildPhase;
			buildActionMask = 2147483647;
			files = (
			);
			runOnlyForDeploymentPostprocessing = 0;
		};
/* End PBXResourcesBuildPhase section */

/* Begin PBXSourcesBuildPhase section */
		B80057E427DC355E002C0129 /* Sources */ = {
			isa = PBXSourcesBuildPhase;
			buildActionMask = 2147483647;
			files = (
				B84AD8E62810B74E006B3153 /* Tests_SubURL.swift in Sources */,
				B82FF242298C0DAF0097D688 /* Tests_Noosphere.swift in Sources */,
				B80CC807299D4DF000C4D7C0 /* Tests_SQLite3Database.swift in Sources */,
				B84AD8E1280F7A19006B3153 /* Tests_StringUtilities.swift in Sources */,
				B8B604EB29148C82006FCB77 /* Tests_AppMigrations.swift in Sources */,
				B8AAAAD928CBD68600DBC8A9 /* Tests_Detail.swift in Sources */,
				B8C7E8C0280A2B7700E439DC /* Test_Markup.swift in Sources */,
				B80CC805299D14C900C4D7C0 /* Tests_Memo.swift in Sources */,
				B8F27EE42970CD8F00A33E78 /* Tests_SphereFS.swift in Sources */,
				B82BB7FE28243F32000C9FCC /* Tests_Parser.swift in Sources */,
				B84AD8E82811C827006B3153 /* Tests_URLComponentsUtilities.swift in Sources */,
				B87288E0299B05B500EF7E07 /* Tests_DataService.swift in Sources */,
				B8AAAADB28CBDED800DBC8A9 /* Tests_Search.swift in Sources */,
				B886A9B829A7E41700BFF9A2 /* Tests_MemoAddress.swift in Sources */,
				B809AFF428D8E7BC00D0589A /* Tests_MarkupText.swift in Sources */,
				B85D5E3D28BE4B2C00EE0078 /* Tests_NotebookUpdate.swift in Sources */,
				B8682DCD2804C379001CD8DD /* Tests_CollectionUtilities.swift in Sources */,
				B8EA3757299EBA5500D98E2B /* Tests_NoosphereService.swift in Sources */,
				B88CC95B284FF64300994928 /* Tests_OrderedCollectionUtilities.swift in Sources */,
				B80057F427DC35BE002C0129 /* Tests_Slug.swift in Sources */,
				B5D8D2FF29AF1DBB0011D820 /* Test_Did.swift in Sources */,
				B8D328B529A640F200850A37 /* Tests_RecoveryPhrase.swift in Sources */,
				B831BDBC2825A4E700C4CE92 /* Tests_Header.swift in Sources */,
				B85D5E3F28BE4B4600EE0078 /* Tests_FeedUpdate.swift in Sources */,
				B8E2B02729AD053D004A78B3 /* Tests_Petname.swift in Sources */,
				B80057EB27DC355E002C0129 /* SubconsciousTests.swift in Sources */,
				B84AD8DF280F3659006B3153 /* Tests_EntryLink.swift in Sources */,
				B8B604E9291476E9006FCB77 /* Tests_Migrations.swift in Sources */,
				B8A617222971E4860054D410 /* Tests_Slashlink.swift in Sources */,
				B8B3194F2909F36800A1E62A /* Tests_FileFingerprint.swift in Sources */,
				B8682DCB2804BF04001CD8DD /* Tests_Subtext.swift in Sources */,
				B88CC956284FCF8C00994928 /* Tests_DatabaseService.swift in Sources */,
				B8D328BA29A69D2D00850A37 /* Tests_URLUtilities.swift in Sources */,
				B831BDB72824DA9700C4CE92 /* Tests_Tape.swift in Sources */,
			);
			runOnlyForDeploymentPostprocessing = 0;
		};
		B8EB29F726F27797006E97C3 /* Sources */ = {
			isa = PBXSourcesBuildPhase;
			buildActionMask = 2147483647;
			files = (
				B8B4251B28FE1DA60081B8D5 /* Entry.swift in Sources */,
				B82FD4562730A62C002CB641 /* EntryRow.swift in Sources */,
				B8C7E8BE2809F19500E439DC /* Markup.swift in Sources */,
				B8CA8F2828909FBA005F8802 /* StoryPromptView.swift in Sources */,
				B831BDB92825A28A00C4CE92 /* Header.swift in Sources */,
				B8AE34C2276BD77C00777FF0 /* SuggestionLabelStyle.swift in Sources */,
				B856521C2975B2CF00B7FCA0 /* StoryAudienceView.swift in Sources */,
				B88CC958284FF59900994928 /* OrderedCollectionUtilities.swift in Sources */,
				B8EA3EE82915C23200B92C2E /* HeaderSubtext.swift in Sources */,
				B8EF986E29034ADF0029363D /* Pathlike.swift in Sources */,
				B82C3A6526F5796300833CC8 /* OptionalUtilities.swift in Sources */,
				B8B54F3B271F6C8400B9B507 /* EntryLink.swift in Sources */,
				B584813F29AC32410033F434 /* AddressBookView.swift in Sources */,
				B8E00A302992DAA9003B40C1 /* ProfileSettingsView.swift in Sources */,
				B85652222975F16B00B7FCA0 /* BylineView.swift in Sources */,
				B8B3EE732979DEE900779B7F /* FirstRunView.swift in Sources */,
				B8AE34B0276A9F9C00777FF0 /* ColorUtilities.swift in Sources */,
				B8A59D7228B693100010DB2F /* StoryView.swift in Sources */,
				B84AD8EA2811C863006B3153 /* URLComponentsUtilities.swift in Sources */,
				B86E943329AFD5680073929B /* SubtextTextViewRepresentable.swift in Sources */,
				B8CC433D27A07CE10079D2F9 /* ScrimView.swift in Sources */,
				B86F1AB728C77E8C00DA264E /* Search.swift in Sources */,
				B8B3EE75297AEE6600779B7F /* FirstRunCreateSphereView.swift in Sources */,
				B8A59D6C28B692A00010DB2F /* Story.swift in Sources */,
				B8249DA327E2753800BCDFBA /* ViewUtilities.swift in Sources */,
				B82C3A6226F576FC00833CC8 /* URLUtilities.swift in Sources */,
				B88B1CDE298DE66E0062CB7F /* SettingsView.swift in Sources */,
				B8B4251528FDE8570081B8D5 /* Memo.swift in Sources */,
				B866868A27AC8BED00A03A55 /* DetailKeyboardToolbarView.swift in Sources */,
				B800ABE8297DE7D20024D1FD /* DataService.swift in Sources */,
				B88B1CE3298EB0100062CB7F /* BarButtonStyle.swift in Sources */,
				B81A535F272751EE001A6268 /* Subtext.swift in Sources */,
				B8CA8F20288F1875005F8802 /* RandomPromptGeist.swift in Sources */,
				B8B3EE79297AF6E500779B7F /* FirstRunProfileView.swift in Sources */,
				B8109C2827A8879C00CD2B6D /* AppTheme.swift in Sources */,
				B8D7F03F27A4AD130042C7CF /* SuggestionLabelView.swift in Sources */,
				B8B4D7EE27EA8AA000633B5F /* DragHandleView.swift in Sources */,
				B58FE48A28DED93F00E000CC /* ComboGeist.swift in Sources */,
				B8A59D6628B690B20010DB2F /* FeedService.swift in Sources */,
				B8545F0A296F8FB700BC4EA1 /* OmniboxView.swift in Sources */,
				B85BF47527BB3D6E00F55730 /* ToolbarTitleGroupView.swift in Sources */,
				B8879EA926F93EBF00A0B4FF /* BacklinksView.swift in Sources */,
				B86DFF2827BF02F0002E57ED /* CollectionUtilities.swift in Sources */,
				B82F053728D60EE60025A8B5 /* AppTabView.swift in Sources */,
				B8B4251828FDE8AA0081B8D5 /* MemoData.swift in Sources */,
				B8E2B02B29AD0E4D004A78B3 /* Slug.swift in Sources */,
				B584814429AC384F0033F434 /* AddFriendView.swift in Sources */,
				B58FE48E28DEDAEA00E000CC /* StoryComboView.swift in Sources */,
				B54B922828E669D6003ACA1F /* MementoGeist.swift in Sources */,
				B824FDD426FAB1BC00B81BBD /* Truncate.swift in Sources */,
				B86DFF3327C072CD002E57ED /* Func.swift in Sources */,
				B86DFF3527C07438002E57ED /* LinkSuggestion.swift in Sources */,
				B82C3A5A26F5761700833CC8 /* FileSync.swift in Sources */,
				B8A59D7528B694C40010DB2F /* Geist.swift in Sources */,
				B8CBAFB02996A7D50079107E /* UnqualifiedLink.swift in Sources */,
				B8B4250F28FDE6960081B8D5 /* FileStore.swift in Sources */,
				B8A617202971D3000054D410 /* Slashlink.swift in Sources */,
				B81EACD827B724A000B3B8DC /* ThickDividerView.swift in Sources */,
				B8D7F04227A4AE590042C7CF /* SuggestionViewModifier.swift in Sources */,
				B8879EA626F9348600A0B4FF /* SubURL.swift in Sources */,
				B8E00A2D299294A0003B40C1 /* UserDefaultsProperty.swift in Sources */,
				B8B604E629146DF6006FCB77 /* MemoryStore.swift in Sources */,
				B8DEBF192798B6A8007CB528 /* NavigationToolbar.swift in Sources */,
				B822F18D27C9C0AB00943C6B /* CountChip.swift in Sources */,
				B87288DE299AB02400EF7E07 /* SphereFS.swift in Sources */,
				B8879EAC26F944DA00A0B4FF /* Detail.swift in Sources */,
				B82C3A7626F6B5BF00833CC8 /* StringUtilities.swift in Sources */,
				B85BF47827BC2B4700F55730 /* DetailToolbarContent.swift in Sources */,
				B8CBAFA42994491B0079107E /* MenuButtonView.swift in Sources */,
				B584814229AC335B0033F434 /* AddressBookEntryView.swift in Sources */,
				B85EC460296F099700558761 /* ProfilePic.swift in Sources */,
				B8EB2A1F26F27797006E97C3 /* SubconsciousApp.swift in Sources */,
				B866868127AC4EF100A03A55 /* NSRangeUtilities.swift in Sources */,
				B824FDD126FA98F300B81BBD /* EntryDetail.swift in Sources */,
				B8AE34AA276A986000777FF0 /* PlaceholderTextView.swift in Sources */,
				B8CBAFA9299580E50079107E /* StoreProtocol.swift in Sources */,
				B8DEBF252798EF6A007CB528 /* RenameSearchView.swift in Sources */,
				B57D63BD29B56699008BBB62 /* AddressBookModel.swift in Sources */,
				B8B3EE7D297B1A1000779B7F /* ViewDebugUtilities.swift in Sources */,
				B826B27527B5D95F003D3C03 /* SaveState.swift in Sources */,
				B82C3A5626F529EF00833CC8 /* CombineUtilities.swift in Sources */,
				B8A59D6928B692900010DB2F /* StoryPrompt.swift in Sources */,
				B84AD8E3281073CE006B3153 /* InlineFormattingBarView.swift in Sources */,
				B8CE40E728D2707D00819064 /* QueryPromptGeist.swift in Sources */,
				B8CBAFA72994499A0079107E /* AudienceIconView.swift in Sources */,
				B8B3EE77297AEE8B00779B7F /* FirstRunDoneView.swift in Sources */,
				B85A805E296F08720007F957 /* AudienceMenuButtonView.swift in Sources */,
				B8AE34C8276BF77000777FF0 /* SearchTextField.swift in Sources */,
				B85EC469296F11F000558761 /* BylineSmView.swift in Sources */,
				B82BB7FB2821DA61000C9FCC /* Parser.swift in Sources */,
				B8249DA027E2668500BCDFBA /* PinTrailingBottom.swift in Sources */,
				B85EC466296F0D0A00558761 /* ProfilePicMd.swift in Sources */,
				B81A535C27275138001A6268 /* Tape.swift in Sources */,
				B8B3EE7B297AFB9100779B7F /* TextFieldLabel.swift in Sources */,
				B8B3194D2909E81D00A1E62A /* FileInfo.swift in Sources */,
				B8AC648A278F53920099E96B /* EntryStub.swift in Sources */,
				B88B1CE5298EB10D0062CB7F /* RecoveryPhraseView.swift in Sources */,
				B8B4250C28FB43C90081B8D5 /* ContentType.swift in Sources */,
				B8AE34C5276BF72500777FF0 /* LinkSearchView.swift in Sources */,
				B8AE34CB276C195E00777FF0 /* LinkSuggestionLabelView.swift in Sources */,
				B8AC648C278F757B0099E96B /* ProgressScrimView.swift in Sources */,
				B89E307D2911D7F900A4721F /* IntUtilities.swift in Sources */,
				B8D328B729A671DA00850A37 /* Transclude2View.swift in Sources */,
				B87288DC299AB01800EF7E07 /* Noosphere.swift in Sources */,
				B8E00A2A29928DD2003B40C1 /* AppDefaults.swift in Sources */,
				B82C3A5326F528B000833CC8 /* DatabaseService.swift in Sources */,
				B8A41D512811F87C0096D2E7 /* SlashlinkBarView.swift in Sources */,
				B8879EA026F90C5100A0B4FF /* NotebookNavigationView.swift in Sources */,
				B8EB2A2326F27797006E97C3 /* AppView.swift in Sources */,
				B89E30772911B51A00A4721F /* Migration.swift in Sources */,
				B8B4D7EC27EA890B00633B5F /* ShadowStyle.swift in Sources */,
				B85BF46F27BB0FA800F55730 /* RowViewModifier.swift in Sources */,
				B8EA3EE529159C5500B92C2E /* HeaderSubtextMemoStore.swift in Sources */,
				B86DFF3127C06EBC002E57ED /* RenameSuggestion.swift in Sources */,
				B88B1CE1298EAE730062CB7F /* LargeButtonStyle.swift in Sources */,
				B8AE34A7276A885300777FF0 /* TextViewRepresentable.swift in Sources */,
				B8C0A1B4297C938000D59532 /* Error.swift in Sources */,
				B8CBAFAC2995C4750079107E /* MemoAddress.swift in Sources */,
				B8CBAFA229930C660079107E /* ValidatedTextField.swift in Sources */,
				B8DEBF222798EE99007CB528 /* RenameSuggestionLabelView.swift in Sources */,
				B8DEBF1F2798EC23007CB528 /* TitleGroupView.swift in Sources */,
				B8AE34BF276BD61400777FF0 /* RowButtonStyle.swift in Sources */,
				B8CA8F2628909E66005F8802 /* Feed.swift in Sources */,
				B85652202975BA9000B7FCA0 /* MetaTableView.swift in Sources */,
				B58FE48C28DED9B600E000CC /* StoryCombo.swift in Sources */,
				B86DFF3727C09CA2002E57ED /* DateUtilities.swift in Sources */,
				B8CC434927A0CA8D0079D2F9 /* AnimationUtilities.swift in Sources */,
				B89966C728B6EE2300DF1F8C /* Notebook.swift in Sources */,
				B88B1CE7298EEC240062CB7F /* GatewayURLSettingsView.swift in Sources */,
				B8B4251228FDE7780081B8D5 /* Mapping.swift in Sources */,
				B532F8C329B1752E00CE9256 /* TranscludeBlockLayoutFragment.swift in Sources */,
				B8AE34AD276A9CDB00777FF0 /* PrimaryButtonStyle.swift in Sources */,
				B8A41D4E2811E81E0096D2E7 /* WikilinkBarView.swift in Sources */,
				B82C3A5F26F576C600833CC8 /* FileManagerUtilities.swift in Sources */,
				B8E1BB7B296DEF3200B86E0E /* NoosphereService.swift in Sources */,
				B8B54F3D271F7C6B00B9B507 /* Suggestion.swift in Sources */,
				B8AC648F278F7E7B0099E96B /* BackLabelStyle.swift in Sources */,
				B86DFF2D27C0280B002E57ED /* EntryListView.swift in Sources */,
				B85EC463296F0CBD00558761 /* ProfilePicSm.swift in Sources */,
				B86DFF3927C15B77002E57ED /* Config.swift in Sources */,
				B57D63BB29B1CA8B008BBB62 /* MyDidView.swift in Sources */,
				B83E91D727692EC600045C6A /* FAB.swift in Sources */,
				B848FDAA2991837900245115 /* DeveloperSettingsView.swift in Sources */,
				B8545F0D2970577600BC4EA1 /* BacklinkReacts.swift in Sources */,
				B8E2B02929AD0E23004A78B3 /* Petname.swift in Sources */,
				B550E04029AF219100050F19 /* Did.swift in Sources */,
				B8A59D6028B51D000010DB2F /* TranscludeView.swift in Sources */,
				B856521E2975B7F100B7FCA0 /* Audience.swift in Sources */,
				B8AE34B6276AAAFF00777FF0 /* RoundedTextFieldViewModifier.swift in Sources */,
				B839029F28CA246A007A3A3F /* CustomLogStringConvertible.swift in Sources */,
				B8EC568926F4204F00AC64E5 /* SQLite3Database.swift in Sources */,
				B8CA8F2428908D65005F8802 /* BundleUtilities.swift in Sources */,
			);
			runOnlyForDeploymentPostprocessing = 0;
		};
		B8EB29FF26F27797006E97C3 /* Sources */ = {
			isa = PBXSourcesBuildPhase;
			buildActionMask = 2147483647;
			files = (
				B82C3A6626F5796300833CC8 /* OptionalUtilities.swift in Sources */,
				B8AC6490278F7E7B0099E96B /* BackLabelStyle.swift in Sources */,
				B866868227AC4EF100A03A55 /* NSRangeUtilities.swift in Sources */,
				B85BF47627BB3D6E00F55730 /* ToolbarTitleGroupView.swift in Sources */,
				B8DEBF202798EC23007CB528 /* TitleGroupView.swift in Sources */,
				B82C3A6326F576FC00833CC8 /* URLUtilities.swift in Sources */,
				B83E91D827692EC600045C6A /* FAB.swift in Sources */,
				B88CC959284FF59900994928 /* OrderedCollectionUtilities.swift in Sources */,
				B8A59D6128B51D000010DB2F /* TranscludeView.swift in Sources */,
				B89E307E2911D7F900A4721F /* IntUtilities.swift in Sources */,
				B8A59D6728B690B20010DB2F /* FeedService.swift in Sources */,
				B8249DA127E2668500BCDFBA /* PinTrailingBottom.swift in Sources */,
				B8EF986F29034ADF0029363D /* Pathlike.swift in Sources */,
				B8879EAA26F93EBF00A0B4FF /* BacklinksView.swift in Sources */,
				B824FDD526FAB1BC00B81BBD /* Truncate.swift in Sources */,
				B8CBAFB12996A7D50079107E /* UnqualifiedLink.swift in Sources */,
				B82C3A5B26F5761700833CC8 /* FileSync.swift in Sources */,
				B85EC467296F0D0A00558761 /* ProfilePicMd.swift in Sources */,
				B85BF47927BC2B4700F55730 /* DetailToolbarContent.swift in Sources */,
				B81EACD927B724A000B3B8DC /* ThickDividerView.swift in Sources */,
				B89E30782911B51A00A4721F /* Migration.swift in Sources */,
				B89966C828B6EE2300DF1F8C /* Notebook.swift in Sources */,
				B82FD4572730A62C002CB641 /* EntryRow.swift in Sources */,
				B82F053828D60EE60025A8B5 /* AppTabView.swift in Sources */,
				B8879EA726F9348600A0B4FF /* SubURL.swift in Sources */,
				B8CBAFAD2995C4750079107E /* MemoAddress.swift in Sources */,
				B8AE34B7276AAAFF00777FF0 /* RoundedTextFieldViewModifier.swift in Sources */,
				B8879EAD26F944DA00A0B4FF /* Detail.swift in Sources */,
				B8D7F04027A4AD130042C7CF /* SuggestionLabelView.swift in Sources */,
				B85EC464296F0CBD00558761 /* ProfilePicSm.swift in Sources */,
				B8CC433E27A07CE10079D2F9 /* ScrimView.swift in Sources */,
				B8AE34C3276BD77C00777FF0 /* SuggestionLabelStyle.swift in Sources */,
				B82C3A7726F6B5BF00833CC8 /* StringUtilities.swift in Sources */,
				B8D7F04327A4AE590042C7CF /* SuggestionViewModifier.swift in Sources */,
				B8B4251028FDE6960081B8D5 /* FileStore.swift in Sources */,
				B8EB2A2026F27797006E97C3 /* SubconsciousApp.swift in Sources */,
				B81A535D27275138001A6268 /* Tape.swift in Sources */,
				B85BF47027BB0FA800F55730 /* RowViewModifier.swift in Sources */,
				B8E00A312992DAA9003B40C1 /* ProfileSettingsView.swift in Sources */,
				B8AE34B1276A9F9C00777FF0 /* ColorUtilities.swift in Sources */,
				B8E00A2B29928DD2003B40C1 /* AppDefaults.swift in Sources */,
				B82C3A5726F529EF00833CC8 /* CombineUtilities.swift in Sources */,
				B8B4251C28FE1DA60081B8D5 /* Entry.swift in Sources */,
				B82BB7FC2821DA61000C9FCC /* Parser.swift in Sources */,
				B8DEBF1A2798B6A8007CB528 /* NavigationToolbar.swift in Sources */,
				B8CBAFAA299580E50079107E /* StoreProtocol.swift in Sources */,
				B8AE34CC276C195E00777FF0 /* LinkSuggestionLabelView.swift in Sources */,
				B8545F0E2970577600BC4EA1 /* BacklinkReacts.swift in Sources */,
				B800ABE9297DE7D20024D1FD /* DataService.swift in Sources */,
				B8249DA427E2753800BCDFBA /* ViewUtilities.swift in Sources */,
				B8A59D7328B693100010DB2F /* StoryView.swift in Sources */,
				B8A59D6D28B692A00010DB2F /* Story.swift in Sources */,
				B831BDBA2825A28A00C4CE92 /* Header.swift in Sources */,
				B8109C2927A8879C00CD2B6D /* AppTheme.swift in Sources */,
				B8AE34AE276A9CDB00777FF0 /* PrimaryButtonStyle.swift in Sources */,
				B8EA3EE629159C5500B92C2E /* HeaderSubtextMemoStore.swift in Sources */,
				B8AE34C0276BD61400777FF0 /* RowButtonStyle.swift in Sources */,
				B85EC46A296F11F000558761 /* BylineSmView.swift in Sources */,
				B8A59D7628B694C40010DB2F /* Geist.swift in Sources */,
				B85A8059296E31860007F957 /* AudienceMenuButtonView.swift in Sources */,
				B8CC434A27A0CA8D0079D2F9 /* AnimationUtilities.swift in Sources */,
				B822F18E27C9C0AB00943C6B /* CountChip.swift in Sources */,
				B8B604E729146DF6006FCB77 /* MemoryStore.swift in Sources */,
				B8DEBF262798EF6A007CB528 /* RenameSearchView.swift in Sources */,
				B81A5360272751EE001A6268 /* Subtext.swift in Sources */,
				B8545F0B296F8FB700BC4EA1 /* OmniboxView.swift in Sources */,
				B8AC648D278F757B0099E96B /* ProgressScrimView.swift in Sources */,
				B8DEBF232798EE99007CB528 /* RenameSuggestionLabelView.swift in Sources */,
				B8A41D522811F87C0096D2E7 /* SlashlinkBarView.swift in Sources */,
				B866868B27AC8BED00A03A55 /* DetailKeyboardToolbarView.swift in Sources */,
				B84AD8E4281073CE006B3153 /* InlineFormattingBarView.swift in Sources */,
				B8AE34C6276BF72500777FF0 /* LinkSearchView.swift in Sources */,
				B82C3A5426F528B000833CC8 /* DatabaseService.swift in Sources */,
				B8D328B829A671DA00850A37 /* Transclude2View.swift in Sources */,
				B8CE40E828D2707D00819064 /* QueryPromptGeist.swift in Sources */,
				B84AD8EB2811C863006B3153 /* URLComponentsUtilities.swift in Sources */,
				B8B4251328FDE7780081B8D5 /* Mapping.swift in Sources */,
				B8B4250D28FB43C90081B8D5 /* ContentType.swift in Sources */,
				B8A41D4F2811E81E0096D2E7 /* WikilinkBarView.swift in Sources */,
				B86DFF2927BF02F0002E57ED /* CollectionUtilities.swift in Sources */,
				B8879EA126F90C5100A0B4FF /* NotebookNavigationView.swift in Sources */,
				B8EB2A2426F27797006E97C3 /* AppView.swift in Sources */,
				B82C3A6026F576C600833CC8 /* FileManagerUtilities.swift in Sources */,
				B8E00A2E299294A0003B40C1 /* UserDefaultsProperty.swift in Sources */,
				B8B4251628FDE8570081B8D5 /* Memo.swift in Sources */,
				B85EC461296F099700558761 /* ProfilePic.swift in Sources */,
				B8EC568A26F4204F00AC64E5 /* SQLite3Database.swift in Sources */,
				B8B4251928FDE8AA0081B8D5 /* MemoData.swift in Sources */,
				B8A59D6A28B692900010DB2F /* StoryPrompt.swift in Sources */,
			);
			runOnlyForDeploymentPostprocessing = 0;
		};
		B8EB2A0726F27797006E97C3 /* Sources */ = {
			isa = PBXSourcesBuildPhase;
			buildActionMask = 2147483647;
			files = (
				B8EB2A1226F27797006E97C3 /* Tests_iOSLaunchTests.swift in Sources */,
				B8EB2A1026F27797006E97C3 /* Tests_iOS.swift in Sources */,
			);
			runOnlyForDeploymentPostprocessing = 0;
		};
		B8EB2A1326F27797006E97C3 /* Sources */ = {
			isa = PBXSourcesBuildPhase;
			buildActionMask = 2147483647;
			files = (
				B8EB2A1E26F27797006E97C3 /* Tests_macOSLaunchTests.swift in Sources */,
				B8EB2A1C26F27797006E97C3 /* Tests_macOS.swift in Sources */,
			);
			runOnlyForDeploymentPostprocessing = 0;
		};
/* End PBXSourcesBuildPhase section */

/* Begin PBXTargetDependency section */
		B80057ED27DC355E002C0129 /* PBXTargetDependency */ = {
			isa = PBXTargetDependency;
			target = B8EB29FA26F27797006E97C3 /* Subconscious (iOS) */;
			targetProxy = B80057EC27DC355E002C0129 /* PBXContainerItemProxy */;
		};
		B8579B6727C5620800D8B4BC /* PBXTargetDependency */ = {
			isa = PBXTargetDependency;
			productRef = B8579B6627C5620800D8B4BC /* Collections */;
		};
		B8579B6927C5620800D8B4BC /* PBXTargetDependency */ = {
			isa = PBXTargetDependency;
			productRef = B8579B6827C5620800D8B4BC /* OrderedCollections */;
		};
		B8579B6B27C5620800D8B4BC /* PBXTargetDependency */ = {
			isa = PBXTargetDependency;
			productRef = B8579B6A27C5620800D8B4BC /* SwiftSubsurface */;
		};
		B8EB2A0D26F27797006E97C3 /* PBXTargetDependency */ = {
			isa = PBXTargetDependency;
			target = B8EB29FA26F27797006E97C3 /* Subconscious (iOS) */;
			targetProxy = B8EB2A0C26F27797006E97C3 /* PBXContainerItemProxy */;
		};
		B8EB2A1926F27797006E97C3 /* PBXTargetDependency */ = {
			isa = PBXTargetDependency;
			target = B8EB2A0226F27797006E97C3 /* Subconscious (macOS) */;
			targetProxy = B8EB2A1826F27797006E97C3 /* PBXContainerItemProxy */;
		};
/* End PBXTargetDependency section */

/* Begin XCBuildConfiguration section */
		B80057EE27DC355E002C0129 /* Debug */ = {
			isa = XCBuildConfiguration;
			buildSettings = {
				BUNDLE_LOADER = "$(TEST_HOST)";
				CODE_SIGN_STYLE = Automatic;
				CURRENT_PROJECT_VERSION = 1;
				DEVELOPMENT_TEAM = LA8RNJ2LQP;
				GENERATE_INFOPLIST_FILE = YES;
				IPHONEOS_DEPLOYMENT_TARGET = 16.0;
				MARKETING_VERSION = 1.0;
				PRODUCT_BUNDLE_IDENTIFIER = com.subconscious.SubconsciousTests;
				PRODUCT_NAME = "$(TARGET_NAME)";
				SDKROOT = iphoneos;
				SWIFT_EMIT_LOC_STRINGS = NO;
				SWIFT_VERSION = 5.0;
				TARGETED_DEVICE_FAMILY = "1,2";
				TEST_HOST = "$(BUILT_PRODUCTS_DIR)/Subconscious.app/Subconscious";
			};
			name = Debug;
		};
		B80057EF27DC355E002C0129 /* Release */ = {
			isa = XCBuildConfiguration;
			buildSettings = {
				BUNDLE_LOADER = "$(TEST_HOST)";
				CODE_SIGN_STYLE = Automatic;
				CURRENT_PROJECT_VERSION = 1;
				DEVELOPMENT_TEAM = LA8RNJ2LQP;
				GENERATE_INFOPLIST_FILE = YES;
				IPHONEOS_DEPLOYMENT_TARGET = 16.0;
				MARKETING_VERSION = 1.0;
				PRODUCT_BUNDLE_IDENTIFIER = com.subconscious.SubconsciousTests;
				PRODUCT_NAME = "$(TARGET_NAME)";
				SDKROOT = iphoneos;
				SWIFT_EMIT_LOC_STRINGS = NO;
				SWIFT_VERSION = 5.0;
				TARGETED_DEVICE_FAMILY = "1,2";
				TEST_HOST = "$(BUILT_PRODUCTS_DIR)/Subconscious.app/Subconscious";
				VALIDATE_PRODUCT = YES;
			};
			name = Release;
		};
		B8EB2A2726F27797006E97C3 /* Debug */ = {
			isa = XCBuildConfiguration;
			buildSettings = {
				ALWAYS_SEARCH_USER_PATHS = NO;
				CLANG_ANALYZER_NONNULL = YES;
				CLANG_ANALYZER_NUMBER_OBJECT_CONVERSION = YES_AGGRESSIVE;
				CLANG_CXX_LANGUAGE_STANDARD = "gnu++17";
				CLANG_CXX_LIBRARY = "libc++";
				CLANG_ENABLE_MODULES = YES;
				CLANG_ENABLE_OBJC_ARC = YES;
				CLANG_ENABLE_OBJC_WEAK = YES;
				CLANG_WARN_BLOCK_CAPTURE_AUTORELEASING = YES;
				CLANG_WARN_BOOL_CONVERSION = YES;
				CLANG_WARN_COMMA = YES;
				CLANG_WARN_CONSTANT_CONVERSION = YES;
				CLANG_WARN_DEPRECATED_OBJC_IMPLEMENTATIONS = YES;
				CLANG_WARN_DIRECT_OBJC_ISA_USAGE = YES_ERROR;
				CLANG_WARN_DOCUMENTATION_COMMENTS = YES;
				CLANG_WARN_EMPTY_BODY = YES;
				CLANG_WARN_ENUM_CONVERSION = YES;
				CLANG_WARN_INFINITE_RECURSION = YES;
				CLANG_WARN_INT_CONVERSION = YES;
				CLANG_WARN_NON_LITERAL_NULL_CONVERSION = YES;
				CLANG_WARN_OBJC_IMPLICIT_RETAIN_SELF = YES;
				CLANG_WARN_OBJC_LITERAL_CONVERSION = YES;
				CLANG_WARN_OBJC_ROOT_CLASS = YES_ERROR;
				CLANG_WARN_QUOTED_INCLUDE_IN_FRAMEWORK_HEADER = YES;
				CLANG_WARN_RANGE_LOOP_ANALYSIS = YES;
				CLANG_WARN_STRICT_PROTOTYPES = YES;
				CLANG_WARN_SUSPICIOUS_MOVE = YES;
				CLANG_WARN_UNGUARDED_AVAILABILITY = YES_AGGRESSIVE;
				CLANG_WARN_UNREACHABLE_CODE = YES;
				CLANG_WARN__DUPLICATE_METHOD_MATCH = YES;
				COPY_PHASE_STRIP = NO;
				DEBUG_INFORMATION_FORMAT = dwarf;
				ENABLE_STRICT_OBJC_MSGSEND = YES;
				ENABLE_TESTABILITY = YES;
				GCC_C_LANGUAGE_STANDARD = gnu11;
				GCC_DYNAMIC_NO_PIC = NO;
				GCC_NO_COMMON_BLOCKS = YES;
				GCC_OPTIMIZATION_LEVEL = 0;
				GCC_PREPROCESSOR_DEFINITIONS = (
					"DEBUG=1",
					"$(inherited)",
				);
				GCC_WARN_64_TO_32_BIT_CONVERSION = YES;
				GCC_WARN_ABOUT_RETURN_TYPE = YES_ERROR;
				GCC_WARN_UNDECLARED_SELECTOR = YES;
				GCC_WARN_UNINITIALIZED_AUTOS = YES_AGGRESSIVE;
				GCC_WARN_UNUSED_FUNCTION = YES;
				GCC_WARN_UNUSED_VARIABLE = YES;
				IPHONEOS_DEPLOYMENT_TARGET = 16.0;
				MTL_ENABLE_DEBUG_INFO = INCLUDE_SOURCE;
				MTL_FAST_MATH = YES;
				ONLY_ACTIVE_ARCH = YES;
				SWIFT_ACTIVE_COMPILATION_CONDITIONS = DEBUG;
				SWIFT_OPTIMIZATION_LEVEL = "-Onone";
			};
			name = Debug;
		};
		B8EB2A2826F27797006E97C3 /* Release */ = {
			isa = XCBuildConfiguration;
			buildSettings = {
				ALWAYS_SEARCH_USER_PATHS = NO;
				CLANG_ANALYZER_NONNULL = YES;
				CLANG_ANALYZER_NUMBER_OBJECT_CONVERSION = YES_AGGRESSIVE;
				CLANG_CXX_LANGUAGE_STANDARD = "gnu++17";
				CLANG_CXX_LIBRARY = "libc++";
				CLANG_ENABLE_MODULES = YES;
				CLANG_ENABLE_OBJC_ARC = YES;
				CLANG_ENABLE_OBJC_WEAK = YES;
				CLANG_WARN_BLOCK_CAPTURE_AUTORELEASING = YES;
				CLANG_WARN_BOOL_CONVERSION = YES;
				CLANG_WARN_COMMA = YES;
				CLANG_WARN_CONSTANT_CONVERSION = YES;
				CLANG_WARN_DEPRECATED_OBJC_IMPLEMENTATIONS = YES;
				CLANG_WARN_DIRECT_OBJC_ISA_USAGE = YES_ERROR;
				CLANG_WARN_DOCUMENTATION_COMMENTS = YES;
				CLANG_WARN_EMPTY_BODY = YES;
				CLANG_WARN_ENUM_CONVERSION = YES;
				CLANG_WARN_INFINITE_RECURSION = YES;
				CLANG_WARN_INT_CONVERSION = YES;
				CLANG_WARN_NON_LITERAL_NULL_CONVERSION = YES;
				CLANG_WARN_OBJC_IMPLICIT_RETAIN_SELF = YES;
				CLANG_WARN_OBJC_LITERAL_CONVERSION = YES;
				CLANG_WARN_OBJC_ROOT_CLASS = YES_ERROR;
				CLANG_WARN_QUOTED_INCLUDE_IN_FRAMEWORK_HEADER = YES;
				CLANG_WARN_RANGE_LOOP_ANALYSIS = YES;
				CLANG_WARN_STRICT_PROTOTYPES = YES;
				CLANG_WARN_SUSPICIOUS_MOVE = YES;
				CLANG_WARN_UNGUARDED_AVAILABILITY = YES_AGGRESSIVE;
				CLANG_WARN_UNREACHABLE_CODE = YES;
				CLANG_WARN__DUPLICATE_METHOD_MATCH = YES;
				COPY_PHASE_STRIP = NO;
				DEBUG_INFORMATION_FORMAT = "dwarf-with-dsym";
				ENABLE_NS_ASSERTIONS = NO;
				ENABLE_STRICT_OBJC_MSGSEND = YES;
				GCC_C_LANGUAGE_STANDARD = gnu11;
				GCC_NO_COMMON_BLOCKS = YES;
				GCC_WARN_64_TO_32_BIT_CONVERSION = YES;
				GCC_WARN_ABOUT_RETURN_TYPE = YES_ERROR;
				GCC_WARN_UNDECLARED_SELECTOR = YES;
				GCC_WARN_UNINITIALIZED_AUTOS = YES_AGGRESSIVE;
				GCC_WARN_UNUSED_FUNCTION = YES;
				GCC_WARN_UNUSED_VARIABLE = YES;
				IPHONEOS_DEPLOYMENT_TARGET = 16.0;
				MTL_ENABLE_DEBUG_INFO = NO;
				MTL_FAST_MATH = YES;
				SWIFT_COMPILATION_MODE = wholemodule;
				SWIFT_OPTIMIZATION_LEVEL = "-O";
			};
			name = Release;
		};
		B8EB2A2A26F27797006E97C3 /* Debug */ = {
			isa = XCBuildConfiguration;
			buildSettings = {
				ASSETCATALOG_COMPILER_APPICON_NAME = AppIcon;
				ASSETCATALOG_COMPILER_GLOBAL_ACCENT_COLOR_NAME = AccentColor;
				CODE_SIGN_STYLE = Automatic;
				CURRENT_PROJECT_VERSION = 1;
				DEVELOPMENT_TEAM = LA8RNJ2LQP;
				ENABLE_BITCODE = NO;
				ENABLE_PREVIEWS = YES;
				GENERATE_INFOPLIST_FILE = YES;
				INFOPLIST_FILE = iOS/Info.plist;
				INFOPLIST_KEY_CFBundleDisplayName = Subconscious;
				INFOPLIST_KEY_LSSupportsOpeningDocumentsInPlace = YES;
				INFOPLIST_KEY_UIApplicationSceneManifest_Generation = YES;
				INFOPLIST_KEY_UIApplicationSupportsIndirectInputEvents = YES;
				INFOPLIST_KEY_UILaunchScreen_Generation = YES;
				INFOPLIST_KEY_UISupportedInterfaceOrientations = UIInterfaceOrientationPortrait;
				INFOPLIST_KEY_UISupportedInterfaceOrientations_iPad = "UIInterfaceOrientationPortrait UIInterfaceOrientationPortraitUpsideDown UIInterfaceOrientationLandscapeLeft UIInterfaceOrientationLandscapeRight";
				INFOPLIST_KEY_UISupportedInterfaceOrientations_iPhone = "UIInterfaceOrientationPortrait UIInterfaceOrientationLandscapeLeft UIInterfaceOrientationLandscapeRight";
				INFOPLIST_KEY_UISupportsDocumentBrowser = YES;
				IPHONEOS_DEPLOYMENT_TARGET = 16.0;
				LD_RUNPATH_SEARCH_PATHS = (
					"$(inherited)",
					"@executable_path/Frameworks",
				);
				MARKETING_VERSION = 0.0.7;
				PRODUCT_BUNDLE_IDENTIFIER = com.subconscious.Subconscious;
				PRODUCT_NAME = Subconscious;
				SDKROOT = iphoneos;
				SUPPORTED_PLATFORMS = "iphoneos iphonesimulator";
				SUPPORTS_MACCATALYST = NO;
				SUPPORTS_MAC_DESIGNED_FOR_IPHONE_IPAD = NO;
				SWIFT_EMIT_LOC_STRINGS = YES;
				SWIFT_VERSION = 5.0;
				TARGETED_DEVICE_FAMILY = 1;
			};
			name = Debug;
		};
		B8EB2A2B26F27797006E97C3 /* Release */ = {
			isa = XCBuildConfiguration;
			buildSettings = {
				ASSETCATALOG_COMPILER_APPICON_NAME = AppIcon;
				ASSETCATALOG_COMPILER_GLOBAL_ACCENT_COLOR_NAME = AccentColor;
				CODE_SIGN_STYLE = Automatic;
				CURRENT_PROJECT_VERSION = 1;
				DEVELOPMENT_TEAM = LA8RNJ2LQP;
				ENABLE_BITCODE = NO;
				ENABLE_PREVIEWS = YES;
				GENERATE_INFOPLIST_FILE = YES;
				INFOPLIST_FILE = iOS/Info.plist;
				INFOPLIST_KEY_CFBundleDisplayName = Subconscious;
				INFOPLIST_KEY_LSSupportsOpeningDocumentsInPlace = YES;
				INFOPLIST_KEY_UIApplicationSceneManifest_Generation = YES;
				INFOPLIST_KEY_UIApplicationSupportsIndirectInputEvents = YES;
				INFOPLIST_KEY_UILaunchScreen_Generation = YES;
				INFOPLIST_KEY_UISupportedInterfaceOrientations = UIInterfaceOrientationPortrait;
				INFOPLIST_KEY_UISupportedInterfaceOrientations_iPad = "UIInterfaceOrientationPortrait UIInterfaceOrientationPortraitUpsideDown UIInterfaceOrientationLandscapeLeft UIInterfaceOrientationLandscapeRight";
				INFOPLIST_KEY_UISupportedInterfaceOrientations_iPhone = "UIInterfaceOrientationPortrait UIInterfaceOrientationLandscapeLeft UIInterfaceOrientationLandscapeRight";
				INFOPLIST_KEY_UISupportsDocumentBrowser = YES;
				IPHONEOS_DEPLOYMENT_TARGET = 16.0;
				LD_RUNPATH_SEARCH_PATHS = (
					"$(inherited)",
					"@executable_path/Frameworks",
				);
				MARKETING_VERSION = 0.0.7;
				PRODUCT_BUNDLE_IDENTIFIER = com.subconscious.Subconscious;
				PRODUCT_NAME = Subconscious;
				SDKROOT = iphoneos;
				SUPPORTED_PLATFORMS = "iphoneos iphonesimulator";
				SUPPORTS_MACCATALYST = NO;
				SUPPORTS_MAC_DESIGNED_FOR_IPHONE_IPAD = NO;
				SWIFT_EMIT_LOC_STRINGS = YES;
				SWIFT_VERSION = 5.0;
				TARGETED_DEVICE_FAMILY = 1;
				VALIDATE_PRODUCT = YES;
			};
			name = Release;
		};
		B8EB2A2D26F27797006E97C3 /* Debug */ = {
			isa = XCBuildConfiguration;
			buildSettings = {
				ASSETCATALOG_COMPILER_APPICON_NAME = AppIcon;
				ASSETCATALOG_COMPILER_GLOBAL_ACCENT_COLOR_NAME = AccentColor;
				CODE_SIGN_ENTITLEMENTS = macOS/macOS.entitlements;
				CODE_SIGN_IDENTITY = "-";
				CODE_SIGN_STYLE = Automatic;
				COMBINE_HIDPI_IMAGES = YES;
				CURRENT_PROJECT_VERSION = 1;
				DEVELOPMENT_TEAM = LA8RNJ2LQP;
				ENABLE_HARDENED_RUNTIME = YES;
				ENABLE_PREVIEWS = YES;
				GENERATE_INFOPLIST_FILE = YES;
				INFOPLIST_FILE = macOS/Info.plist;
				INFOPLIST_KEY_NSHumanReadableCopyright = "";
				LD_RUNPATH_SEARCH_PATHS = (
					"$(inherited)",
					"@executable_path/../Frameworks",
				);
				MACOSX_DEPLOYMENT_TARGET = 11.0;
				MARKETING_VERSION = 1.0;
				PRODUCT_BUNDLE_IDENTIFIER = com.subconscious.Subconscious;
				PRODUCT_NAME = Subconscious;
				SDKROOT = macosx;
				SWIFT_EMIT_LOC_STRINGS = YES;
				SWIFT_VERSION = 5.0;
			};
			name = Debug;
		};
		B8EB2A2E26F27797006E97C3 /* Release */ = {
			isa = XCBuildConfiguration;
			buildSettings = {
				ASSETCATALOG_COMPILER_APPICON_NAME = AppIcon;
				ASSETCATALOG_COMPILER_GLOBAL_ACCENT_COLOR_NAME = AccentColor;
				CODE_SIGN_ENTITLEMENTS = macOS/macOS.entitlements;
				CODE_SIGN_IDENTITY = "-";
				CODE_SIGN_STYLE = Automatic;
				COMBINE_HIDPI_IMAGES = YES;
				CURRENT_PROJECT_VERSION = 1;
				DEVELOPMENT_TEAM = LA8RNJ2LQP;
				ENABLE_HARDENED_RUNTIME = YES;
				ENABLE_PREVIEWS = YES;
				GENERATE_INFOPLIST_FILE = YES;
				INFOPLIST_FILE = macOS/Info.plist;
				INFOPLIST_KEY_NSHumanReadableCopyright = "";
				LD_RUNPATH_SEARCH_PATHS = (
					"$(inherited)",
					"@executable_path/../Frameworks",
				);
				MACOSX_DEPLOYMENT_TARGET = 11.0;
				MARKETING_VERSION = 1.0;
				PRODUCT_BUNDLE_IDENTIFIER = com.subconscious.Subconscious;
				PRODUCT_NAME = Subconscious;
				SDKROOT = macosx;
				SWIFT_EMIT_LOC_STRINGS = YES;
				SWIFT_VERSION = 5.0;
			};
			name = Release;
		};
		B8EB2A3026F27797006E97C3 /* Debug */ = {
			isa = XCBuildConfiguration;
			buildSettings = {
				ALWAYS_EMBED_SWIFT_STANDARD_LIBRARIES = YES;
				CODE_SIGN_STYLE = Automatic;
				CURRENT_PROJECT_VERSION = 1;
				DEVELOPMENT_TEAM = LA8RNJ2LQP;
				GENERATE_INFOPLIST_FILE = YES;
				IPHONEOS_DEPLOYMENT_TARGET = 15.0;
				LD_RUNPATH_SEARCH_PATHS = (
					"$(inherited)",
					"@executable_path/Frameworks",
					"@loader_path/Frameworks",
				);
				MARKETING_VERSION = 1.0;
				PRODUCT_BUNDLE_IDENTIFIER = "com.subconscious.Tests-iOS";
				PRODUCT_NAME = "$(TARGET_NAME)";
				SDKROOT = iphoneos;
				SWIFT_EMIT_LOC_STRINGS = NO;
				SWIFT_VERSION = 5.0;
				TARGETED_DEVICE_FAMILY = "1,2";
				TEST_TARGET_NAME = "Subconscious (iOS)";
			};
			name = Debug;
		};
		B8EB2A3126F27797006E97C3 /* Release */ = {
			isa = XCBuildConfiguration;
			buildSettings = {
				ALWAYS_EMBED_SWIFT_STANDARD_LIBRARIES = YES;
				CODE_SIGN_STYLE = Automatic;
				CURRENT_PROJECT_VERSION = 1;
				DEVELOPMENT_TEAM = LA8RNJ2LQP;
				GENERATE_INFOPLIST_FILE = YES;
				IPHONEOS_DEPLOYMENT_TARGET = 15.0;
				LD_RUNPATH_SEARCH_PATHS = (
					"$(inherited)",
					"@executable_path/Frameworks",
					"@loader_path/Frameworks",
				);
				MARKETING_VERSION = 1.0;
				PRODUCT_BUNDLE_IDENTIFIER = "com.subconscious.Tests-iOS";
				PRODUCT_NAME = "$(TARGET_NAME)";
				SDKROOT = iphoneos;
				SWIFT_EMIT_LOC_STRINGS = NO;
				SWIFT_VERSION = 5.0;
				TARGETED_DEVICE_FAMILY = "1,2";
				TEST_TARGET_NAME = "Subconscious (iOS)";
				VALIDATE_PRODUCT = YES;
			};
			name = Release;
		};
		B8EB2A3326F27797006E97C3 /* Debug */ = {
			isa = XCBuildConfiguration;
			buildSettings = {
				ALWAYS_EMBED_SWIFT_STANDARD_LIBRARIES = YES;
				CODE_SIGN_STYLE = Automatic;
				COMBINE_HIDPI_IMAGES = YES;
				CURRENT_PROJECT_VERSION = 1;
				DEVELOPMENT_TEAM = LA8RNJ2LQP;
				GENERATE_INFOPLIST_FILE = YES;
				LD_RUNPATH_SEARCH_PATHS = (
					"$(inherited)",
					"@executable_path/../Frameworks",
					"@loader_path/../Frameworks",
				);
				MACOSX_DEPLOYMENT_TARGET = 11.3;
				MARKETING_VERSION = 1.0;
				PRODUCT_BUNDLE_IDENTIFIER = "com.subconscious.Tests-macOS";
				PRODUCT_NAME = "$(TARGET_NAME)";
				SDKROOT = macosx;
				SWIFT_EMIT_LOC_STRINGS = NO;
				SWIFT_VERSION = 5.0;
				TEST_TARGET_NAME = "Subconscious (macOS)";
			};
			name = Debug;
		};
		B8EB2A3426F27797006E97C3 /* Release */ = {
			isa = XCBuildConfiguration;
			buildSettings = {
				ALWAYS_EMBED_SWIFT_STANDARD_LIBRARIES = YES;
				CODE_SIGN_STYLE = Automatic;
				COMBINE_HIDPI_IMAGES = YES;
				CURRENT_PROJECT_VERSION = 1;
				DEVELOPMENT_TEAM = LA8RNJ2LQP;
				GENERATE_INFOPLIST_FILE = YES;
				LD_RUNPATH_SEARCH_PATHS = (
					"$(inherited)",
					"@executable_path/../Frameworks",
					"@loader_path/../Frameworks",
				);
				MACOSX_DEPLOYMENT_TARGET = 11.3;
				MARKETING_VERSION = 1.0;
				PRODUCT_BUNDLE_IDENTIFIER = "com.subconscious.Tests-macOS";
				PRODUCT_NAME = "$(TARGET_NAME)";
				SDKROOT = macosx;
				SWIFT_EMIT_LOC_STRINGS = NO;
				SWIFT_VERSION = 5.0;
				TEST_TARGET_NAME = "Subconscious (macOS)";
			};
			name = Release;
		};
/* End XCBuildConfiguration section */

/* Begin XCConfigurationList section */
		B80057F027DC355E002C0129 /* Build configuration list for PBXNativeTarget "SubconsciousTests" */ = {
			isa = XCConfigurationList;
			buildConfigurations = (
				B80057EE27DC355E002C0129 /* Debug */,
				B80057EF27DC355E002C0129 /* Release */,
			);
			defaultConfigurationIsVisible = 0;
			defaultConfigurationName = Release;
		};
		B8EB29F126F27794006E97C3 /* Build configuration list for PBXProject "Subconscious" */ = {
			isa = XCConfigurationList;
			buildConfigurations = (
				B8EB2A2726F27797006E97C3 /* Debug */,
				B8EB2A2826F27797006E97C3 /* Release */,
			);
			defaultConfigurationIsVisible = 0;
			defaultConfigurationName = Release;
		};
		B8EB2A2926F27797006E97C3 /* Build configuration list for PBXNativeTarget "Subconscious (iOS)" */ = {
			isa = XCConfigurationList;
			buildConfigurations = (
				B8EB2A2A26F27797006E97C3 /* Debug */,
				B8EB2A2B26F27797006E97C3 /* Release */,
			);
			defaultConfigurationIsVisible = 0;
			defaultConfigurationName = Release;
		};
		B8EB2A2C26F27797006E97C3 /* Build configuration list for PBXNativeTarget "Subconscious (macOS)" */ = {
			isa = XCConfigurationList;
			buildConfigurations = (
				B8EB2A2D26F27797006E97C3 /* Debug */,
				B8EB2A2E26F27797006E97C3 /* Release */,
			);
			defaultConfigurationIsVisible = 0;
			defaultConfigurationName = Release;
		};
		B8EB2A2F26F27797006E97C3 /* Build configuration list for PBXNativeTarget "Tests iOS" */ = {
			isa = XCConfigurationList;
			buildConfigurations = (
				B8EB2A3026F27797006E97C3 /* Debug */,
				B8EB2A3126F27797006E97C3 /* Release */,
			);
			defaultConfigurationIsVisible = 0;
			defaultConfigurationName = Release;
		};
		B8EB2A3226F27797006E97C3 /* Build configuration list for PBXNativeTarget "Tests macOS" */ = {
			isa = XCConfigurationList;
			buildConfigurations = (
				B8EB2A3326F27797006E97C3 /* Debug */,
				B8EB2A3426F27797006E97C3 /* Release */,
			);
			defaultConfigurationIsVisible = 0;
			defaultConfigurationName = Release;
		};
/* End XCConfigurationList section */

/* Begin XCRemoteSwiftPackageReference section */
		B822F18927C9615600943C6B /* XCRemoteSwiftPackageReference "ObservableStore" */ = {
			isa = XCRemoteSwiftPackageReference;
			repositoryURL = "https://github.com/gordonbrander/ObservableStore";
			requirement = {
				kind = upToNextMajorVersion;
				minimumVersion = 0.3.0;
			};
		};
		B82C3A6D26F6B1C000833CC8 /* XCRemoteSwiftPackageReference "swift-collections" */ = {
			isa = XCRemoteSwiftPackageReference;
			repositoryURL = "https://github.com/apple/swift-collections.git";
			requirement = {
				kind = upToNextMajorVersion;
				minimumVersion = 1.0.3;
			};
		};
		B8579B6327C561E900D8B4BC /* XCRemoteSwiftPackageReference "SwiftSubsurface" */ = {
			isa = XCRemoteSwiftPackageReference;
			repositoryURL = "https://github.com/cdata/SwiftSubsurface";
			requirement = {
				branch = main;
				kind = branch;
			};
		};
		B8CA8F18288F038C005F8802 /* XCRemoteSwiftPackageReference "Tracery" */ = {
			isa = XCRemoteSwiftPackageReference;
			repositoryURL = "https://github.com/BenziAhamed/Tracery";
			requirement = {
				kind = upToNextMajorVersion;
				minimumVersion = 0.0.2;
			};
		};
		B8E1BB77296DECE700B86E0E /* XCRemoteSwiftPackageReference "noosphere" */ = {
			isa = XCRemoteSwiftPackageReference;
			repositoryURL = "https://github.com/subconsciousnetwork/noosphere";
			requirement = {
				branch = main;
				kind = branch;
			};
		};
/* End XCRemoteSwiftPackageReference section */

/* Begin XCSwiftPackageProductDependency section */
		B822F18A27C9615600943C6B /* ObservableStore */ = {
			isa = XCSwiftPackageProductDependency;
			package = B822F18927C9615600943C6B /* XCRemoteSwiftPackageReference "ObservableStore" */;
			productName = ObservableStore;
		};
		B82C3A6E26F6B1C000833CC8 /* Collections */ = {
			isa = XCSwiftPackageProductDependency;
			package = B82C3A6D26F6B1C000833CC8 /* XCRemoteSwiftPackageReference "swift-collections" */;
			productName = Collections;
		};
		B82C3A7026F6B1C000833CC8 /* OrderedCollections */ = {
			isa = XCSwiftPackageProductDependency;
			package = B82C3A6D26F6B1C000833CC8 /* XCRemoteSwiftPackageReference "swift-collections" */;
			productName = OrderedCollections;
		};
		B8579B6427C561E900D8B4BC /* SwiftSubsurface */ = {
			isa = XCSwiftPackageProductDependency;
			package = B8579B6327C561E900D8B4BC /* XCRemoteSwiftPackageReference "SwiftSubsurface" */;
			productName = SwiftSubsurface;
		};
		B8579B6627C5620800D8B4BC /* Collections */ = {
			isa = XCSwiftPackageProductDependency;
			package = B82C3A6D26F6B1C000833CC8 /* XCRemoteSwiftPackageReference "swift-collections" */;
			productName = Collections;
		};
		B8579B6827C5620800D8B4BC /* OrderedCollections */ = {
			isa = XCSwiftPackageProductDependency;
			package = B82C3A6D26F6B1C000833CC8 /* XCRemoteSwiftPackageReference "swift-collections" */;
			productName = OrderedCollections;
		};
		B8579B6A27C5620800D8B4BC /* SwiftSubsurface */ = {
			isa = XCSwiftPackageProductDependency;
			package = B8579B6327C561E900D8B4BC /* XCRemoteSwiftPackageReference "SwiftSubsurface" */;
			productName = SwiftSubsurface;
		};
		B8CA8F19288F038C005F8802 /* Tracery */ = {
			isa = XCSwiftPackageProductDependency;
			package = B8CA8F18288F038C005F8802 /* XCRemoteSwiftPackageReference "Tracery" */;
			productName = Tracery;
		};
		B8E1BB78296DECE700B86E0E /* SwiftNoosphere */ = {
			isa = XCSwiftPackageProductDependency;
			package = B8E1BB77296DECE700B86E0E /* XCRemoteSwiftPackageReference "noosphere" */;
			productName = SwiftNoosphere;
		};
/* End XCSwiftPackageProductDependency section */
	};
	rootObject = B8EB29EE26F27794006E97C3 /* Project object */;
}<|MERGE_RESOLUTION|>--- conflicted
+++ resolved
@@ -606,7 +606,6 @@
 /* End PBXFrameworksBuildPhase section */
 
 /* Begin PBXGroup section */
-<<<<<<< HEAD
 		B584814029AC32550033F434 /* AddressBook */ = {
 			isa = PBXGroup;
 			children = (
@@ -617,7 +616,8 @@
 				B57D63BA29B1CA8B008BBB62 /* MyDidView.swift */,
 			);
 			path = AddressBook;
-=======
+      sourceTree = "<group>";
+    };
 		B532F8C129B1750F00CE9256 /* Transclude */ = {
 			isa = PBXGroup;
 			children = (
@@ -626,7 +626,6 @@
 				B532F8C229B1752E00CE9256 /* TranscludeBlockLayoutFragment.swift */,
 			);
 			path = Transclude;
->>>>>>> e5a62f59
 			sourceTree = "<group>";
 		};
 		B80057E927DC355E002C0129 /* SubconsciousTests */ = {

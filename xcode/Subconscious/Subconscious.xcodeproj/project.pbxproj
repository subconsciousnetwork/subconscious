--- conflicted
+++ resolved
@@ -269,13 +269,10 @@
 		B8CC434A27A0CA8D0079D2F9 /* AnimationUtilities.swift in Sources */ = {isa = PBXBuildFile; fileRef = B8CC434827A0CA8D0079D2F9 /* AnimationUtilities.swift */; };
 		B8CE40E728D2707D00819064 /* QueryPromptGeist.swift in Sources */ = {isa = PBXBuildFile; fileRef = B8CE40E628D2707D00819064 /* QueryPromptGeist.swift */; };
 		B8CE40E828D2707D00819064 /* QueryPromptGeist.swift in Sources */ = {isa = PBXBuildFile; fileRef = B8CE40E628D2707D00819064 /* QueryPromptGeist.swift */; };
-<<<<<<< HEAD
+		B8D328B529A640F200850A37 /* Tests_RecoveryPhrase.swift in Sources */ = {isa = PBXBuildFile; fileRef = B8D328B429A640F200850A37 /* Tests_RecoveryPhrase.swift */; };
 		B8D328B729A671DA00850A37 /* Transclude2View.swift in Sources */ = {isa = PBXBuildFile; fileRef = B8D328B629A671DA00850A37 /* Transclude2View.swift */; };
 		B8D328B829A671DA00850A37 /* Transclude2View.swift in Sources */ = {isa = PBXBuildFile; fileRef = B8D328B629A671DA00850A37 /* Transclude2View.swift */; };
-=======
-		B8D328B529A640F200850A37 /* Tests_RecoveryPhrase.swift in Sources */ = {isa = PBXBuildFile; fileRef = B8D328B429A640F200850A37 /* Tests_RecoveryPhrase.swift */; };
 		B8D328BA29A69D2D00850A37 /* Tests_URLUtilities.swift in Sources */ = {isa = PBXBuildFile; fileRef = B8D328B929A69D2D00850A37 /* Tests_URLUtilities.swift */; };
->>>>>>> 88a00b9b
 		B8D7F03F27A4AD130042C7CF /* SuggestionLabelView.swift in Sources */ = {isa = PBXBuildFile; fileRef = B8D7F03E27A4AD130042C7CF /* SuggestionLabelView.swift */; };
 		B8D7F04027A4AD130042C7CF /* SuggestionLabelView.swift in Sources */ = {isa = PBXBuildFile; fileRef = B8D7F03E27A4AD130042C7CF /* SuggestionLabelView.swift */; };
 		B8D7F04227A4AE590042C7CF /* SuggestionViewModifier.swift in Sources */ = {isa = PBXBuildFile; fileRef = B8D7F04127A4AE590042C7CF /* SuggestionViewModifier.swift */; };
@@ -512,12 +509,9 @@
 		B8CC433C27A07CE10079D2F9 /* ScrimView.swift */ = {isa = PBXFileReference; lastKnownFileType = sourcecode.swift; path = ScrimView.swift; sourceTree = "<group>"; };
 		B8CC434827A0CA8D0079D2F9 /* AnimationUtilities.swift */ = {isa = PBXFileReference; lastKnownFileType = sourcecode.swift; path = AnimationUtilities.swift; sourceTree = "<group>"; };
 		B8CE40E628D2707D00819064 /* QueryPromptGeist.swift */ = {isa = PBXFileReference; lastKnownFileType = sourcecode.swift; path = QueryPromptGeist.swift; sourceTree = "<group>"; };
-<<<<<<< HEAD
+		B8D328B429A640F200850A37 /* Tests_RecoveryPhrase.swift */ = {isa = PBXFileReference; lastKnownFileType = sourcecode.swift; path = Tests_RecoveryPhrase.swift; sourceTree = "<group>"; };
 		B8D328B629A671DA00850A37 /* Transclude2View.swift */ = {isa = PBXFileReference; lastKnownFileType = sourcecode.swift; path = Transclude2View.swift; sourceTree = "<group>"; };
-=======
-		B8D328B429A640F200850A37 /* Tests_RecoveryPhrase.swift */ = {isa = PBXFileReference; lastKnownFileType = sourcecode.swift; path = Tests_RecoveryPhrase.swift; sourceTree = "<group>"; };
 		B8D328B929A69D2D00850A37 /* Tests_URLUtilities.swift */ = {isa = PBXFileReference; lastKnownFileType = sourcecode.swift; path = Tests_URLUtilities.swift; sourceTree = "<group>"; };
->>>>>>> 88a00b9b
 		B8D7F03E27A4AD130042C7CF /* SuggestionLabelView.swift */ = {isa = PBXFileReference; lastKnownFileType = sourcecode.swift; path = SuggestionLabelView.swift; sourceTree = "<group>"; };
 		B8D7F04127A4AE590042C7CF /* SuggestionViewModifier.swift */ = {isa = PBXFileReference; lastKnownFileType = sourcecode.swift; path = SuggestionViewModifier.swift; sourceTree = "<group>"; };
 		B8DEBF182798B6A8007CB528 /* NavigationToolbar.swift */ = {isa = PBXFileReference; lastKnownFileType = sourcecode.swift; path = NavigationToolbar.swift; sourceTree = "<group>"; };
@@ -998,8 +992,8 @@
 				B81EACD727B724A000B3B8DC /* ThickDividerView.swift */,
 				B8DEBF1E2798EC23007CB528 /* TitleGroupView.swift */,
 				B85BF47427BB3D6E00F55730 /* ToolbarTitleGroupView.swift */,
+				B8D328B629A671DA00850A37 /* Transclude2View.swift */,
 				B8A59D5F28B51D000010DB2F /* TranscludeView.swift */,
-				B8D328B629A671DA00850A37 /* Transclude2View.swift */,
 				B8A41D4D2811E81E0096D2E7 /* WikilinkBarView.swift */,
 			);
 			path = Common;

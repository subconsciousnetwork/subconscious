--- conflicted
+++ resolved
@@ -14,11 +14,7 @@
       "kind" : "remoteSourceControl",
       "location" : "https://github.com/subconsciousnetwork/noosphere",
       "state" : {
-<<<<<<< HEAD
-        "revision" : "ffcff5d1d6f5cec3b6c34731dc5c99cc25c3bc34"
-=======
         "revision" : "6209e75b2f47349ce2518a0b05e00e8b657abc1a"
->>>>>>> c109456e
       }
     },
     {
